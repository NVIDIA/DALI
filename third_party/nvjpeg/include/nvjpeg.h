 /* Copyright 2009-2018 NVIDIA Corporation.  All rights reserved. 
 // 
 // NOTICE TO LICENSEE: 
 // 
 // The source code and/or documentation ("Licensed Deliverables") are 
 // subject to NVIDIA intellectual property rights under U.S. and 
 // international Copyright laws. 
 // 
 // The Licensed Deliverables contained herein are PROPRIETARY and 
 // CONFIDENTIAL to NVIDIA and are being provided under the terms and 
 // conditions of a form of NVIDIA software license agreement by and 
 // between NVIDIA and Licensee ("License Agreement") or electronically 
 // accepted by Licensee.  Notwithstanding any terms or conditions to 
 // the contrary in the License Agreement, reproduction or disclosure 
 // of the Licensed Deliverables to any third party without the express 
 // written consent of NVIDIA is prohibited. 
 // 
 // NOTWITHSTANDING ANY TERMS OR CONDITIONS TO THE CONTRARY IN THE 
 // LICENSE AGREEMENT, NVIDIA MAKES NO REPRESENTATION ABOUT THE 
 // SUITABILITY OF THESE LICENSED DELIVERABLES FOR ANY PURPOSE.  THEY ARE 
 // PROVIDED "AS IS" WITHOUT EXPRESS OR IMPLIED WARRANTY OF ANY KIND. 
 // NVIDIA DISCLAIMS ALL WARRANTIES WITH REGARD TO THESE LICENSED 
 // DELIVERABLES, INCLUDING ALL IMPLIED WARRANTIES OF MERCHANTABILITY, 
 // NONINFRINGEMENT, AND FITNESS FOR A PARTICULAR PURPOSE. 
 // NOTWITHSTANDING ANY TERMS OR CONDITIONS TO THE CONTRARY IN THE 
 // LICENSE AGREEMENT, IN NO EVENT SHALL NVIDIA BE LIABLE FOR ANY 
 // SPECIAL, INDIRECT, INCIDENTAL, OR CONSEQUENTIAL DAMAGES, OR ANY 
 // DAMAGES WHATSOEVER RESULTING FROM LOSS OF USE, DATA OR PROFITS, 
 // WHETHER IN AN ACTION OF CONTRACT, NEGLIGENCE OR OTHER TORTIOUS 
 // ACTION, ARISING OUT OF OR IN CONNECTION WITH THE USE OR PERFORMANCE 
 // OF THESE LICENSED DELIVERABLES. 
 // 
 // U.S. Government End Users.  These Licensed Deliverables are a 
 // "commercial item" as that term is defined at 48 C.F.R. 2.101 (OCT 
 // 1995), consisting of "commercial computer software" and "commercial 
 // computer software documentation" as such terms are used in 48 
 // C.F.R. 12.212 (SEPT 1995) and are provided to the U.S. Government 
 // only as a commercial end item.  Consistent with 48 C.F.R.12.212 and 
 // 48 C.F.R. 227.7202-1 through 227.7202-4 (JUNE 1995), all 
 // U.S. Government End Users acquire the Licensed Deliverables with 
 // only those rights set forth herein. 
 // 
 // Any use of the Licensed Deliverables in individual and commercial 
 // software must include, in the user documentation and internal 
 // comments to the code, the above Disclaimer and U.S. Government End 
 // Users Notice. 
  */ 
  
#ifndef NV_JPEG_HEADER
#define NV_JPEG_HEADER

#define NVJPEGAPI

<<<<<<< HEAD
#define NVJPEG_MAX_COMPONENT 4

#include "cuda_runtime.h"
=======
// Maximum number of channels nvjpeg decoder supports
#define NVJPEG_MAX_COMPONENT 4

#include "cuda_runtime_api.h"
#include "library_types.h"

#include "stdint.h"
>>>>>>> f1844a7b

#if defined(__cplusplus)
  extern "C" {
#endif

/* nvJPEG status enums, returned by nvJPEG API */
typedef enum
{
    NVJPEG_STATUS_SUCCESS            = 0,
    NVJPEG_STATUS_NOT_INITIALIZED    = 1,
    NVJPEG_STATUS_INVALID_PARAMETER  = 2,
    NVJPEG_STATUS_BAD_JPEG           = 3,
    NVJPEG_STATUS_JPEG_NOT_SUPPORTED = 4,
    NVJPEG_STATUS_ALLOCATOR_FAILURE  = 5,
    NVJPEG_STATUS_EXECUTION_FAILED   = 6,
    NVJPEG_STATUS_ARCH_MISMATCH      = 7,
    NVJPEG_STATUS_INTERNAL_ERROR     = 8,
} nvjpegStatus_t;


// Enumeration returned by getImageInfo identifies image chroma subsampling stored inside JPEG input stream
// In the case of NVJPEG_CSS_GRAY only 1 luminance channel is encoded in JPEG input stream
// Otherwise both chroma planes are present
// Initial release support: 4:4:4, 4:2:0, 4:2:2, Grayscale
typedef enum
{
    NVJPEG_CSS_444 = 0,
    NVJPEG_CSS_422 = 1,
    NVJPEG_CSS_420 = 2,
    NVJPEG_CSS_440 = 3,
    NVJPEG_CSS_411 = 4,
    NVJPEG_CSS_410 = 5,
    NVJPEG_CSS_GRAY = 6,
    NVJPEG_CSS_UNKNOWN = -1
<<<<<<< HEAD
} nvjpegChromaSubsampling;

// Parameter of this type specifies what type of output user wants for image decoding
// nvjpeg assumes type of objects pointed by 'destination' parameter pointer from this output format parameter
=======
} nvjpegChromaSubsampling_t;

// Parameter of this type specifies what type of output user wants for image decoding
>>>>>>> f1844a7b
typedef enum
{
    NVJPEG_OUTPUT_UNCHANGED   = 0, // return decoded image as it is - write planar output
    NVJPEG_OUTPUT_YUV         = 1, // return planar luma and chroma
<<<<<<< HEAD
    NVJPEG_OUTPUT_Y           = 2, // return luma component only, write to 1-st channel of nvjpegImage
    NVJPEG_OUTPUT_RGB         = 4, // convert to planar RGB
    NVJPEG_OUTPUT_BGR         = 5, // convert to planar BGR
    NVJPEG_OUTPUT_RGBI        = 6, // convert to interleaved RGB and write to 1st channel of nvjpegImage
    NVJPEG_OUTPUT_BGRI        = 7  // convert to interleaved BGR and write to 1st channel of nvjpegImage
} nvjpegOutputFormat;
=======
    NVJPEG_OUTPUT_Y           = 2, // return luma component only, write to 1-st channel of nvjpegImage_t
    NVJPEG_OUTPUT_RGB         = 4, // convert to planar RGB
    NVJPEG_OUTPUT_BGR         = 5, // convert to planar BGR
    NVJPEG_OUTPUT_RGBI        = 6, // convert to interleaved RGB and write to 1-st channel of nvjpegImage_t
    NVJPEG_OUTPUT_BGRI        = 7  // convert to interleaved BGR and write to 1-st channel of nvjpegImage_t
} nvjpegOutputFormat_t;
>>>>>>> f1844a7b

// Implementation
// Initial release support: NVJPEG_BACKEND_DEFAULT, NVJPEG_BACKEND_HYBRID
typedef enum 
{
    NVJPEG_BACKEND_DEFAULT = 0,
    NVJPEG_BACKEND_HYBRID  = 1,
    NVJPEG_BACKEND_GPU     = 2,
<<<<<<< HEAD
    NVJPEG_BACKEND_CPU     = 3,
} nvjpegBackend;

// Output buffers descriptor.
// Data written to planes depends on output forman, i.e. RGB or YUV
typedef struct
{
    unsigned char * channel[NVJPEG_MAX_COMPONENT];
    unsigned int    pitch[NVJPEG_MAX_COMPONENT];
} nvjpegImage;

/*
// Output buffers descriptor. Used for planar output only
// Data written to planes depends on output forman, i.e. RGB or YUV
typedef struct
{
    unsigned char *p1;
    int pitch1;
    unsigned char *p2;
    int pitch2;
    unsigned char *p3;
    int pitch3;
} nvjpegImageOutputPlanar;

// Output buffers descriptor. Used for interleaved output. 
// Applicable only for interleaved output (NVJPEG_OUTPUT_RGBI/NVJPEG_OUTPUT_BGRI/NVJPEG_OUTPUT_YI)
typedef struct
{
    unsigned char *ptr;
    int pitch;
} nvjpegImageOutputInterleaved;
*/
=======
} nvjpegBackend_t;

// Output descriptor.
// Data that is written to planes depends on output forman
typedef struct
{
    unsigned char * channel[NVJPEG_MAX_COMPONENT];
    unsigned int    pitch[NVJPEG_MAX_COMPONENT];
} nvjpegImage_t;
>>>>>>> f1844a7b

// Prototype for device memory allocation. 
typedef int (*tDevMalloc)(void**, size_t);
// Prototype for device memory release
typedef int (*tDevFree)(void*);

// Memory allocator using mentioned prototypes, provided to nvjpegCreate
// This allocator will be used for all device memory allocations inside library
// In any way library is doing smart allocations (reallocates memory only if needed)
typedef struct 
{
    tDevMalloc dev_malloc;
    tDevFree dev_free;
} nvjpegDevAllocator_t;

// Opaque library handle identifier.
struct nvjpegHandle;
typedef struct nvjpegHandle* nvjpegHandle_t;

// Opaque jpeg decoding state handle identifier - used to store intermediate information between deccding phases
struct nvjpegJpegState;
typedef struct nvjpegJpegState* nvjpegJpegState_t;

// returns library's property values, such as MAJOR_VERSION, MINOR_VERSION or PATCH_LEVEL
nvjpegStatus_t NVJPEGAPI nvjpegGetProperty(libraryPropertyType type, int *value);

// Initalization of nvjpeg handle. This handle is used for all consecutive calls
// IN         backend       : Backend to use. Currently Default or Hybrid (which is the same at the moment) is supported.
// IN         allocator     : Pointer to nvjpegDevAllocator. If NULL - use default cuda calls (cudaMalloc/cudaFree)
// INT/OUT    handle        : Codec instance, use for other calls
nvjpegStatus_t NVJPEGAPI nvjpegCreate(nvjpegBackend_t backend, nvjpegDevAllocator_t *allocator, nvjpegHandle_t *handle);

// Release the handle and resources.
// IN/OUT     handle: instance handle to release 
nvjpegStatus_t NVJPEGAPI nvjpegDestroy(nvjpegHandle_t handle);


// Initalization of decoding state
// IN         handle        : Library handle
// INT/OUT    jpeg_handle   : Decoded jpeg image state handle
nvjpegStatus_t NVJPEGAPI nvjpegJpegStateCreate(nvjpegHandle_t handle, nvjpegJpegState_t *jpeg_handle);

// Release the jpeg image handle.
// INT/OUT    jpeg_handle   : Decoded jpeg image state handle
nvjpegStatus_t NVJPEGAPI nvjpegJpegStateDestroy(nvjpegJpegState_t jpeg_handle);
// 
// Retrieve the image info, including channel, width and height of each component, and chroma subsampling.
// If less than NVJPEG_MAX_COMPONENT channels are encoded, then zeros would be set to absent channels information
// If the image is 3-channel, all three groups are valid.
// This function is thread safe.
<<<<<<< HEAD
// IN/OUT handle      : Library handle
// IN     data        : Pointer to the buffer containing the jpeg image to be decoded. 
// IN     length      : Length of the jpeg image buffer.
// OUT    nComponent  : Number of componenets of the image, currently only supports 1-channel (grayscale) or 3-channel.
// OUT    subsampling : Chroma subsampling used in this JPEG, see nvjpegChromaSubsampling
// OUT    widths      : array of size NVJPEG_MAX_COMPONENT, returns width of each channel. 0 if channel is not encoded  
// OUT    heights     : array of size NVJPEG_MAX_COMPONENT, returns height of each channel. 0 if channel is not encoded 

=======
// IN         handle      : Library handle
// IN         data        : Pointer to the buffer containing the jpeg stream data to be decoded. 
// IN         length      : Length of the jpeg image buffer.
// OUT        nComponent  : Number of componenets of the image, currently only supports 1-channel (grayscale) or 3-channel.
// OUT        subsampling : Chroma subsampling used in this JPEG, see nvjpegChromaSubsampling_t
// OUT        widths      : pointer to NVJPEG_MAX_COMPONENT of ints, returns width of each channel. 0 if channel is not encoded  
// OUT        heights     : pointer to NVJPEG_MAX_COMPONENT of ints, returns height of each channel. 0 if channel is not encoded 
>>>>>>> f1844a7b
nvjpegStatus_t NVJPEGAPI nvjpegGetImageInfo(
          nvjpegHandle_t handle,
          const unsigned char *data, 
          size_t length,
          int *nComponents, 
<<<<<<< HEAD
          nvjpegChromaSubsampling *subsampling,
=======
          nvjpegChromaSubsampling_t *subsampling,
>>>>>>> f1844a7b
          int *widths,
          int *heights);
                   

// Decodes single image. Destination buffers should be large enough to be able to store 
// output of specified format. For each color plane sizes could be retrieved for image using nvjpegGetImageInfo()
// and minimum required memory buffer for each plane is nPlaneHeight*nPlanePitch where nPlanePitch >= nPlaneWidth for
// planar output formats and nPlanePitch >= nPlaneWidth*nOutputComponents for interleaved output format.
// 
// IN/OUT     handle        : Library handle
// INT/OUT    jpeg_handle   : Decoded jpeg image state handle
// IN         data          : Pointer to the buffer containing the jpeg image to be decoded. 
// IN         length        : Length of the jpeg image buffer.
// IN         output_format : Output data format. See nvjpegOutputFormat_t for description
// IN/OUT     destination   : Pointer to structure with information about output buffers. See nvjpegImage_t description.
// IN/OUT     stream        : CUDA stream where to submit all GPU work
// 
// \return NVJPEG_STATUS_SUCCESS if successful
nvjpegStatus_t NVJPEGAPI nvjpegDecode(
          nvjpegHandle_t handle,
          nvjpegJpegState_t jpeg_handle,
          const unsigned char *data,
<<<<<<< HEAD
          unsigned int length, 
          nvjpegOutputFormat output_format,
          nvjpegImage *destination,
=======
          size_t length, 
          nvjpegOutputFormat_t output_format,
          nvjpegImage_t *destination,
>>>>>>> f1844a7b
          cudaStream_t stream);

// Same functionality and parameters as for nvjpegDecodePlanar, but separated in steps: 
// 1) CPU processing
// 2) Mixed processing that requires interaction of both GPU and CPU. Any previous call 
// to nvjpegDecodeGPU() with same handle should be finished before this call, i.e. cudaStreamSycnhronize() could be used
// 3) GPU processing 
// Actual amount of work done in each separate step depends on the selected backend. But in any way all 
// of those functions must be called in this specific order. If one of the steps returns error - decode should be done from the beginning.
nvjpegStatus_t NVJPEGAPI nvjpegDecodePhaseOne(
          nvjpegHandle_t handle,
          nvjpegJpegState_t jpeg_handle,
          const unsigned char *data,
<<<<<<< HEAD
          unsigned int length,
          nvjpegOutputFormat output_format,
          nvjpegImage *destination,
=======
          size_t length,
          nvjpegOutputFormat_t output_format,
>>>>>>> f1844a7b
          cudaStream_t stream);

nvjpegStatus_t NVJPEGAPI nvjpegDecodePhaseTwo(
          nvjpegHandle_t handle,
          nvjpegJpegState_t jpeg_handle,
          cudaStream_t stream);

nvjpegStatus_t NVJPEGAPI nvjpegDecodePhaseThree(
          nvjpegHandle_t handle,
          nvjpegJpegState_t jpeg_handle,
          nvjpegImage_t *destination,
          cudaStream_t stream);

//////////////////////////////////////////////
/////////////// Batch decoding ///////////////
//////////////////////////////////////////////

// Resets and initizlizes batch decoder for working on the batches of specified size
// Should be called once for decoding bathes of this specific size, also use to reset failed batches
// IN/OUT     handle          : Library handle
// INT/OUT    jpeg_handle     : Decoded jpeg image state handle
// IN         batch_size      : Size of the batch
// IN         max_cpu_threads : Maximum number of CPU threads that will be processing this batch
// IN         output_format   : Output data format. Will be the same for every image in batch
//
// \return NVJPEG_STATUS_SUCCESS if successful
nvjpegStatus_t NVJPEGAPI nvjpegDecodeBatchedInitialize(
          nvjpegHandle_t handle,
          nvjpegJpegState_t jpeg_handle,
          int batch_size,
          int max_cpu_threads,
          nvjpegOutputFormat_t output_format);

// Decodes batch of images. Output buffers should be large enough to be able to store 
// outputs of specified format, see single image decoding description for details. Call to 
// nvjpegDecodeBatchedInitialize() is required prior to this call, batch size is expected to be the same as 
// parameter to this batch initialization function.
// 
// IN/OUT     handle        : Library handle
// INT/OUT    jpeg_handle   : Decoded jpeg image state handle
// IN         data          : Array of size batch_size of pointers to the input buffers containing the jpeg images to be decoded. 
// IN         lengths       : Array of size batch_size with lengths of the jpeg images' buffers in the batch.
// IN/OUT     destinations  : Array of size batch_size with pointers to structure with information about output buffers, 
// IN/OUT     stream        : CUDA stream where to submit all GPU work
// 
// \return NVJPEG_STATUS_SUCCESS if successful
nvjpegStatus_t NVJPEGAPI nvjpegDecodeBatched(
          nvjpegHandle_t handle,
          nvjpegJpegState_t jpeg_handle,
          const unsigned char *const *data,
<<<<<<< HEAD
          const unsigned int *lengths, 
          nvjpegImage *destinations,
=======
          const size_t *lengths, 
          nvjpegImage_t *destinations,
>>>>>>> f1844a7b
          cudaStream_t stream);

// Same functionality as nvjpegDecodePlanarBatched but done in separate consecutive steps: 
// 1) nvjpegDecodePlanarBatchedCPU should be called [batch_size] times for each image in batch.
// This function is thread safe and could be called by multiple threads simultaneously, by providing 
// thread_idx (thread_idx should be less than max_cpu_threads from nvjpegDecodeBatchedInitialize())
// 2) nvjpegDecodePlanarBatchedMixed. Any previous call to nvjpegDecodeBatchedGPU() should be done by this point
// 3) nvjpegDecodePlanarBatchedGPU 
// Actual amount of work done in each separate step depends on the selected backend. But in any way all 
// of those functions must be called in this specific order. If one of the steps returns error - 
// reset batch with nvjpegDecodeBatchedInitialize(). 
nvjpegStatus_t NVJPEGAPI nvjpegDecodeBatchedPhaseOne(
          nvjpegHandle_t handle,
          nvjpegJpegState_t jpeg_handle,
          const unsigned char *data,
          size_t length,
          int image_idx,
          int thread_idx,
          cudaStream_t stream);

nvjpegStatus_t NVJPEGAPI nvjpegDecodeBatchedPhaseTwo(
          nvjpegHandle_t handle,
<<<<<<< HEAD
          nvjpegImage *destinations,
=======
          nvjpegJpegState_t jpeg_handle,
>>>>>>> f1844a7b
          cudaStream_t stream);

nvjpegStatus_t NVJPEGAPI nvjpegDecodeBatchedPhaseThree(
          nvjpegHandle_t handle,
          nvjpegJpegState_t jpeg_handle,
          nvjpegImage_t *destinations,
          cudaStream_t stream);

#if defined(__cplusplus)
  }
#endif
 
#endif /* NV_JPEG_HEADER */<|MERGE_RESOLUTION|>--- conflicted
+++ resolved
@@ -51,11 +51,6 @@
 
 #define NVJPEGAPI
 
-<<<<<<< HEAD
-#define NVJPEG_MAX_COMPONENT 4
-
-#include "cuda_runtime.h"
-=======
 // Maximum number of channels nvjpeg decoder supports
 #define NVJPEG_MAX_COMPONENT 4
 
@@ -63,7 +58,6 @@
 #include "library_types.h"
 
 #include "stdint.h"
->>>>>>> f1844a7b
 
 #if defined(__cplusplus)
   extern "C" {
@@ -98,35 +92,19 @@
     NVJPEG_CSS_410 = 5,
     NVJPEG_CSS_GRAY = 6,
     NVJPEG_CSS_UNKNOWN = -1
-<<<<<<< HEAD
-} nvjpegChromaSubsampling;
+} nvjpegChromaSubsampling_t;
 
 // Parameter of this type specifies what type of output user wants for image decoding
-// nvjpeg assumes type of objects pointed by 'destination' parameter pointer from this output format parameter
-=======
-} nvjpegChromaSubsampling_t;
-
-// Parameter of this type specifies what type of output user wants for image decoding
->>>>>>> f1844a7b
 typedef enum
 {
     NVJPEG_OUTPUT_UNCHANGED   = 0, // return decoded image as it is - write planar output
     NVJPEG_OUTPUT_YUV         = 1, // return planar luma and chroma
-<<<<<<< HEAD
-    NVJPEG_OUTPUT_Y           = 2, // return luma component only, write to 1-st channel of nvjpegImage
-    NVJPEG_OUTPUT_RGB         = 4, // convert to planar RGB
-    NVJPEG_OUTPUT_BGR         = 5, // convert to planar BGR
-    NVJPEG_OUTPUT_RGBI        = 6, // convert to interleaved RGB and write to 1st channel of nvjpegImage
-    NVJPEG_OUTPUT_BGRI        = 7  // convert to interleaved BGR and write to 1st channel of nvjpegImage
-} nvjpegOutputFormat;
-=======
     NVJPEG_OUTPUT_Y           = 2, // return luma component only, write to 1-st channel of nvjpegImage_t
     NVJPEG_OUTPUT_RGB         = 4, // convert to planar RGB
     NVJPEG_OUTPUT_BGR         = 5, // convert to planar BGR
     NVJPEG_OUTPUT_RGBI        = 6, // convert to interleaved RGB and write to 1-st channel of nvjpegImage_t
     NVJPEG_OUTPUT_BGRI        = 7  // convert to interleaved BGR and write to 1-st channel of nvjpegImage_t
 } nvjpegOutputFormat_t;
->>>>>>> f1844a7b
 
 // Implementation
 // Initial release support: NVJPEG_BACKEND_DEFAULT, NVJPEG_BACKEND_HYBRID
@@ -135,40 +113,6 @@
     NVJPEG_BACKEND_DEFAULT = 0,
     NVJPEG_BACKEND_HYBRID  = 1,
     NVJPEG_BACKEND_GPU     = 2,
-<<<<<<< HEAD
-    NVJPEG_BACKEND_CPU     = 3,
-} nvjpegBackend;
-
-// Output buffers descriptor.
-// Data written to planes depends on output forman, i.e. RGB or YUV
-typedef struct
-{
-    unsigned char * channel[NVJPEG_MAX_COMPONENT];
-    unsigned int    pitch[NVJPEG_MAX_COMPONENT];
-} nvjpegImage;
-
-/*
-// Output buffers descriptor. Used for planar output only
-// Data written to planes depends on output forman, i.e. RGB or YUV
-typedef struct
-{
-    unsigned char *p1;
-    int pitch1;
-    unsigned char *p2;
-    int pitch2;
-    unsigned char *p3;
-    int pitch3;
-} nvjpegImageOutputPlanar;
-
-// Output buffers descriptor. Used for interleaved output. 
-// Applicable only for interleaved output (NVJPEG_OUTPUT_RGBI/NVJPEG_OUTPUT_BGRI/NVJPEG_OUTPUT_YI)
-typedef struct
-{
-    unsigned char *ptr;
-    int pitch;
-} nvjpegImageOutputInterleaved;
-*/
-=======
 } nvjpegBackend_t;
 
 // Output descriptor.
@@ -178,7 +122,6 @@
     unsigned char * channel[NVJPEG_MAX_COMPONENT];
     unsigned int    pitch[NVJPEG_MAX_COMPONENT];
 } nvjpegImage_t;
->>>>>>> f1844a7b
 
 // Prototype for device memory allocation. 
 typedef int (*tDevMalloc)(void**, size_t);
@@ -229,16 +172,6 @@
 // If less than NVJPEG_MAX_COMPONENT channels are encoded, then zeros would be set to absent channels information
 // If the image is 3-channel, all three groups are valid.
 // This function is thread safe.
-<<<<<<< HEAD
-// IN/OUT handle      : Library handle
-// IN     data        : Pointer to the buffer containing the jpeg image to be decoded. 
-// IN     length      : Length of the jpeg image buffer.
-// OUT    nComponent  : Number of componenets of the image, currently only supports 1-channel (grayscale) or 3-channel.
-// OUT    subsampling : Chroma subsampling used in this JPEG, see nvjpegChromaSubsampling
-// OUT    widths      : array of size NVJPEG_MAX_COMPONENT, returns width of each channel. 0 if channel is not encoded  
-// OUT    heights     : array of size NVJPEG_MAX_COMPONENT, returns height of each channel. 0 if channel is not encoded 
-
-=======
 // IN         handle      : Library handle
 // IN         data        : Pointer to the buffer containing the jpeg stream data to be decoded. 
 // IN         length      : Length of the jpeg image buffer.
@@ -246,17 +179,12 @@
 // OUT        subsampling : Chroma subsampling used in this JPEG, see nvjpegChromaSubsampling_t
 // OUT        widths      : pointer to NVJPEG_MAX_COMPONENT of ints, returns width of each channel. 0 if channel is not encoded  
 // OUT        heights     : pointer to NVJPEG_MAX_COMPONENT of ints, returns height of each channel. 0 if channel is not encoded 
->>>>>>> f1844a7b
 nvjpegStatus_t NVJPEGAPI nvjpegGetImageInfo(
           nvjpegHandle_t handle,
           const unsigned char *data, 
           size_t length,
           int *nComponents, 
-<<<<<<< HEAD
-          nvjpegChromaSubsampling *subsampling,
-=======
           nvjpegChromaSubsampling_t *subsampling,
->>>>>>> f1844a7b
           int *widths,
           int *heights);
                    
@@ -279,15 +207,9 @@
           nvjpegHandle_t handle,
           nvjpegJpegState_t jpeg_handle,
           const unsigned char *data,
-<<<<<<< HEAD
-          unsigned int length, 
-          nvjpegOutputFormat output_format,
-          nvjpegImage *destination,
-=======
           size_t length, 
           nvjpegOutputFormat_t output_format,
           nvjpegImage_t *destination,
->>>>>>> f1844a7b
           cudaStream_t stream);
 
 // Same functionality and parameters as for nvjpegDecodePlanar, but separated in steps: 
@@ -301,14 +223,8 @@
           nvjpegHandle_t handle,
           nvjpegJpegState_t jpeg_handle,
           const unsigned char *data,
-<<<<<<< HEAD
-          unsigned int length,
-          nvjpegOutputFormat output_format,
-          nvjpegImage *destination,
-=======
           size_t length,
           nvjpegOutputFormat_t output_format,
->>>>>>> f1844a7b
           cudaStream_t stream);
 
 nvjpegStatus_t NVJPEGAPI nvjpegDecodePhaseTwo(
@@ -359,13 +275,8 @@
           nvjpegHandle_t handle,
           nvjpegJpegState_t jpeg_handle,
           const unsigned char *const *data,
-<<<<<<< HEAD
-          const unsigned int *lengths, 
-          nvjpegImage *destinations,
-=======
           const size_t *lengths, 
           nvjpegImage_t *destinations,
->>>>>>> f1844a7b
           cudaStream_t stream);
 
 // Same functionality as nvjpegDecodePlanarBatched but done in separate consecutive steps: 
@@ -388,11 +299,7 @@
 
 nvjpegStatus_t NVJPEGAPI nvjpegDecodeBatchedPhaseTwo(
           nvjpegHandle_t handle,
-<<<<<<< HEAD
-          nvjpegImage *destinations,
-=======
-          nvjpegJpegState_t jpeg_handle,
->>>>>>> f1844a7b
+          nvjpegJpegState_t jpeg_handle,
           cudaStream_t stream);
 
 nvjpegStatus_t NVJPEGAPI nvjpegDecodeBatchedPhaseThree(
