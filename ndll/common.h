// Copyright (c) 2017, NVIDIA CORPORATION. All rights reserved.
#ifndef NDLL_COMMON_H_
#define NDLL_COMMON_H_

#include <cuda_fp16.h>  // for __half & related methods
#include <cuda_profiler_api.h>

#ifdef NDLL_USE_NVTX
#include "nvToolsExt.h"
#endif

#include <cstdint>
#include <array>
#include <iostream>
#include <memory>
#include <string>
#include <vector>

namespace ndll {

// Using declaration for common types
using std::array;
using std::cout;
using std::endl;
using std::shared_ptr;
using std::string;
using std::unique_ptr;
using std::vector;


// Common types
typedef uint8_t uint8;
typedef int16_t int16;
typedef int64_t int64;
typedef uint64_t uint64;

// Basic data type for our indices and dimension sizes
typedef int64_t Index;

// Only supported on the GPU
typedef __half float16;

/**
 * @brief Supported interpolation types
 */
enum NDLLInterpType {
  NDLL_INTERP_NN = 0,
  NDLL_INTERP_LINEAR = 1,
  NDLL_INTERP_CUBIC = 2
};

/**
 * @brief Supported image formats
 */
enum NDLLImageType {
  NDLL_RGB = 0,
  NDLL_BGR = 1,
  NDLL_GRAY = 2
};

inline bool IsColor(NDLLImageType type) {
  if ((type == NDLL_RGB) || (type == NDLL_BGR)) {
    return true;
  }
  return false;
}

// Helper to delete copy constructor & copy-assignment operator
#define DISABLE_COPY_MOVE_ASSIGN(name)          \
  name(const name&) = delete;                   \
  name& operator=(const name&) = delete;        \
  name(name&&) = delete;                        \
  name& operator=(name&&) = delete

<<<<<<< HEAD
// Util to declare anonymous variable
#define CONCAT_1(var1, var2) var1##var2
#define CONCAT_2(var1, var2) CONCAT_1(var1, var2)
#define ANONYMIZE_VARIABLE(name) CONCAT_2(name, __LINE__)

// HACK: This global exists so that we have a way to enable/disable
// nvtx like we can with the cuda profiler. Could move this to a
// static variable in the TimeRange class
extern bool PROFILE;

=======
>>>>>>> 81cea7c2
// Starts profiling NDLL
inline void NDLLProfilerStart() {
  cudaProfilerStart();
}

inline void NDLLProfilerStop() {
  cudaProfilerStop();
}

// Basic timerange for profiling
struct TimeRange {
TimeRange(const char *name) {
#ifdef NDLL_USE_NVTX
  nvtxRangePushA(name);
#endif
}
~TimeRange() {
#ifdef NDLL_USE_NVTX
  nvtxRangePop();
#endif
}
};



}  // namespace ndll

#endif  // NDLL_COMMON_H_<|MERGE_RESOLUTION|>--- conflicted
+++ resolved
@@ -72,19 +72,11 @@
   name(name&&) = delete;                        \
   name& operator=(name&&) = delete
 
-<<<<<<< HEAD
 // Util to declare anonymous variable
 #define CONCAT_1(var1, var2) var1##var2
 #define CONCAT_2(var1, var2) CONCAT_1(var1, var2)
 #define ANONYMIZE_VARIABLE(name) CONCAT_2(name, __LINE__)
 
-// HACK: This global exists so that we have a way to enable/disable
-// nvtx like we can with the cuda profiler. Could move this to a
-// static variable in the TimeRange class
-extern bool PROFILE;
-
-=======
->>>>>>> 81cea7c2
 // Starts profiling NDLL
 inline void NDLLProfilerStart() {
   cudaProfilerStart();
