--- conflicted
+++ resolved
@@ -6,13 +6,9 @@
 NDLL_REGISTER_CPU_OPERATOR(ExternalSource, ExternalSource<CPUBackend>);
 NDLL_REGISTER_GPU_OPERATOR(ExternalSource, ExternalSource<GPUBackend>);
 
-<<<<<<< HEAD
 OPERATOR_SCHEMA(ExternalSource)
   .DocStr("Foo")
   .NumInput(0)
   .NumOutput(1);
 
-} // namespace ndll
-=======
-}  // namespace ndll
->>>>>>> 81cea7c2
+} // namespace ndll