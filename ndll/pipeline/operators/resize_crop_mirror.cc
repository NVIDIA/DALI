--- conflicted
+++ resolved
@@ -12,13 +12,9 @@
 
 NDLL_REGISTER_CPU_OPERATOR(FastResizeCropMirror, FastResizeCropMirror<CPUBackend>);
 
-<<<<<<< HEAD
 OPERATOR_SCHEMA(FastResizeCropMirror)
   .DocStr("Foo")
   .NumInput(1)
   .NumOutput(1);
 
-} // namespace ndll
-=======
-}  // namespace ndll
->>>>>>> 81cea7c2
+} // namespace ndll