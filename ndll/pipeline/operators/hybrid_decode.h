// Copyright (c) 2017, NVIDIA CORPORATION. All rights reserved.
#ifndef NDLL_PIPELINE_OPERATORS_HYBRID_DECODE_H_
#define NDLL_PIPELINE_OPERATORS_HYBRID_DECODE_H_

// TODO(tgale): Fix this include setup so that we can use this
// from external code
#include <third_party/hybrid_decode/include/hybrid_decoder.h>

#include <cstring>
#include <vector>

#include "ndll/common.h"
#include "ndll/error_handling.h"
#include "ndll/pipeline/operator.h"
#include "ndll/util/image.h"

namespace ndll {

NDLL_REGISTER_TYPE(ParsedJpeg);
NDLL_REGISTER_TYPE(DctQuantInvImageParam);

/**
 * @brief Perform the host-side part of a hybrid cpu+gpu jpeg decode. This
 * decoder must be followed by the DCTQuantInvOp to complete the jpeg decode
 */
template <typename Backend>
class HuffmanDecoder : public Operator<Backend> {
 public:
  explicit inline HuffmanDecoder(const OpSpec &spec) :
    Operator<Backend>(spec) {
    // Resize per-image & per-thread data
    tl_parser_state_.resize(num_threads_);
    tl_huffman_state_.resize(num_threads_);
  }

  virtual inline ~HuffmanDecoder() = default;

<<<<<<< HEAD
=======
  inline int MaxNumInput() const override { return 1; }
  inline int MinNumInput() const override { return 1; }
  inline int MaxNumOutput() const override { return 2; }
  inline int MinNumOutput() const override { return 2; }

>>>>>>> 81cea7c2
  DISABLE_COPY_MOVE_ASSIGN(HuffmanDecoder);

 protected:
  inline void RunPerSampleCPU(SampleWorkspace *ws) override {
    auto &input = ws->Input<CPUBackend>(0);
    auto dct_coeff = ws->Output<CPUBackend>(0);
    auto jpeg_meta = ws->Output<CPUBackend>(1);

    // Validate input
    NDLL_ENFORCE(input.ndim() == 1,
        "Input must be 1D encoded jpeg string.");
    NDLL_ENFORCE(IsType<uint8>(input.type()),
        "Input must be stored as uint8 data.");

    // Resize the output and parse the input data
    jpeg_meta->Resize({1});
    ParsedJpeg *jpeg = jpeg_meta->template mutable_data<ParsedJpeg>();
    parseRawJpegHost(
        input.template data<uint8>(),
        input.size(),
        &tl_parser_state_[ws->thread_idx()],
        jpeg);

    // Note: The DCT coefficients for each image component
    // can be different sizes due to subsampling. Single
    // Tensors cannot be jagged, so we pack all the DCT
    // coefficients and pass the needed meta-data to the
    // DCTQuantInv op through the jpeg_meta output
    int total_size = 0;
    vector<int> offsets(jpeg->components, 0);
    for (int i = 0; i < jpeg->components; ++i) {
      offsets[i] = total_size;
      total_size += jpeg->dctSize[i] / sizeof(int16);
    }

    // Resize output dct coeffs and setup for the huffman
    dct_coeff->Resize({total_size});
    vector<int16*> dct_ptrs(jpeg->components);
    HuffmanDecoderState &state =
      tl_huffman_state_[ws->thread_idx()];

    for (int i = 0; i < jpeg->components; ++i) {
      dct_ptrs[i] = dct_coeff->template mutable_data<int16>() +
        offsets[i];
    }

    // Run the huffman decode
    huffmanDecodeHost(*jpeg, &state, &dct_ptrs);
  }

  vector<JpegParserState> tl_parser_state_;
  vector<HuffmanDecoderState> tl_huffman_state_;

  USE_OPERATOR_MEMBERS();
};

// Note: Our handling of grayscale images is a bit nuanced. In
// the case that we are outputting color (rgb) images, we always
// rely on the paramters setup calls from hybrid_decoder (i.e.
// validateBatchedDctQuantInvParams, getBatchedInvDctLaunchParams,
// getBatchedInvDctImageIndices) to handle grayscale images that
// may be mixed into our input batch. Even for grayscale images
// (images with a single component), we create parameters for all
// three components. The component indices that are set up by the
// hybrid_decoder calls will take into account that these components
// are non-existent and create no indices for these components.
// This is a small waste of memory with our extra parameters, but
// greatly simplifies the code so it is ok for now.
//
// When we are outputting grayscale images, we only bother to do
// the idcts for the chrominance planes of the jpegs. We do this
// into our intermediate buffer because the output of the idct
// is still aligned to jpeg block stuff, and then we just perform
// dev-to-dev copies to get the final grayscale images into the
// output buffer
template <typename Backend>
class DCTQuantInv : public Operator<Backend> {
 public:
  explicit inline DCTQuantInv(const OpSpec &spec) :
    Operator<Backend>(spec),
    output_type_(spec.GetArgument<NDLLImageType>("output_type", NDLL_RGB)),
    color_(IsColor(output_type_)), C_(color_ ? 3 : 1) {
    // Resize per-thread & per-image data
    num_component_ = batch_size_*C_;
    yuv_dims_.resize(num_component_);
    dct_step_.resize(num_component_);
    grid_info_.resize(num_component_);
    yuv_offsets_.resize(num_component_);

    if (color_) {
      img_rois_.resize(batch_size_);
      img_steps_.resize(batch_size_);
      img_offsets_.resize(batch_size_);
    }

    // Pre-size our buffers based on the user passed in hint
    size_t pixels_per_image = spec.GetArgument<size_t>("bytes_per_sample_hint", 0);
    yuv_data_.Resize({(Index)pixels_per_image * batch_size_});
    if (color_) strided_imgs_.Resize({(Index)pixels_per_image * batch_size_});

    // We need three buffers for our parameters
    yuv_data_.template mutable_data<uint8>();
    strided_imgs_.template mutable_data<uint8>();

    // Resize our quant tables and dct params
    quant_tables_.Resize({64*num_component_});
    dct_params_.Resize({num_component_});
  }

  virtual inline ~DCTQuantInv() = default;

<<<<<<< HEAD
protected:
  
=======
  inline int MaxNumInput() const override { return 2; }
  inline int MinNumInput() const override { return 2; }
  inline int MaxNumOutput() const override { return 1; }
  inline int MinNumOutput() const override { return 1; }

 protected:
>>>>>>> 81cea7c2
  inline void RunBatchedGPU(DeviceWorkspace *ws) override {
    cudaStream_t old_stream = nppGetStream();
    nppSetStream(ws->stream());
    DataDependentKernelSetup(ws);

    batchedDctQuantInv(
        dct_params_gpu_.template mutable_data<DctQuantInvImageParam>(),
        quant_tables_gpu_.template mutable_data<uint8>(),
        block_image_indices_gpu_.template mutable_data<int>(),
        num_cuda_blocks_);

    auto output = ws->Output<GPUBackend>(0);
    if (color_) {
      // Convert the strided and subsampled YUV images to unstrided,
      // RGB or BGR images packed densely into the output batch
      YUVToColorHelper(ws);
    } else {
      for (int i = 0; i < batch_size_; ++i) {
        // Note: Need to do a 2D memcpy to handle padding in the width dimension
        const vector<Index> &out_dims = output->tensor_shape(i);
        CUDA_CALL(cudaMemcpy2DAsync(
                output->template mutable_tensor<uint8>(i),  // dst
                out_dims[1],  // dptich
                yuv_data_.template data<uint8>() + yuv_offsets_[i],  // src
                yuv_dims_[i].width,  // spitch
                out_dims[1],  // width
                out_dims[0],  // height
                cudaMemcpyDeviceToDevice,
                ws->stream()));
      }
    }
    // Set the stream back
    nppSetStream(old_stream);
  }

  inline void DataDependentKernelSetup(DeviceWorkspace *ws) {
    auto &dct_coeff = ws->Input<GPUBackend>(0);
    auto &jpeg_meta = ws->Input<CPUBackend>(1);
    auto output = ws->Output<GPUBackend>(0);
    NDLL_ENFORCE(dct_coeff.ntensor() == batch_size_,
        "Expected dct coefficients for each image.");
    NDLL_ENFORCE(IsType<int16>(dct_coeff.type()),
        "Expected dct data in int16");
    NDLL_ENFORCE(jpeg_meta.ntensor() == batch_size_,
        "Expected jpeg meta-data for each image.");
    NDLL_ENFORCE(IsType<ParsedJpeg>(jpeg_meta.type()),
        "Expected ParsedJpeg structs for jpeg meta.");

    vector<Dims> output_shape(batch_size_);
    for (int i = 0; i < batch_size_; ++i) {
      const ParsedJpeg &jpeg = jpeg_meta.template data<ParsedJpeg>()[i];
      for (int j = 0; j < C_; ++j) {
        int comp_id = i*C_ + j;
        // Gather meta-data from the inputs
        NDLL_ENFORCE(jpeg.quantTables[j].nPrecision ==
            QuantizationTable::PRECISION_8_BIT, "Hybrid "
            "decoder only supports 8-bit quant tables.");
        yuv_dims_[comp_id] = jpeg.yCbCrDims[j];
        dct_step_[comp_id] = jpeg.dctLineStep[j];

        // Pack the quant tables into our param buffer
        std::memcpy(quant_tables_.template mutable_data<uint8>() + comp_id*64,
            jpeg.quantTables[j].aTable.lowp, 64);
      }

      if (color_) {
        // Calculate output image meta-data
        int tmp;
        getImageSizeStepAndOffset(
            jpeg.imgDims.width,
            jpeg.imgDims.height,
            jpeg.components, jpeg.sRatio,
            &img_rois_[i],
            &img_steps_[i],
            &tmp);
      }
      // Set the output shape for this image
      output_shape[i] =
        {jpeg.imgDims.height, jpeg.imgDims.width, C_};
    }

    // Move the quantization tables to device
    quant_tables_gpu_.Copy(quant_tables_, ws->stream());

    // Resize the output
    output->Resize(output_shape);

    // Validate our parameters and setup launch meta-data
    NDLL_ENFORCE(validateBatchedDctQuantInvParams(dct_step_.data(),
            yuv_dims_.data(), num_component_));
    getBatchedInvDctLaunchParams(yuv_dims_.data(), num_component_,
        &num_cuda_blocks_, grid_info_.data());

    // Setup image indices for each CTA and move to device
    block_image_indices_.Resize({num_cuda_blocks_});
    getBatchedInvDctImageIndices(yuv_dims_.data(), num_component_,
        block_image_indices_.template mutable_data<int>());
    block_image_indices_gpu_.Copy(block_image_indices_, ws->stream());

    // Resize the intermediate buffer for image yuv data
    size_t yuv_size = 0;
    for (int i = 0; i < num_component_; ++i) {
      yuv_offsets_[i] = yuv_size;
      yuv_size += yuv_dims_[i].height * yuv_dims_[i].width;
    }
    yuv_data_.Resize({(Index)yuv_size});

    if (color_) {
      // Calculate the size of the strided image intermediate buffer
      // & resize. We waste a little memory here allocating tmp storage
      // for grayscale images
      size_t strided_imgs_size = 0;
      for (int i = 0; i < batch_size_; ++i) {
        img_offsets_[i] = strided_imgs_size;
        strided_imgs_size += img_rois_[i].width*img_rois_[i].height*C_;
      }
      strided_imgs_.Resize({(Index)strided_imgs_size});
    }

    // Setup idct parameters for each image
    DctQuantInvImageParam *param = nullptr;
    for (int i = 0; i < batch_size_; ++i) {
      int dct_offset = 0;
      const ParsedJpeg &jpeg = jpeg_meta.template data<ParsedJpeg>()[i];
      for (int j = 0; j < C_; ++j) {
        int comp_id = i*C_ + j;
        param = &dct_params_.template mutable_data<DctQuantInvImageParam>()[comp_id];
        param->src = dct_coeff.template tensor<int16>(i) + dct_offset;
        param->srcStep = dct_step_[comp_id];
        param->dst = yuv_data_.template mutable_data<uint8>() + yuv_offsets_[comp_id];
        param->dstWidth = yuv_dims_[comp_id].width;
        param->gridInfo = grid_info_[comp_id];

        // Offset for the next set of DCT coefficients for this image
        dct_offset += jpeg.dctSize[j] / sizeof(int16);
      }
    }

    // Move the dct parameters to device
    dct_params_gpu_.Copy(dct_params_, ws->stream());
  }

  inline void YUVToColorHelper(DeviceWorkspace *ws) {
    auto output = ws->Output<GPUBackend>(0);
    auto &jpeg_meta = ws->Input<CPUBackend>(1);

    uint8 *yuv_data_ptr = yuv_data_.template mutable_data<uint8>();
    for (int i = 0; i < batch_size_; ++i) {
      const ParsedJpeg &jpeg = jpeg_meta.template data<ParsedJpeg>()[i];
      if (jpeg.components == 3) {
        uint8 *yuv_planes[3] = {yuv_data_ptr + yuv_offsets_[i*3],
                                yuv_data_ptr + yuv_offsets_[i*3 + 1],
                                yuv_data_ptr + yuv_offsets_[i*3 + 2]};
        int yuv_steps[3] = {yuv_dims_[i*3].width,
                            yuv_dims_[i*3 + 1].width,
                            yuv_dims_[i*3 + 2].width};
        uint8 *strided_img = strided_imgs_.template mutable_data<uint8>() + img_offsets_[i];
        ComponentSampling sampling_ratio = jpeg.sRatio;

        // Note: NPP yuv->rgb + upsample methods are very rigid. With odd dimensioned
        // images, we need to stride the output image. We could add support for strided
        // images in batches, but that would be a pain and force batched ops to support
        // this if they want to be used w/ hybrid jpeg decode. To handle strides,
        // we do the yuv->rgb+upsample into a tmp buffer and then do a small dev2dev
        // 2d memcpy so that the output is dense.

        if (output_type_ == NDLL_RGB) {
          // Run the yuv->rgb + upsampling kernel
          yCbCrToRgb((const uint8**)yuv_planes,
              yuv_steps, strided_img, img_steps_[i],
              img_rois_[i], sampling_ratio);
        } else if (output_type_ == NDLL_BGR) {
          // Run the yuv->bgr + upsampling kernel
          yCbCrToBgr((const uint8**)yuv_planes,
              yuv_steps, strided_img, img_steps_[i],
              img_rois_[i], sampling_ratio);
        } else {
          NDLL_FAIL("Unsupported output image type.");
        }

        // Run a 2D memcpy to get rid of image stride
        const vector<Index> &out_dims = output->tensor_shape(i);
        CUDA_CALL(cudaMemcpy2DAsync(
                output->template mutable_tensor<uint8>(i),  // dst
                out_dims[1]*C_,  // dpitch
                strided_img,  // src
                img_rois_[i].width*C_,  // spitch
                out_dims[1]*C_,  // width
                out_dims[0],  // height
                cudaMemcpyDeviceToDevice,
                ws->stream()));
      } else {  // Handle grayscale image
        // For grayscale images, convert to RGB straight into the output batch
        uint8 *y_plane = yuv_data_ptr + yuv_offsets_[i*3];
        int step = yuv_dims_[i*3].width;
        yToRgb(y_plane, step,
            output->template mutable_tensor<uint8>(i),
            img_steps_[i], img_rois_[i],
            ws->stream());
      }
    }
  }

  NDLLImageType output_type_;
  bool color_;
  int C_, num_component_;

  Tensor<CPUBackend> quant_tables_, dct_params_, block_image_indices_;
  Tensor<GPUBackend> quant_tables_gpu_, dct_params_gpu_, block_image_indices_gpu_;

  // image meta-data extracted from parsed jpegs
  vector<NppiSize> yuv_dims_;
  vector<int> dct_step_;
  int num_cuda_blocks_;
  vector<int2> grid_info_;

  // Stored intermediate result of idct+iquant step
  Tensor<Backend> yuv_data_;
  vector<int> yuv_offsets_;

  // Image meta-data used for yuv->rgb conversion
  Tensor<Backend> strided_imgs_;
  vector<NppiSize> img_rois_;
  vector<int> img_steps_;
  vector<int> img_offsets_;

  USE_OPERATOR_MEMBERS();
};

}  // namespace ndll

#endif  // NDLL_PIPELINE_OPERATORS_HYBRID_DECODE_H_<|MERGE_RESOLUTION|>--- conflicted
+++ resolved
@@ -35,14 +35,6 @@
 
   virtual inline ~HuffmanDecoder() = default;
 
-<<<<<<< HEAD
-=======
-  inline int MaxNumInput() const override { return 1; }
-  inline int MinNumInput() const override { return 1; }
-  inline int MaxNumOutput() const override { return 2; }
-  inline int MinNumOutput() const override { return 2; }
-
->>>>>>> 81cea7c2
   DISABLE_COPY_MOVE_ASSIGN(HuffmanDecoder);
 
  protected:
@@ -154,17 +146,7 @@
 
   virtual inline ~DCTQuantInv() = default;
 
-<<<<<<< HEAD
 protected:
-  
-=======
-  inline int MaxNumInput() const override { return 2; }
-  inline int MinNumInput() const override { return 2; }
-  inline int MaxNumOutput() const override { return 1; }
-  inline int MinNumOutput() const override { return 1; }
-
- protected:
->>>>>>> 81cea7c2
   inline void RunBatchedGPU(DeviceWorkspace *ws) override {
     cudaStream_t old_stream = nppGetStream();
     nppSetStream(ws->stream());
