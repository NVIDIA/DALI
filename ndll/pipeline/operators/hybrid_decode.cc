--- conflicted
+++ resolved
@@ -12,13 +12,9 @@
 
 NDLL_REGISTER_GPU_OPERATOR(DCTQuantInv, DCTQuantInv<GPUBackend>);
 
-<<<<<<< HEAD
 OPERATOR_SCHEMA(DCTQuantInv)
   .DocStr("Foo")
   .NumInput(2)
   .NumOutput(1);
 
-} // namespace ndll
-=======
-}  // namespace ndll
->>>>>>> 81cea7c2
+} // namespace ndll