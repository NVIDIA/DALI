--- conflicted
+++ resolved
@@ -38,16 +38,7 @@
 
   virtual inline ~Resize() = default;
 
-<<<<<<< HEAD
 protected:
-=======
-  inline int MaxNumInput() const override { return 1; }
-  inline int MinNumInput() const override { return 1; }
-  inline int MaxNumOutput() const override { return 1; }
-  inline int MinNumOutput() const override { return 1; }
-
- protected:
->>>>>>> 81cea7c2
   inline void RunBatchedGPU(DeviceWorkspace *ws) override {
     DataDependentSetup(ws);
 
