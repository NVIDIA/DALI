// Copyright (c) 2017-2018, NVIDIA CORPORATION. All rights reserved.
#ifndef NDLL_PIPELINE_OPERATORS_RESIZE_H_
#define NDLL_PIPELINE_OPERATORS_RESIZE_H_

#include <random>
#include <utility>
#include <vector>

#include "ndll/common.h"
#include "ndll/error_handling.h"
#include "ndll/pipeline/operator.h"

namespace ndll {

<<<<<<< HEAD
template <typename Backend>
class Resize : public Operator<Backend> {
 public:
  explicit inline Resize(const OpSpec &spec) :
    Operator<Backend>(spec),
    rand_gen_(time(nullptr)),
    random_resize_(spec.GetArgument<bool>("random_resize")),
    warp_resize_(spec.GetArgument<bool>("warp_resize")),
    resize_a_(spec.GetArgument<int>("resize_a")),
    resize_b_(spec.GetArgument<int>("resize_b")),
    image_type_(spec.GetArgument<NDLLImageType>("image_type")),
    color_(IsColor(image_type_)), C_(color_ ? 3 : 1),
    type_(spec.GetArgument<NDLLInterpType>("interp_type")) {
    // Validate input parameters
    NDLL_ENFORCE(resize_a_ > 0 && resize_b_ > 0);
    NDLL_ENFORCE(resize_a_ <= resize_b_);
=======
typedef enum {
  input_t,
  output_t
} io_type;

typedef std::pair<int, int> resize_t;
>>>>>>> 1b6b4fb0

class ResizeAttr;
typedef NppiPoint MirroringInfo;

class ResizeParamDescr {
 public:
  ResizeParamDescr(ResizeAttr *pntr, NppiPoint *pOutResize = NULL, MirroringInfo *pMirror = NULL,
                        size_t pTotalSize[] = NULL, size_t batchSliceNumb = 0) :
                        pResize_(pntr), pResizeParam_(pOutResize), pMirroring_(pMirror),
                        pTotalSize_(pTotalSize), nBatchSlice_(batchSliceNumb) {}
  ResizeAttr *pResize_;
  NppiPoint *pResizeParam_;
  MirroringInfo *pMirroring_;
  size_t *pTotalSize_;
  size_t nBatchSlice_;
};

void DataDependentSetupCPU(const Tensor<CPUBackend> &input, Tensor<CPUBackend> *output,
                           const char *pOpName = NULL,
                           const uint8 **pInRaster = NULL, uint8 **ppOutRaster = NULL,
                           vector<NDLLSize> *pSizes = NULL, const NDLLSize *out_size = NULL);
bool DataDependentSetupGPU(const TensorList<GPUBackend> &input, TensorList<GPUBackend> *output,
          size_t batch_size, bool reshapeBatch = false,
          vector<const uint8 *> *iPtrs = NULL, vector<uint8 *> *oPtrs = NULL,
          vector<NDLLSize> *pSizes = NULL, ResizeParamDescr *pResizeParam = NULL);
void CollectPointersForExecution(size_t batch_size,
          const TensorList<GPUBackend> &input, vector<const uint8 *> *inPtrs,
          TensorList<GPUBackend> *output, vector<uint8 *> *outPtrs);

template <typename T>
void GetSingleOrDoubleArg(const OpSpec &spec, vector<T> *arg, const char *argName,
                          bool doubleArg = true) {
  try {
      *arg = spec.GetRepeatedArgument<T>(argName);
  } catch (std::runtime_error e) {
      try {
        *arg = {spec.GetArgument<T>(argName)};
      } catch (std::runtime_error e) {
          NDLL_FAIL("Invalid type of argument \"" + argName + "\"");
      }
  }

  if (doubleArg && arg->size() == 1)
    arg->push_back(arg->back());
}

<<<<<<< HEAD
 protected:
  void SetupSharedSampleParams(Workspace<Backend>* ws) override;

  void RunImpl(Workspace<Backend> *ws, const int idx) override;

  inline void DataDependentSetup(Workspace<Backend> *ws, const int idx);
=======
class ResizeAttr {
 public:
  explicit inline ResizeAttr(const OpSpec &spec) :
            rand_gen_(time(nullptr)),
            random_resize_(spec.GetArgument<bool>("random_resize")),
            warp_resize_(spec.GetArgument<bool>("warp_resize")),
            image_type_(spec.GetArgument<NDLLImageType>("image_type")),
            color_(IsColor(image_type_)), C_(color_ ? 3 : 1),
            random_crop_(spec.GetArgument<bool>("random_crop")),
            type_(spec.GetArgument<NDLLInterpType>("interp_type")) {
    resize_.first = spec.GetArgument<int>("resize_a");
    resize_.second = spec.GetArgument<int>("resize_b");

    GetSingleOrDoubleArg(spec, &crop_, "crop");
    GetSingleOrDoubleArg(spec, &mirror_prob_, "mirror_prob", false);

    // Validate input parameters
    NDLL_ENFORCE(resize_.first > 0 && resize_.second > 0);
    NDLL_ENFORCE(resize_.first <= resize_.second);

    size_t i = mirror_prob_.size();
    NDLL_ENFORCE(i <= 2, "Argument \"mirror_prob\" expects a list of at most 2 elements, "
                     + to_string(i) + " given.");
    while (i--)
      NDLL_ENFORCE(mirror_prob_[i] <= 1.f && mirror_prob_[i] >= 0.f);
  }

  void SetSize(NDLLSize *in_size, const vector<Index> &shape,
                 const resize_t &rand, NDLLSize *out_size) const;

  inline vector<NDLLSize> &sizes(io_type type)            { return sizes_[type]; }
  inline NDLLSize *size(io_type type, size_t idx)         { return sizes(type).data() + idx; }
  inline const resize_t &newSizes(size_t idx) const       { return per_sample_rand_[idx]; }
  inline int randomUniform(int max, int min = 0) const    {
            return std::uniform_int_distribution<>(min, max)(rand_gen_);
  }

  void DefineCrop(NDLLSize *out_size, int *pCropX, int *pCropY) const;

  bool CropNeeded(const NDLLSize &out_size) const {
    return 0 < crop_[1] && crop_[1] <= out_size.height &&
           0 < crop_[0] && crop_[0] <= out_size.width;
  }

  void MirrorNeeded(NppiPoint *pntr) const {
    MirrorNeeded(reinterpret_cast<bool *>(&pntr->x), reinterpret_cast<bool *>(&pntr->y));
  }

 protected:
  void MirrorNeeded(bool *pHorMirror, bool *pVertMirror = NULL) const {
    if (pHorMirror) {
      *pHorMirror = mirror_prob_.empty()? false :
                    std::bernoulli_distribution(mirror_prob_[0])(rand_gen_);
    }

    if (pVertMirror) {
      *pVertMirror = mirror_prob_.size() <= 1? false :
                           std::bernoulli_distribution(mirror_prob_[1])(rand_gen_);
    }
  }
>>>>>>> 1b6b4fb0

  inline vector<const uint8*> *inputImages()              { return &input_ptrs_; }
  inline vector<uint8 *> *outputImages()                  { return &output_ptrs_; }
  inline const resize_t &resize() const                   { return resize_; }

  mutable std::mt19937 rand_gen_;

  // Resize meta-data
  bool random_resize_;
  bool warp_resize_;
  resize_t resize_;

  // Input/output channels meta-data
  NDLLImageType image_type_;
  bool color_;
  int C_;

  bool random_crop_;
  vector<int>crop_;
  vector<float> mirror_prob_;

  // Interpolation type
  NDLLInterpType type_;

  // store per-thread data for same resize on multiple data
  std::vector<resize_t> per_sample_rand_;

  vector<const uint8*> input_ptrs_;
  vector<uint8*> output_ptrs_;

  vector<NDLLSize> sizes_[2];
};

template <typename Backend>
class Resize : public Operator, public ResizeAttr {
 public:
  explicit inline Resize(const OpSpec &spec) :
    Operator(spec), ResizeAttr(spec) {
      resizeParam_.resize(batch_size_);
      // Resize per-image data
      input_ptrs_.resize(batch_size_);
      output_ptrs_.resize(batch_size_);
      sizes_[0].resize(batch_size_);
      sizes_[1].resize(batch_size_);

      // Per set-of-samples random numbers
      per_sample_rand_.resize(batch_size_);
  }

  virtual inline ~Resize() = default;

 protected:
  inline void SetupSharedSampleParams(DeviceWorkspace* ws) override {
    const int resize_a = resize_.first;
    const int resize_b = resize_.second;
    for (int i = 0; i < batch_size_; ++i) {
      auto rand_a = randomUniform(resize_b, resize_a);
      auto rand_b = randomUniform(resize_b, resize_a);

      per_sample_rand_[i] = std::make_pair(rand_a, rand_b);
    }
  }

  void RunPerSampleCPU(SampleWorkspace *ws, const int idx) override {
    const auto &input = ws->Input<CPUBackend>(idx);
    auto output = ws->Output<CPUBackend>(idx);

    const vector <Index> &input_shape = input.shape();
    NDLLSize input_size, out_size;
    SetSize(&input_size, input_shape, resize(), &out_size);

    const uint8 *pInRaster;
    uint8 *pOutRaster;
    DataDependentSetupCPU(input, output, "Resize", &pInRaster, &pOutRaster, NULL, &out_size);
    NDLL_CALL(BatchedResize(&pInRaster, 1, C_, &input_size,
                                &pOutRaster, &out_size, type_));
  }

  inline void RunBatchedGPU(DeviceWorkspace *ws, const int idx) override {
    const auto &input = ws->Input<GPUBackend>(idx);
    auto output = ws->Output<GPUBackend>(idx);

    ResizeParamDescr resizeDescr(this, resizeParam_.data());
    DataDependentSetupGPU(input, output, batch_size_, false,
                            inputImages(), outputImages(), NULL, &resizeDescr);

    // Run the kernel
    cudaStream_t old_stream = nppGetStream();
    nppSetStream(ws->stream());
    BatchedResize(
        (const uint8**)input_ptrs_.data(),
        batch_size_, C_, sizes(input_t).data(),
        output_ptrs_.data(), sizes(output_t).data(),
        type_);
    nppSetStream(old_stream);
  }

    vector<NppiPoint>resizeParam_;
    USE_OPERATOR_MEMBERS();
};

}  // namespace ndll

#endif  // NDLL_PIPELINE_OPERATORS_RESIZE_H_<|MERGE_RESOLUTION|>--- conflicted
+++ resolved
@@ -12,31 +12,12 @@
 
 namespace ndll {
 
-<<<<<<< HEAD
-template <typename Backend>
-class Resize : public Operator<Backend> {
- public:
-  explicit inline Resize(const OpSpec &spec) :
-    Operator<Backend>(spec),
-    rand_gen_(time(nullptr)),
-    random_resize_(spec.GetArgument<bool>("random_resize")),
-    warp_resize_(spec.GetArgument<bool>("warp_resize")),
-    resize_a_(spec.GetArgument<int>("resize_a")),
-    resize_b_(spec.GetArgument<int>("resize_b")),
-    image_type_(spec.GetArgument<NDLLImageType>("image_type")),
-    color_(IsColor(image_type_)), C_(color_ ? 3 : 1),
-    type_(spec.GetArgument<NDLLInterpType>("interp_type")) {
-    // Validate input parameters
-    NDLL_ENFORCE(resize_a_ > 0 && resize_b_ > 0);
-    NDLL_ENFORCE(resize_a_ <= resize_b_);
-=======
 typedef enum {
   input_t,
   output_t
 } io_type;
 
 typedef std::pair<int, int> resize_t;
->>>>>>> 1b6b4fb0
 
 class ResizeAttr;
 typedef NppiPoint MirroringInfo;
@@ -83,14 +64,6 @@
     arg->push_back(arg->back());
 }
 
-<<<<<<< HEAD
- protected:
-  void SetupSharedSampleParams(Workspace<Backend>* ws) override;
-
-  void RunImpl(Workspace<Backend> *ws, const int idx) override;
-
-  inline void DataDependentSetup(Workspace<Backend> *ws, const int idx);
-=======
 class ResizeAttr {
  public:
   explicit inline ResizeAttr(const OpSpec &spec) :
@@ -151,7 +124,6 @@
                            std::bernoulli_distribution(mirror_prob_[1])(rand_gen_);
     }
   }
->>>>>>> 1b6b4fb0
 
   inline vector<const uint8*> *inputImages()              { return &input_ptrs_; }
   inline vector<uint8 *> *outputImages()                  { return &output_ptrs_; }
@@ -186,10 +158,10 @@
 };
 
 template <typename Backend>
-class Resize : public Operator, public ResizeAttr {
+class Resize : public Operator<Backend>, public ResizeAttr {
  public:
   explicit inline Resize(const OpSpec &spec) :
-    Operator(spec), ResizeAttr(spec) {
+    Operator<Backend>(spec), ResizeAttr(spec) {
       resizeParam_.resize(batch_size_);
       // Resize per-image data
       input_ptrs_.resize(batch_size_);
@@ -204,53 +176,14 @@
   virtual inline ~Resize() = default;
 
  protected:
-  inline void SetupSharedSampleParams(DeviceWorkspace* ws) override {
-    const int resize_a = resize_.first;
-    const int resize_b = resize_.second;
-    for (int i = 0; i < batch_size_; ++i) {
-      auto rand_a = randomUniform(resize_b, resize_a);
-      auto rand_b = randomUniform(resize_b, resize_a);
+  void RunImpl(Workspace<Backend> *ws, const int idx) override;
 
-      per_sample_rand_[i] = std::make_pair(rand_a, rand_b);
-    }
-  }
+  void SetupSharedSampleParams(Workspace<Backend> *ws) override;
 
-  void RunPerSampleCPU(SampleWorkspace *ws, const int idx) override {
-    const auto &input = ws->Input<CPUBackend>(idx);
-    auto output = ws->Output<CPUBackend>(idx);
+  inline void DataDependentSetup(Workspace<Backend> *ws, const int idx);
 
-    const vector <Index> &input_shape = input.shape();
-    NDLLSize input_size, out_size;
-    SetSize(&input_size, input_shape, resize(), &out_size);
-
-    const uint8 *pInRaster;
-    uint8 *pOutRaster;
-    DataDependentSetupCPU(input, output, "Resize", &pInRaster, &pOutRaster, NULL, &out_size);
-    NDLL_CALL(BatchedResize(&pInRaster, 1, C_, &input_size,
-                                &pOutRaster, &out_size, type_));
-  }
-
-  inline void RunBatchedGPU(DeviceWorkspace *ws, const int idx) override {
-    const auto &input = ws->Input<GPUBackend>(idx);
-    auto output = ws->Output<GPUBackend>(idx);
-
-    ResizeParamDescr resizeDescr(this, resizeParam_.data());
-    DataDependentSetupGPU(input, output, batch_size_, false,
-                            inputImages(), outputImages(), NULL, &resizeDescr);
-
-    // Run the kernel
-    cudaStream_t old_stream = nppGetStream();
-    nppSetStream(ws->stream());
-    BatchedResize(
-        (const uint8**)input_ptrs_.data(),
-        batch_size_, C_, sizes(input_t).data(),
-        output_ptrs_.data(), sizes(output_t).data(),
-        type_);
-    nppSetStream(old_stream);
-  }
-
-    vector<NppiPoint>resizeParam_;
-    USE_OPERATOR_MEMBERS();
+  vector<NppiPoint> resizeParam_;
+  USE_OPERATOR_MEMBERS();
 };
 
 }  // namespace ndll
