// Copyright (c) 2017, NVIDIA CORPORATION. All rights reserved.
#include <gtest/gtest.h>
#include <opencv2/opencv.hpp>

#include <utility>
#include <string>

#include "ndll/pipeline/operators/hybrid_decode.h"
#include "ndll/common.h"
#include "ndll/error_handling.h"
#include "ndll/image/jpeg.h"
#include "ndll/pipeline/pipeline.h"
#include "ndll/test/ndll_test.h"

namespace ndll {

namespace {
// 440 & 410 not supported by npp
const vector<string> hybdec_images = {
  image_folder + "/411.jpg",
  image_folder + "/420.jpg",
  image_folder + "/422.jpg",
  image_folder + "/444.jpg",
  image_folder + "/gray.jpg",
  image_folder + "/411-non-multiple-4-width.jpg",
  image_folder + "/420-odd-height.jpg",
  image_folder + "/420-odd-width.jpg",
  image_folder + "/420-odd-both.jpg",
  image_folder + "/422-odd-width.jpg"
};
}  // namespace

template <typename ImgType>
class HybridDecoderTest : public NDLLTest {
 public:
  void SetUp() {
    if (IsColor(img_type_)) {
      c_ = 3;
    } else if (img_type_ == NDLL_GRAY) {
      c_ = 1;
    } else {
      NDLL_FAIL("Unsupported image type.");
    }

    rand_gen_.seed(time(nullptr));
    LoadJPEGS(hybdec_images, &jpegs_, &jpeg_sizes_);
  }

  void TearDown() {
    NDLLTest::TearDown();
  }

  void VerifyDecode(const uint8 *img, int h, int w, int img_id) {
    // Load the image to host
    uint8 *host_img = new uint8[h*w*c_];
    CUDA_CALL(cudaMemcpy(host_img, img, h*w*c_, cudaMemcpyDefault));

    // Compare w/ opencv result
    cv::Mat ver;
    cv::Mat jpeg = cv::Mat(1, jpeg_sizes_[img_id], CV_8UC1, jpegs_[img_id]);

    ASSERT_TRUE(CheckIsJPEG(jpegs_[img_id], jpeg_sizes_[img_id]));
    int flag = IsColor(img_type_) ? CV_LOAD_IMAGE_COLOR : CV_LOAD_IMAGE_GRAYSCALE;
    cv::imdecode(jpeg, flag, &ver);

    cv::Mat ver_img(h, w, IsColor(img_type_) ? CV_8UC3 : CV_8UC2);
    if (img_type_ == NDLL_RGB) {
      // Convert from BGR to RGB for verification
      cv::cvtColor(ver, ver_img, CV_BGR2RGB);
    } else {
      ver_img = ver;
    }

    // DEBUG
    // WriteHWCImage(ver_img.ptr(), h, w, c_, std::to_string(img_id) + "-ver");

    ASSERT_EQ(h, ver_img.rows);
    ASSERT_EQ(w, ver_img.cols);
    vector<int> diff(h*w*c_, 0);
    for (int i = 0; i < h*w*c_; ++i) {
      diff[i] = abs(static_cast<int>(ver_img.ptr()[i] - host_img[i]));
    }

    // calculate the MSE
    float mean, std;
    MeanStdDev(diff, &mean, &std);

#ifndef NDEBUG
<<<<<<< HEAD
    // cout << "num: " << diff.size() << endl;
    // cout << "mean: " << mean << endl;
    // cout << "std: " << std << endl;
#endif 
=======
    cout << "num: " << diff.size() << endl;
    cout << "mean: " << mean << endl;
    cout << "std: " << std << endl;
#endif
>>>>>>> 81cea7c2

    // Note: We allow a slight deviation from the ground truth.
    // This value was picked fairly arbitrarily to let the test
    // pass for libjpeg turbo
    ASSERT_LT(mean, 2.f);
    ASSERT_LT(std, 3.f);
  }

  void MeanStdDev(const vector<int> &diff, float *mean, float *std) {
    // Avoid division by zero
    ASSERT_NE(diff.size(), 0);

    double sum = 0, var_sum = 0;
    for (auto &val : diff) {
      sum += val;
    }
    *mean = sum / diff.size();
    for (auto &val : diff) {
      var_sum += (val - *mean)*(val - *mean);
    }
    *std = sqrt(var_sum / diff.size());
  }

 protected:
  const NDLLImageType img_type_ = ImgType::type;
  int c_;
};

typedef ::testing::Types<RGB, BGR, Gray> Types;
TYPED_TEST_CASE(HybridDecoderTest, Types);

TYPED_TEST(HybridDecoderTest, JPEGDecode) {
  int batch_size = this->jpegs_.size();
  int num_thread = 1;

  // Create the pipeline
  Pipeline pipe(
      batch_size,
      num_thread,
      0, false);

  TensorList<CPUBackend> data;
  this->MakeJPEGBatch(&data, batch_size);
  pipe.AddExternalInput("raw_jpegs");
  pipe.SetExternalInput("raw_jpegs", data);

  // Add a hybrid jpeg decoder
  pipe.AddOperator(
      OpSpec("HuffmanDecoder")
      .AddArg("device", "cpu")
      .AddInput("raw_jpegs", "cpu")
      .AddOutput("dct_data", "cpu")
      .AddOutput("jpeg_meta", "cpu"));

  pipe.AddOperator(
      OpSpec("DCTQuantInv")
      .AddArg("device", "gpu")
      .AddArg("output_type", this->img_type_)
      .AddInput("dct_data", "gpu")
      .AddInput("jpeg_meta", "cpu")
      .AddOutput("images", "gpu"));

  // Build and run the pipeline
  vector<std::pair<string, string>> outputs = {{"images", "gpu"}};
  pipe.Build(outputs);

  // Decode the images
  pipe.RunCPU();
  pipe.RunGPU();

  DeviceWorkspace results;
  pipe.Outputs(&results);

  // Verify the results
  auto output = results.Output<GPUBackend>(0);
  // WriteHWCBatch(*output, "image");
  for (int i = 0; i < batch_size; ++i) {
    this->VerifyDecode(
        output->template tensor<uint8>(i),
        output->tensor_shape(i)[0],
        output->tensor_shape(i)[1], i);
  }
}

}  // namespace ndll<|MERGE_RESOLUTION|>--- conflicted
+++ resolved
@@ -86,17 +86,10 @@
     MeanStdDev(diff, &mean, &std);
 
 #ifndef NDEBUG
-<<<<<<< HEAD
     // cout << "num: " << diff.size() << endl;
     // cout << "mean: " << mean << endl;
     // cout << "std: " << std << endl;
 #endif 
-=======
-    cout << "num: " << diff.size() << endl;
-    cout << "mean: " << mean << endl;
-    cout << "std: " << std << endl;
-#endif
->>>>>>> 81cea7c2
 
     // Note: We allow a slight deviation from the ground truth.
     // This value was picked fairly arbitrarily to let the test
