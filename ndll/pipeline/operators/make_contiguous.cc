--- conflicted
+++ resolved
@@ -6,15 +6,10 @@
 
 NDLL_REGISTER_INTERNAL_OP(MakeContiguous, MakeContiguous);
 
-<<<<<<< HEAD
 OPERATOR_SCHEMA(MakeContiguous)
   .DocStr("Foo")
   .NumInput(1)
   .NumOutput(1);
 
 } // namespace internal
-} // namespace ndll
-=======
-}  // namespace internal
-}  // namespace ndll
->>>>>>> 81cea7c2
+} // namespace ndll