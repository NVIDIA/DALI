// Copyright (c) 2017, NVIDIA CORPORATION. All rights reserved.
#ifndef NDLL_PIPELINE_OPERATORS_TJPG_DECODER_H_
#define NDLL_PIPELINE_OPERATORS_TJPG_DECODER_H_

#include "ndll/common.h"
#include "ndll/error_handling.h"
#include "ndll/image/jpeg.h"
#include "ndll/pipeline/operator.h"

namespace ndll {

template <typename Backend>
class TJPGDecoder : public Operator<Backend> {
 public:
  explicit inline TJPGDecoder(const OpSpec &spec) :
    Operator<Backend>(spec),
    output_type_(spec.GetArgument<NDLLImageType>("output_type", NDLL_RGB)),
    c_(IsColor(output_type_) ? 3 : 1) {}

  virtual inline ~TJPGDecoder() = default;
<<<<<<< HEAD
  
=======

  inline int MaxNumInput() const override { return 1; }
  inline int MinNumInput() const override { return 1; }
  inline int MaxNumOutput() const override { return 1; }
  inline int MinNumOutput() const override { return 1; }

>>>>>>> 81cea7c2
  DISABLE_COPY_MOVE_ASSIGN(TJPGDecoder);

 protected:
  inline void RunPerSampleCPU(SampleWorkspace *ws) override {
    auto &input = ws->Input<CPUBackend>(0);
    auto output = ws->Output<CPUBackend>(0);

    // Verify input
    NDLL_ENFORCE(input.ndim() == 1,
        "Input must be 1D encoded jpeg string.");
    NDLL_ENFORCE(IsType<uint8>(input.type()),
        "Input must be stored as uint8 data.");

    int h, w;
    NDLL_CALL(GetJPEGImageDims(input.template data<uint8>(), input.size(), &h, &w));

    // Resize the output buffer and decode the jpeg
    output->Resize({h, w, c_});

    NDLL_CALL(DecodeJPEGHost(
            input.template data<uint8>(),
            input.size(), output_type_, h, w,
            output->template mutable_data<uint8>()));
  }

  NDLLImageType output_type_;
  int c_;
};

}  // namespace ndll

#endif  // NDLL_PIPELINE_OPERATORS_TJPG_DECODER_H_<|MERGE_RESOLUTION|>--- conflicted
+++ resolved
@@ -18,16 +18,6 @@
     c_(IsColor(output_type_) ? 3 : 1) {}
 
   virtual inline ~TJPGDecoder() = default;
-<<<<<<< HEAD
-  
-=======
-
-  inline int MaxNumInput() const override { return 1; }
-  inline int MinNumInput() const override { return 1; }
-  inline int MaxNumOutput() const override { return 1; }
-  inline int MinNumOutput() const override { return 1; }
-
->>>>>>> 81cea7c2
   DISABLE_COPY_MOVE_ASSIGN(TJPGDecoder);
 
  protected:
