// Copyright (c) 2017-2018, NVIDIA CORPORATION. All rights reserved.
#ifndef NDLL_PIPELINE_OPERATORS_RESIZE_CROP_MIRROR_H_
#define NDLL_PIPELINE_OPERATORS_RESIZE_CROP_MIRROR_H_

#include <random>
#include <vector>

#include "ndll/common.h"
#include "ndll/error_handling.h"
#include "ndll/image/transform.h"
#include "ndll/pipeline/operator.h"

namespace ndll {

/**
 * @brief Performs fused resize+crop+mirror
 *
 * Resize Options:
 * 1. Random resize (a, b), non-warping
 * 2. Random resize (a, b), warping
 * 3. Fixed resize minsize to a, non-warping
 *    - can be done w/ non-warping random resize w/ a = b
 * 3. Fixed resize to (h, w), warping
 *
 * Crop Options:
 * 1. Center crop (h, w)
 * 2. Random crop (h, w)
 *
 * Mirror Options:
 * 1. Mirror probability
 */

template <typename Backend>
class ResizeCropMirror : public Operator {
 public:
  explicit inline ResizeCropMirror(const OpSpec &spec) :
    Operator(spec),
<<<<<<< HEAD
    rand_gen_(time(nullptr)),
=======
    rand_gen_(spec.GetArgument<int>("seed")),
>>>>>>> da8baef9
    random_resize_(spec.GetArgument<bool>("random_resize")),
    warp_resize_(spec.GetArgument<bool>("warp_resize")),
    resize_a_(spec.GetArgument<int>("resize_a")),
    resize_b_(spec.GetArgument<int>("resize_b")),
    random_crop_(spec.GetArgument<bool>("random_crop")),
    mirror_prob_(spec.GetArgument<float>("mirror_prob")) {
    vector<int> temp_crop;
    try {
      temp_crop = spec.GetRepeatedArgument<int>("crop");
      if (temp_crop.size() == 1) {
        temp_crop.push_back(temp_crop.back());
      }
    } catch (std::runtime_error e) {
      try {
        int temp = spec.GetArgument<int>("crop");
        temp_crop = {temp, temp};
      } catch (std::runtime_error e) {
        NDLL_FAIL("Invalid type of argument \"crop\". Expected int or list of int");
      }
    }

    NDLL_ENFORCE(temp_crop.size() == 2, "Argument \"crop\" expects a list of at most 2 elements, "
        + to_string(temp_crop.size()) + " given.");
    crop_h_ = temp_crop[0];
    crop_w_ = temp_crop[1];
    // Validate input parameters
    NDLL_ENFORCE(resize_a_ > 0 && resize_b_ > 0);
    NDLL_ENFORCE(resize_a_ <= resize_b_);
    NDLL_ENFORCE(crop_h_ > 0 && crop_w_ > 0);
    NDLL_ENFORCE(mirror_prob_ <= 1.f && mirror_prob_ >= 0.f);

    // Resize per-image & per-thread data
    tl_workspace_.resize(num_threads_);

    // per-image-set data
    per_thread_meta_.resize(num_threads_);
  }

  virtual inline ~ResizeCropMirror() = default;

 protected:
  using TransformMeta = struct {
    int H, W, C;
    int rsz_h, rsz_w;
    int crop_x, crop_y;
    bool mirror;
  };

  inline void SetupSharedSampleParams(SampleWorkspace *ws) override {
    auto &input = ws->Input<CPUBackend>(0);

    // enforce that all shapes match
    for (int i = 1; i < ws->NumInput(); ++i) {
      NDLL_ENFORCE(input.SameShape(ws->Input<CPUBackend>(i)));
    }

    per_thread_meta_[ws->thread_idx()] = GetTransformMeta(input.shape());
  }

  inline void RunPerSampleCPU(SampleWorkspace *ws, const int idx) override {
    auto &input = ws->Input<CPUBackend>(idx);
    auto output = ws->Output<CPUBackend>(idx);
    NDLL_ENFORCE(input.ndim() == 3);
    NDLL_ENFORCE(IsType<uint8>(input.type()),
        "Expects input data in uint8.");
    NDLL_ENFORCE(input.dim(2) == 1 || input.dim(2) == 3,
        "ResizeCropMirror supports hwc rgb & grayscale inputs.");

    const TransformMeta &meta = per_thread_meta_[ws->thread_idx()];

    // Resize the output & run
    output->Resize({crop_h_, crop_w_, meta.C});

    tl_workspace_[ws->thread_idx()].resize(meta.rsz_h*meta.rsz_w*meta.C);
    NDLL_CALL(ResizeCropMirrorHost(
        input.template data<uint8>(),
        meta.H, meta.W, meta.C,
        meta.rsz_h, meta.rsz_w,
        meta.crop_y, meta.crop_x,
        crop_h_, crop_w_,
        meta.mirror,
        output->template mutable_data<uint8>(),
        NDLL_INTERP_LINEAR,
        tl_workspace_[ws->thread_idx()].data()));
  }

  inline const TransformMeta GetTransformMeta(const vector<Index> &input_shape) {
    TransformMeta meta;
    meta.H = input_shape[0];
    meta.W = input_shape[1];
    meta.C = input_shape[2];

    if (random_resize_ && warp_resize_) {
      // random resize + warp. Select a new size for both dims of
      // the image uniformly from the range [resize_a_, resize_b_]
      meta.rsz_h = std::uniform_int_distribution<>(resize_a_, resize_b_)(rand_gen_);
      meta.rsz_w = std::uniform_int_distribution<>(resize_a_, resize_b_)(rand_gen_);
    } else if (random_resize_) {
      // random + no warp. We select a new size of the smallest side
      // of the image uniformly in the range [resize_a_, resize_b_]
      if (meta.W < meta.H) {
        meta.rsz_w = std::uniform_int_distribution<>(resize_a_, resize_b_)(rand_gen_);
        meta.rsz_h = static_cast<float>(meta.H) / meta.W * meta.rsz_w;
      } else {
        meta.rsz_h = std::uniform_int_distribution<>(resize_a_, resize_b_)(rand_gen_);
        meta.rsz_w = static_cast<float>(meta.W) / meta.H * meta.rsz_h;
      }
    } else if (warp_resize_) {
      // no random + warp. We take the new dims to be h = resize_a_
      // and w = resize_b_
      meta.rsz_h = resize_a_;
      meta.rsz_w = resize_b_;
    } else {
      // no random + no warp. In this mode resize_b_ is ignored and
      // the input image is resizes such that the smallest side is
      // >= resize_a_
      if (meta.W < meta.H) {
          meta.rsz_w = resize_a_;
          meta.rsz_h = static_cast<float>(meta.H) / meta.W * meta.rsz_w;
      } else {
          meta.rsz_h = resize_a_;
          meta.rsz_w = static_cast<float>(meta.W) / meta.H * meta.rsz_h;
      }
    }

    // Set crop parameters
    if (random_crop_) {
      meta.crop_y = std::uniform_int_distribution<>(0, meta.rsz_h - crop_h_)(rand_gen_);
      meta.crop_x = std::uniform_int_distribution<>(0, meta.rsz_w - crop_w_)(rand_gen_);
    } else {
      meta.crop_y = (meta.rsz_h - crop_h_) / 2;
      meta.crop_x = (meta.rsz_w - crop_w_) / 2;
    }

    // Set mirror parameters
    meta.mirror = std::bernoulli_distribution(mirror_prob_)(rand_gen_);
    return meta;
  }

  std::mt19937 rand_gen_;

  // Resize meta-data
  bool random_resize_;
  bool warp_resize_;
  int resize_a_, resize_b_;

  // Crop meta-data
  bool random_crop_;
  int crop_h_, crop_w_;

  // Mirror meta-data
  float mirror_prob_;

  vector<vector<uint8>> tl_workspace_;
  vector<TransformMeta> per_thread_meta_;
  USE_OPERATOR_MEMBERS();
};

/**
 * Performs resize+crop+mirror using fast, backprojection ResizeCropMirror function
 */
template <typename Backend>
class FastResizeCropMirror : public ResizeCropMirror<Backend> {
 public:
  explicit inline FastResizeCropMirror(const OpSpec &spec) :
    ResizeCropMirror<Backend>(spec) {}

  virtual inline ~FastResizeCropMirror() = default;

 protected:
  inline void RunPerSampleCPU(SampleWorkspace *ws, const int idx) override {
    auto &input = ws->Input<CPUBackend>(idx);
    auto output = ws->Output<CPUBackend>(idx);
    NDLL_ENFORCE(input.ndim() == 3);
    NDLL_ENFORCE(IsType<uint8>(input.type()),
        "Expects input data in uint8.");
    NDLL_ENFORCE(input.dim(2) == 1 || input.dim(2) == 3,
        "FastResizeCropMirror supports hwc rgb & grayscale inputs.");

    typename ResizeCropMirror<CPUBackend>::TransformMeta meta =
        ResizeCropMirror<Backend>::per_thread_meta_[ws->thread_idx()];

    // Resize the output & run
    output->Resize({crop_h_, crop_w_, meta.C});
    tl_workspace_[ws->thread_idx()].resize(meta.rsz_h*meta.rsz_w*meta.C);
    NDLL_CALL(FastResizeCropMirrorHost(
        input.template data<uint8>(),
        meta.H, meta.W, meta.C,
        meta.rsz_h, meta.rsz_w,
        meta.crop_y, meta.crop_x,
        crop_h_, crop_w_,
        meta.mirror,
        output->template mutable_data<uint8>(),
        NDLL_INTERP_LINEAR,
        tl_workspace_[ws->thread_idx()].data()));
  }

  using ResizeCropMirror<Backend>::tl_workspace_;
  using ResizeCropMirror<Backend>::crop_h_;
  using ResizeCropMirror<Backend>::crop_w_;
};

}  // namespace ndll

#endif  // NDLL_PIPELINE_OPERATORS_RESIZE_CROP_MIRROR_H_<|MERGE_RESOLUTION|>--- conflicted
+++ resolved
@@ -35,11 +35,7 @@
  public:
   explicit inline ResizeCropMirror(const OpSpec &spec) :
     Operator(spec),
-<<<<<<< HEAD
-    rand_gen_(time(nullptr)),
-=======
     rand_gen_(spec.GetArgument<int>("seed")),
->>>>>>> da8baef9
     random_resize_(spec.GetArgument<bool>("random_resize")),
     warp_resize_(spec.GetArgument<bool>("warp_resize")),
     resize_a_(spec.GetArgument<int>("resize_a")),
