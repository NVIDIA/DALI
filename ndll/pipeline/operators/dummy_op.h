--- conflicted
+++ resolved
@@ -14,15 +14,6 @@
 
   virtual inline ~DummyOp() = default;
 
-<<<<<<< HEAD
-=======
-  // The DummyOp copies a single input directly to the output
-  inline int MaxNumInput() const override { return 10; }
-  inline int MinNumInput() const override { return 0; }
-  inline int MaxNumOutput() const override { return 10; }
-  inline int MinNumOutput() const override { return 0; }
-
->>>>>>> 81cea7c2
   DISABLE_COPY_MOVE_ASSIGN(DummyOp);
 
  protected:
