// Copyright (c) 2017, NVIDIA CORPORATION. All rights reserved.
#ifndef NDLL_PIPELINE_OPERATORS_EXTERNAL_SOURCE_H_
#define NDLL_PIPELINE_OPERATORS_EXTERNAL_SOURCE_H_

#include <string>

#include "ndll/pipeline/operator.h"

namespace ndll {

/**
 * @brief Provides in-graph access to data fed in from outside of ndll.
 * For now, we do a copy from the passed in data into our data to avoid
 * potential scoping and data corruption issues.
 */
template <typename Backend>
class ExternalSource : public Operator<Backend> {
 public:
  inline explicit ExternalSource(const OpSpec &spec) :
    Operator<Backend>(spec) {
    output_name_ = spec.Output(0);
  }

  virtual inline ~ExternalSource() = default;

<<<<<<< HEAD
=======
  inline bool SupportsInPlace() const override { return true; }

  inline int MaxNumInput() const override { return 0; }
  inline int MinNumInput() const override { return 0; }
  inline int MaxNumOutput() const override { return 1; }
  inline int MinNumOutput() const override { return 1; }

>>>>>>> 81cea7c2
  inline string name() const override {
    return "ExternalSource (" + output_name_ + ")";
  }

  /**
   * @brief Sets the data that should be passed out of the op
   * on the next iteration.
   */
  inline void SetDataSource(const TensorList<Backend> &tl) {
    // Note: If we create a GPU source, we will need to figure
    // out what stream we want to do this copy in. CPU we can
    // pass anything as it is ignored.
    tl_data_.Copy(tl, 0);
    data_in_tl_ = true;
  }

  /**
   * @brief Sets the data that should be passed out of the op
   * on the next iteration.
   */
  inline void SetDataSource(const vector<Tensor<Backend>> &t) {
    // Note: If we create a GPU source, we will need to figure
    // out what stream we want to do this copy in. CPU we can
    // pass anything as it is ignored.
    t_data_.resize(t.size());
    for (size_t i = 0; i < t.size(); ++i) {
      t_data_[i].Copy(t[i], 0);
    }
    data_in_tl_ = false;
  }

  DISABLE_COPY_MOVE_ASSIGN(ExternalSource);

 protected:
  inline void RunPerSampleCPU(SampleWorkspace *ws) override {
    // Wrap the output tensor around our data
    auto output = ws->Output<Backend>(0);
    if (data_in_tl_) {
      output->ShareData(&tl_data_, ws->data_idx());
    } else {
      NDLL_ENFORCE_VALID_INDEX((size_t)ws->data_idx(), t_data_.size());
      auto &data = t_data_[ws->data_idx()];
      output->ShareData(&data);
    }
  }

  inline void RunBatchedGPU(DeviceWorkspace *ws) override {
    NDLL_ENFORCE(data_in_tl_, "Cannot feed non-contiguous data in gpu op.");
    auto output = ws->Output<Backend>(0);
    output->ShareData(&tl_data_);
  }

  string output_name_;
  TensorList<Backend> tl_data_;
  vector<Tensor<Backend>> t_data_;
  bool data_in_tl_ = true;
};

}  // namespace ndll

#endif  // NDLL_PIPELINE_OPERATORS_EXTERNAL_SOURCE_H_<|MERGE_RESOLUTION|>--- conflicted
+++ resolved
@@ -23,16 +23,6 @@
 
   virtual inline ~ExternalSource() = default;
 
-<<<<<<< HEAD
-=======
-  inline bool SupportsInPlace() const override { return true; }
-
-  inline int MaxNumInput() const override { return 0; }
-  inline int MinNumInput() const override { return 0; }
-  inline int MaxNumOutput() const override { return 1; }
-  inline int MinNumOutput() const override { return 1; }
-
->>>>>>> 81cea7c2
   inline string name() const override {
     return "ExternalSource (" + output_name_ + ")";
   }
