// Copyright (c) 2017, NVIDIA CORPORATION. All rights reserved.
#include "ndll/pipeline/op_graph.h"

#include <gtest/gtest.h>

#include "ndll/pipeline/operators/copy.h"
#include "ndll/test/ndll_test.h"

namespace ndll {

class OpGraphTest : public NDLLTest {
 public:
  inline OpSpec PrepareSpec(OpSpec spec) {
    spec.AddArg("batch_size", 1)
      .AddArg("num_threads", 1)
      .AddArg("cuda_stream", 0)
      .AddArg("pixels_per_image_hint", 0);
    return spec;
  }
};

TEST_F(OpGraphTest, TestCPUOnly) {
  OpGraph graph;

  // Add copy op insertion
  // Add contiguous-ify op
  graph.AddOp(this->PrepareSpec(
          OpSpec("ExternalSource")
          .AddArg("device", "cpu")
<<<<<<< HEAD
          .AddOutput("external_data", "cpu")
          ));
  
=======
          .AddArg("inplace", true)
          .AddOutput("external_data", "cpu")));

>>>>>>> 81cea7c2
  graph.AddOp(this->PrepareSpec(
          OpSpec("Copy")
          .AddInput("external_data", "cpu")
          .AddOutput("copy_data", "cpu")));

  // Validate the graph
  ASSERT_EQ(graph.NumCPUOp(), 2);
  ASSERT_EQ(graph.NumInternalOp(), 0);
  ASSERT_EQ(graph.NumGPUOp(), 0);

  // Validate the source op
  auto node = graph.node(0);
  ASSERT_EQ(node.id, 0);
  ASSERT_EQ(node.children.size(), 1);
  ASSERT_EQ(node.parents.size(), 0);
  ASSERT_EQ(node.children.count(1), 1);
  ASSERT_EQ(graph.TensorSourceID(node.spec.Output(0)), 0);
  ASSERT_EQ(graph.TensorIdxInSource(node.spec.Output(0)), 0);
  ASSERT_TRUE(graph.TensorIsType<CPUBackend>(node.spec.Output(0)));

  // Validate copy op
  node = graph.node(1);
  ASSERT_EQ(node.id, 1);
  ASSERT_EQ(node.children.size(), 0);
  ASSERT_EQ(node.parents.size(), 1);
  ASSERT_EQ(node.parents.count(0), 1);
  ASSERT_EQ(graph.TensorSourceID(node.spec.Output(0)), 1);
  ASSERT_EQ(graph.TensorIdxInSource(node.spec.Output(0)), 0);
  ASSERT_TRUE(graph.TensorIsType<CPUBackend>(node.spec.Output(0)));

  vector<TensorMeta> meta = graph.TensorConsumerMeta(node.spec.Input(0));
  ASSERT_EQ(meta.size(), 1);
  ASSERT_EQ(meta[0].node, 1);
  ASSERT_EQ(meta[0].index, 0);
  ASSERT_EQ(meta[0].is_cpu, true);
}

TEST_F(OpGraphTest, TestGPUOnly) {
  OpGraph graph;

  graph.AddOp(this->PrepareSpec(
          OpSpec("ExternalSource")
          .AddArg("device", "gpu")
<<<<<<< HEAD
          .AddOutput("external_data", "gpu")
          ));
    
=======
          .AddArg("inplace", true)
          .AddOutput("external_data", "gpu")));

>>>>>>> 81cea7c2
  graph.AddOp(this->PrepareSpec(
          OpSpec("Copy")
          .AddArg("device", "gpu")
          .AddInput("external_data", "gpu")
          .AddOutput("copy_data", "gpu")));

  // Validate the graph
  ASSERT_EQ(graph.NumCPUOp(), 0);
  ASSERT_EQ(graph.NumInternalOp(), 0);
  ASSERT_EQ(graph.NumGPUOp(), 2);

  // Validate the source op
  auto node = graph.node(0);
  ASSERT_EQ(node.id, 0);
  ASSERT_EQ(node.children.size(), 1);
  ASSERT_EQ(node.parents.size(), 0);
  ASSERT_EQ(node.children.count(1), 1);
  ASSERT_EQ(graph.TensorSourceID(node.spec.Output(0)), 0);
  ASSERT_EQ(graph.TensorIdxInSource(node.spec.Output(0)), 0);
  ASSERT_TRUE(graph.TensorIsType<GPUBackend>(node.spec.Output(0)));

  // Validate copy op
  node = graph.node(1);
  ASSERT_EQ(node.id, 1);
  ASSERT_EQ(node.children.size(), 0);
  ASSERT_EQ(node.parents.size(), 1);
  ASSERT_EQ(node.parents.count(0), 1);
  ASSERT_EQ(graph.TensorSourceID(node.spec.Output(0)), 1);
  ASSERT_EQ(graph.TensorIdxInSource(node.spec.Output(0)), 0);
  ASSERT_TRUE(graph.TensorIsType<GPUBackend>(node.spec.Output(0)));

  vector<TensorMeta> meta = graph.TensorConsumerMeta(node.spec.Input(0));
  ASSERT_EQ(meta.size(), 1);
  ASSERT_EQ(meta[0].node, 1);
  ASSERT_EQ(meta[0].index, 0);
  ASSERT_EQ(meta[0].is_cpu, false);
}

TEST_F(OpGraphTest, TestCPUToGPU) {
  OpGraph graph;

  graph.AddOp(this->PrepareSpec(
          OpSpec("ExternalSource")
          .AddArg("device", "cpu")
<<<<<<< HEAD
          .AddOutput("external_data", "cpu")
          ));
=======
          .AddArg("inplace", true)
          .AddOutput("external_data", "cpu")));
>>>>>>> 81cea7c2

  graph.AddOp(this->PrepareSpec(
          OpSpec("MakeContiguous")
          .AddArg("device", "internal")
          .AddInput("external_data", "cpu")
          .AddOutput("external_data", "gpu")));

  graph.AddOp(this->PrepareSpec(
          OpSpec("Copy")
          .AddArg("device", "gpu")
          .AddInput("external_data", "gpu")
          .AddOutput("copy_data", "gpu")));

  // Validate the graph
  ASSERT_EQ(graph.NumCPUOp(), 1);
  ASSERT_EQ(graph.NumInternalOp(), 1);
  ASSERT_EQ(graph.NumGPUOp(), 1);

  // Validate the source op
  auto node = graph.node(0);
  ASSERT_EQ(node.id, 0);
  ASSERT_EQ(node.children.size(), 1);
  ASSERT_EQ(node.parents.size(), 0);
  ASSERT_EQ(node.children.count(1), 1);
  ASSERT_EQ(graph.TensorSourceID(node.spec.Output(0)), 0);
  ASSERT_EQ(graph.TensorIdxInSource(node.spec.Output(0)), 0);
  ASSERT_TRUE(graph.TensorIsType<CPUBackend>(node.spec.Output(0)));

  // Validate copy-to-dev op
  node = graph.node(1);
  ASSERT_EQ(node.id, 1);
  ASSERT_EQ(node.children.size(), 1);
  ASSERT_EQ(node.parents.size(), 1);
  ASSERT_EQ(node.parents.count(0), 1);
  ASSERT_EQ(node.children.count(2), 1);
  ASSERT_EQ(graph.TensorSourceID(node.spec.Output(0)), 1);
  ASSERT_EQ(graph.TensorIdxInSource(node.spec.Output(0)), 0);
  ASSERT_TRUE(graph.TensorIsType<GPUBackend>(node.spec.Output(0)));

  vector<TensorMeta> meta = graph.TensorConsumerMeta(node.spec.Input(0));
  ASSERT_EQ(meta.size(), 1);
  ASSERT_EQ(meta[0].node, 1);
  ASSERT_EQ(meta[0].index, 0);
  ASSERT_EQ(meta[0].is_cpu, true);

  // Validate copy op
  node = graph.node(2);
  ASSERT_EQ(node.id, 2);
  ASSERT_EQ(node.children.size(), 0);
  ASSERT_EQ(node.parents.size(), 1);
  ASSERT_EQ(node.parents.count(1), 1);
  ASSERT_EQ(graph.TensorSourceID(node.spec.Output(0)), 2);
  ASSERT_EQ(graph.TensorIdxInSource(node.spec.Output(0)), 0);
  ASSERT_TRUE(graph.TensorIsType<GPUBackend>(node.spec.Output(0)));

  meta = graph.TensorConsumerMeta(node.spec.Input(0));
  ASSERT_EQ(meta.size(), 1);
  ASSERT_EQ(meta[0].node, 2);
  ASSERT_EQ(meta[0].index, 0);
  ASSERT_EQ(meta[0].is_cpu, false);
}

TEST_F(OpGraphTest, TestGPUThenCPUTopological) {
  OpGraph graph;

  graph.AddOp(this->PrepareSpec(
          OpSpec("ExternalSource")
          .AddArg("device", "gpu")
<<<<<<< HEAD
          .AddOutput("external_dev_data", "gpu")
          ));
  
=======
          .AddArg("inplace", true)
          .AddOutput("external_dev_data", "gpu")));

>>>>>>> 81cea7c2
  graph.AddOp(this->PrepareSpec(
          OpSpec("Copy")
          .AddArg("device", "gpu")
          .AddInput("external_dev_data", "gpu")
          .AddOutput("copy_data", "gpu")));

  graph.AddOp(this->PrepareSpec(
          OpSpec("ExternalSource")
          .AddArg("device", "cpu")
<<<<<<< HEAD
          .AddOutput("external_host_data", "cpu")
          ));
    
=======
          .AddArg("inplace", true)
          .AddOutput("external_host_data", "cpu")));

>>>>>>> 81cea7c2
  graph.AddOp(this->PrepareSpec(
          OpSpec("Copy")
          .AddArg("device", "cpu")
          .AddInput("external_host_data", "cpu")
          .AddOutput("copy_data", "cpu")));

  // Validate the graph
  ASSERT_EQ(graph.NumCPUOp(), 2);
  ASSERT_EQ(graph.NumInternalOp(), 0);
  ASSERT_EQ(graph.NumGPUOp(), 2);

  // Validate the gpu source op
  auto node = graph.node(0);
  ASSERT_EQ(node.id, 0);
  ASSERT_EQ(node.children.size(), 1);
  ASSERT_EQ(node.parents.size(), 0);
  ASSERT_EQ(node.children.count(1), 1);
  ASSERT_EQ(graph.TensorSourceID(node.spec.Output(0)), 0);
  ASSERT_EQ(graph.TensorIdxInSource(node.spec.Output(0)), 0);
  ASSERT_TRUE(graph.TensorIsType<GPUBackend>(node.spec.Output(0)));

  // Validate gpu copy op
  node = graph.node(1);
  ASSERT_EQ(node.id, 1);
  ASSERT_EQ(node.children.size(), 0);
  ASSERT_EQ(node.parents.size(), 1);
  ASSERT_EQ(node.parents.count(0), 1);
  ASSERT_EQ(graph.TensorSourceID(node.spec.Output(0)), 1);
  ASSERT_EQ(graph.TensorIdxInSource(node.spec.Output(0)), 0);
  ASSERT_TRUE(graph.TensorIsType<GPUBackend>(node.spec.Output(0)));

  vector<TensorMeta> meta = graph.TensorConsumerMeta(node.spec.Input(0));
  ASSERT_EQ(meta.size(), 1);
  ASSERT_EQ(meta[0].node, 1);
  ASSERT_EQ(meta[0].index, 0);
  ASSERT_EQ(meta[0].is_cpu, false);

  // Validate cpu source op
  node = graph.node(2);
  ASSERT_EQ(node.id, 2);
  ASSERT_EQ(node.children.size(), 1);
  ASSERT_EQ(node.parents.size(), 0);
  ASSERT_EQ(node.children.count(3), 1);
  ASSERT_EQ(graph.TensorSourceID(node.spec.Output(0)), 2);
  ASSERT_EQ(graph.TensorIdxInSource(node.spec.Output(0)), 0);
  ASSERT_TRUE(graph.TensorIsType<CPUBackend>(node.spec.Output(0)));

  // Validate cpu copy op
  node = graph.node(3);
  ASSERT_EQ(node.id, 3);
  ASSERT_EQ(node.children.size(), 0);
  ASSERT_EQ(node.parents.size(), 1);
  ASSERT_EQ(node.parents.count(2), 1);
  ASSERT_EQ(graph.TensorSourceID(node.spec.Output(0)), 3);
  ASSERT_EQ(graph.TensorIdxInSource(node.spec.Output(0)), 0);
  ASSERT_TRUE(graph.TensorIsType<CPUBackend>(node.spec.Output(0)));

  meta = graph.TensorConsumerMeta(node.spec.Input(0));
  ASSERT_EQ(meta.size(), 1);
  ASSERT_EQ(meta[0].node, 3);
  ASSERT_EQ(meta[0].index, 0);
  ASSERT_EQ(meta[0].is_cpu, true);
}

TEST_F(OpGraphTest, TestOpRemoval) {
  OpGraph graph;

  graph.AddOp(this->PrepareSpec(
          OpSpec("DummyOp")
          .AddArg("device", "cpu")
          .AddOutput("data_1", "cpu")
          .AddOutput("data_2", "cpu")));

  graph.AddOp(this->PrepareSpec(
          OpSpec("DummyOp")
          .AddArg("device", "cpu")
          .AddInput("data_2", "cpu")
          .AddInput("data_1", "cpu")
          .AddOutput("dummy_out", "cpu")));

  graph.AddOp(this->PrepareSpec(
          OpSpec("DummyOp")
          .AddArg("device", "cpu")
          .AddInput("data_1", "cpu")
          .AddOutput("dummy_out_two", "cpu")));


  // Validate the graph
  ASSERT_EQ(graph.NumCPUOp(), 3);
  ASSERT_EQ(graph.NumInternalOp(), 0);
  ASSERT_EQ(graph.NumGPUOp(), 0);

  // Validate the dummy source op
  auto node = graph.node(0);
  ASSERT_EQ(node.id, 0);
  ASSERT_EQ(node.children.size(), 2);
  ASSERT_EQ(node.parents.size(), 0);
  ASSERT_EQ(node.children.count(1), 1);
  ASSERT_EQ(node.children.count(2), 1);
  ASSERT_EQ(graph.TensorSourceID(node.spec.Output(0)), 0);
  ASSERT_EQ(graph.TensorIdxInSource(node.spec.Output(0)), 0);
  ASSERT_TRUE(graph.TensorIsType<CPUBackend>(node.spec.Output(0)));

  // Validate dummy op 1
  node = graph.node(1);
  ASSERT_EQ(node.id, 1);
  ASSERT_EQ(node.children.size(), 0);
  ASSERT_EQ(node.parents.size(), 1);
  ASSERT_EQ(node.parents.count(0), 1);
  ASSERT_EQ(graph.TensorSourceID(node.spec.Output(0)), 1);
  ASSERT_EQ(graph.TensorIdxInSource(node.spec.Output(0)), 0);
  ASSERT_TRUE(graph.TensorIsType<CPUBackend>(node.spec.Output(0)));

  vector<TensorMeta> meta = graph.TensorConsumerMeta(node.spec.Input(0));
  ASSERT_EQ(meta.size(), 1);
  ASSERT_EQ(meta[0].node, 1);
  ASSERT_EQ(meta[0].index, 0);
  ASSERT_EQ(meta[0].is_cpu, true);

  // Validate dummy op 2
  node = graph.node(2);
  ASSERT_EQ(node.id, 2);
  ASSERT_EQ(node.children.size(), 0);
  ASSERT_EQ(node.parents.size(), 1);
  ASSERT_EQ(node.parents.count(0), 1);
  ASSERT_EQ(graph.TensorSourceID(node.spec.Output(0)), 2);
  ASSERT_EQ(graph.TensorIdxInSource(node.spec.Output(0)), 0);
  ASSERT_TRUE(graph.TensorIsType<CPUBackend>(node.spec.Output(0)));

  // Input zero is also consumed (as input 1) to op 1
  meta = graph.TensorConsumerMeta(node.spec.Input(0));
  ASSERT_EQ(meta.size(), 2);
  ASSERT_EQ(meta[0].node, 1);
  ASSERT_EQ(meta[0].index, 1);
  ASSERT_EQ(meta[0].is_cpu, true);
  ASSERT_EQ(meta[1].node, 2);
  ASSERT_EQ(meta[1].index, 0);
  ASSERT_EQ(meta[1].is_cpu, true);

  // Remove op 1
  graph.RemoveOp(1);

  // Validate the updated graph
  ASSERT_EQ(graph.NumCPUOp(), 2);
  ASSERT_EQ(graph.NumInternalOp(), 0);
  ASSERT_EQ(graph.NumGPUOp(), 0);

  // Validate the source op
  node = graph.node(0);
  ASSERT_EQ(node.id, 0);
  ASSERT_EQ(node.children.size(), 1);
  ASSERT_EQ(node.parents.size(), 0);
  ASSERT_EQ(node.children.count(1), 1);
  ASSERT_EQ(graph.TensorSourceID(node.spec.Output(0)), 0);
  ASSERT_EQ(graph.TensorIdxInSource(node.spec.Output(0)), 0);
  ASSERT_TRUE(graph.TensorIsType<CPUBackend>(node.spec.Output(0)));

  // Validate copy op 1
  node = graph.node(1);
  ASSERT_EQ(node.id, 1);
  ASSERT_EQ(node.children.size(), 0);
  ASSERT_EQ(node.parents.size(), 1);
  ASSERT_EQ(node.parents.count(0), 1);
  ASSERT_EQ(node.spec.NumInput(), 1);
  ASSERT_EQ(node.spec.NumOutput(), 1);
  ASSERT_EQ(graph.TensorSourceID(node.spec.Output(0)), 1);
  ASSERT_EQ(graph.TensorIdxInSource(node.spec.Output(0)), 0);
  ASSERT_TRUE(graph.TensorIsType<CPUBackend>(node.spec.Output(0)));

  meta = graph.TensorConsumerMeta(node.spec.Input(0));
  ASSERT_EQ(meta.size(), 1);
  ASSERT_EQ(meta[0].node, 1);
  ASSERT_EQ(meta[0].index, 0);
  ASSERT_EQ(meta[0].is_cpu, true);
}

TEST_F(OpGraphTest, TestFailureCPUOpGPUInput) {
  OpGraph graph;

  graph.AddOp(this->PrepareSpec(
          OpSpec("ExternalSource")
          .AddArg("device", "gpu")
<<<<<<< HEAD
          .AddOutput("external_data", "gpu")
          ));
  
=======
          .AddArg("inplace", true)
          .AddOutput("external_data", "gpu")));

>>>>>>> 81cea7c2
  ASSERT_THROW(
      graph.AddOp(this->PrepareSpec(
              OpSpec("Copy")
              .AddArg("device", "cpu")
              .AddInput("external_data", "gpu")
              .AddOutput("copy_data", "cpu"))),
      std::runtime_error);
}

TEST_F(OpGraphTest, TestFailureCPUToGPUOp) {
  OpGraph graph;

  graph.AddOp(this->PrepareSpec(
          OpSpec("ExternalSource")
          .AddArg("device", "gpu")
<<<<<<< HEAD
          .AddOutput("external_data", "gpu")
          ));
  
=======
          .AddArg("inplace", true)
          .AddOutput("external_data", "gpu")));

>>>>>>> 81cea7c2
  ASSERT_THROW(
      graph.AddOp(this->PrepareSpec(
              OpSpec("Copy")
              .AddArg("device", "cpu")
              .AddInput("external_data", "cpu")
              .AddOutput("copy_data", "cpu"))),
      std::runtime_error);
}

TEST_F(OpGraphTest, TestFailureNonTopological) {
  OpGraph graph;

  ASSERT_THROW(
      graph.AddOp(this->PrepareSpec(
              OpSpec("Copy")
              .AddArg("device", "cpu")
              .AddInput("external_data", "cpu")
              .AddOutput("copy_data", "cpu"))),
      std::runtime_error);

  // Note: Just to make it clear what this verifies...
  // graph.AddOp(this->PrepareSpec(
  //         OpSpec("ExternalSource")
  //         .AddArg("device", "cpu")
  //         .AddOutput("external_data", "cpu")
  //         ));
}

TEST_F(OpGraphTest, TestFailureCircularOp) {
  OpGraph graph;

  ASSERT_THROW(
      graph.AddOp(this->PrepareSpec(
              OpSpec("Copy")
              .AddArg("device", "cpu")
              .AddInput("data", "cpu")
              .AddOutput("data", "cpu"))),
      std::runtime_error);
}

}  // namespace ndll<|MERGE_RESOLUTION|>--- conflicted
+++ resolved
@@ -27,15 +27,9 @@
   graph.AddOp(this->PrepareSpec(
           OpSpec("ExternalSource")
           .AddArg("device", "cpu")
-<<<<<<< HEAD
           .AddOutput("external_data", "cpu")
           ));
   
-=======
-          .AddArg("inplace", true)
-          .AddOutput("external_data", "cpu")));
-
->>>>>>> 81cea7c2
   graph.AddOp(this->PrepareSpec(
           OpSpec("Copy")
           .AddInput("external_data", "cpu")
@@ -79,15 +73,9 @@
   graph.AddOp(this->PrepareSpec(
           OpSpec("ExternalSource")
           .AddArg("device", "gpu")
-<<<<<<< HEAD
           .AddOutput("external_data", "gpu")
           ));
     
-=======
-          .AddArg("inplace", true)
-          .AddOutput("external_data", "gpu")));
-
->>>>>>> 81cea7c2
   graph.AddOp(this->PrepareSpec(
           OpSpec("Copy")
           .AddArg("device", "gpu")
@@ -132,13 +120,8 @@
   graph.AddOp(this->PrepareSpec(
           OpSpec("ExternalSource")
           .AddArg("device", "cpu")
-<<<<<<< HEAD
           .AddOutput("external_data", "cpu")
           ));
-=======
-          .AddArg("inplace", true)
-          .AddOutput("external_data", "cpu")));
->>>>>>> 81cea7c2
 
   graph.AddOp(this->PrepareSpec(
           OpSpec("MakeContiguous")
@@ -207,15 +190,9 @@
   graph.AddOp(this->PrepareSpec(
           OpSpec("ExternalSource")
           .AddArg("device", "gpu")
-<<<<<<< HEAD
           .AddOutput("external_dev_data", "gpu")
           ));
   
-=======
-          .AddArg("inplace", true)
-          .AddOutput("external_dev_data", "gpu")));
-
->>>>>>> 81cea7c2
   graph.AddOp(this->PrepareSpec(
           OpSpec("Copy")
           .AddArg("device", "gpu")
@@ -225,15 +202,9 @@
   graph.AddOp(this->PrepareSpec(
           OpSpec("ExternalSource")
           .AddArg("device", "cpu")
-<<<<<<< HEAD
           .AddOutput("external_host_data", "cpu")
           ));
     
-=======
-          .AddArg("inplace", true)
-          .AddOutput("external_host_data", "cpu")));
-
->>>>>>> 81cea7c2
   graph.AddOp(this->PrepareSpec(
           OpSpec("Copy")
           .AddArg("device", "cpu")
@@ -416,15 +387,9 @@
   graph.AddOp(this->PrepareSpec(
           OpSpec("ExternalSource")
           .AddArg("device", "gpu")
-<<<<<<< HEAD
           .AddOutput("external_data", "gpu")
           ));
   
-=======
-          .AddArg("inplace", true)
-          .AddOutput("external_data", "gpu")));
-
->>>>>>> 81cea7c2
   ASSERT_THROW(
       graph.AddOp(this->PrepareSpec(
               OpSpec("Copy")
@@ -440,15 +405,9 @@
   graph.AddOp(this->PrepareSpec(
           OpSpec("ExternalSource")
           .AddArg("device", "gpu")
-<<<<<<< HEAD
           .AddOutput("external_data", "gpu")
           ));
   
-=======
-          .AddArg("inplace", true)
-          .AddOutput("external_data", "gpu")));
-
->>>>>>> 81cea7c2
   ASSERT_THROW(
       graph.AddOp(this->PrepareSpec(
               OpSpec("Copy")
