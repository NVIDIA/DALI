--- conflicted
+++ resolved
@@ -128,7 +128,6 @@
           OpSpec("DummyOp")
           .AddArg("device", "cpu")
           .AddInput("data1", "cpu")
-<<<<<<< HEAD
           .AddOutput("data3", "cpu")
           ));
 
@@ -139,10 +138,6 @@
           .AddOutput("data3_cont", "cpu")
           ));
   
-=======
-          .AddOutput("data3", "cpu")));
-
->>>>>>> 81cea7c2
   graph.AddOp(this->PrepareSpec(
           OpSpec("DummyOp")
           .AddArg("device", "cpu")
@@ -281,17 +276,10 @@
           .AddInput("data2", "cpu")
           .AddOutput("data3", "cpu")));
 
-<<<<<<< HEAD
   vector<string> outputs = {"data1_cont_cpu"};
   exe.Build(&graph, outputs);
   
   // Validate the graph - op 2&3 should
-=======
-  vector<string> outputs = {"data1_cpu"};
-  this->PruneGraph(&exe, &graph, outputs);
-
-  // Validate the graph - op 1&2 should
->>>>>>> 81cea7c2
   // have been pruned
   ASSERT_EQ(graph.NumCPUOp(), 1);
   ASSERT_EQ(graph.NumInternalOp(), 1);
@@ -346,33 +334,6 @@
       std::runtime_error);
 }
 
-<<<<<<< HEAD
-=======
-TEST_F(ExecutorTest, TestSetupData) {
-  Executor exe(this->batch_size_, this->num_threads_, 0, 1);
-
-  // Build a basic cpu->gpu graph
-  OpGraph graph;
-  graph.AddOp(this->PrepareSpec(
-          OpSpec("ExternalSource")
-          .AddArg("device", "cpu")
-          .AddArg("inplace", true)
-          .AddOutput("external_data", "cpu")));
-
-  graph.AddOp(this->PrepareSpec(
-          OpSpec("MakeContiguous")
-          .AddArg("device", "internal")
-          .AddInput("external_data", "cpu")
-          .AddOutput("external_data", "gpu")));
-
-  graph.AddOp(this->PrepareSpec(
-          OpSpec("CopyOp")
-          .AddArg("device", "gpu")
-          .AddInput("external_data", "gpu")
-          .AddOutput("copy_data", "gpu")));
-}
-
->>>>>>> 81cea7c2
 TEST_F(ExecutorTest, TestDataSetup) {
   Executor exe(this->batch_size_, this->num_threads_, 0, 1);
 
