--- conflicted
+++ resolved
@@ -156,7 +156,6 @@
     source->SetDataSource(tl);
   }
 
-<<<<<<< HEAD
   /**
    * @brief Sets the external input with the input name to the 
    * input data.
@@ -176,8 +175,6 @@
     source->SetDataSource(tl);
   }
   
-=======
->>>>>>> 81cea7c2
   /**
    * @brief Adds an Operator with the input specification to the pipeline. The
    * 'device' argument in the OpSpec determines whether the CPU or GPU version
@@ -280,13 +277,7 @@
   size_t bytes_per_sample_hint_;
 
   OpGraph graph_;
-<<<<<<< HEAD
   std::unique_ptr<Executor> executor_;
-  
-=======
-  Executor executor_;
-
->>>>>>> 81cea7c2
   std::map<string, EdgeMeta> edge_names_;
 };
 
