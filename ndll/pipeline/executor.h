--- conflicted
+++ resolved
@@ -26,38 +26,6 @@
 
 namespace ndll {
 
-<<<<<<< HEAD
-=======
-// A helper class to manage a set of TensorLists and cudaEvents
-template <typename Backend>
-class TensorListPool {
- public:
-  inline TensorListPool(int size, EventPool *event_pool) {
-    NDLL_ENFORCE(event_pool != nullptr);
-    for (int i = 0; i < size; ++i) {
-      tls_.push_back(std::make_shared<TensorList<Backend>>());
-      tl_events_.push_back(event_pool->GetEvent());
-    }
-  }
-
-  inline ~TensorListPool() = default;
-
-  inline shared_ptr<TensorList<Backend>> GetTL(int idx) {
-    return tls_[idx];
-  }
-
-  inline cudaEvent_t GetEvent(int idx) {
-    return tl_events_[idx];
-  }
-
-  inline int size() const { return tls_.size(); }
-
- private:
-  vector<shared_ptr<TensorList<Backend>>> tls_;
-  vector<cudaEvent_t> tl_events_;
-};
-
->>>>>>> 81cea7c2
 class Executor {
  public:
   inline Executor(int batch_size, int num_thread, int device_id,
@@ -87,7 +55,6 @@
   friend class ExecutorTest;
 
   DISABLE_COPY_MOVE_ASSIGN(Executor);
-<<<<<<< HEAD
   
 protected:
 
@@ -143,61 +110,6 @@
   private:
     vector<cudaEvent_t> events_;
   };
-=======
-
- protected:
-  // Return the nearest multiple of 8 that is >= base_ptr_offset
-  inline size_t round_up_to_8(size_t base_ptr_offset) {
-    if (base_ptr_offset & 7) {
-      base_ptr_offset = (base_ptr_offset & ~7) + 8;
-    }
-    return base_ptr_offset;
-  }
-
-  void PruneUnusedGraphNodes(OpGraph *graph,
-      vector<string> output_names);
-
-  void SetupDataForGraph(OpGraph *graph,
-      vector<HostWorkspace> *cpu_data,
-      vector<internal::MixedWorkspace> *internal_data,
-      vector<DeviceWorkspace> *gpu_data);
-
-  void PresizeData(vector<HostWorkspace> *cpu_data,
-      vector<internal::MixedWorkspace> *internal_data,
-      vector<DeviceWorkspace> *gpu_data,
-      size_t bytes_per_sample_hint);
-
-  void SetupStreamsForGraph(OpGraph *graph,
-      vector<internal::MixedWorkspace> *internal_data,
-      vector<DeviceWorkspace> *gpu_data,
-      StreamPool *stream_pool, EventPool *event_pool);
-
-  void SetupOutputQueuesForGraph(
-      const vector<string> &output_names, int queue_depth,
-      EventPool *event_pool, OpGraph *graph,
-      std::map<string, int> *type_idx_map,
-      vector<TensorListPool<CPUBackend>> *cpu_outputs,
-      vector<TensorListPool<GPUBackend>> *gpu_outputs);
-
-  void SetOutputBuffersForIter(
-      const vector<string> &output_names,
-      const std::map<string, int> &type_idx_map,
-      int queue_idx, OpGraph *graph,
-      vector<internal::MixedWorkspace> *internal_data,
-      vector<DeviceWorkspace> *gpu_data,
-      vector<TensorListPool<CPUBackend>> *cpu_outputs,
-      vector<TensorListPool<GPUBackend>> *gpu_outputs);
-
-  vector<HostWorkspace> cpu_op_data_;
-  vector<internal::MixedWorkspace> internal_op_data_;
-  vector<DeviceWorkspace> gpu_op_data_;
-
-  // Used to keep track of the additional event insertions
-  // we need to perform so that the user can block on the
-  // results produced from a specific iteration
-  using SyncPair = std::pair<cudaStream_t, cudaEvent_t>;
-  vector<SyncPair> internal_output_events_, gpu_output_events_;
->>>>>>> 81cea7c2
 
   int batch_size_, device_id_;
   size_t bytes_per_sample_hint_;
@@ -208,7 +120,6 @@
   std::map<string, int> type_idx_map_;
   vector<TensorListPool<CPUBackend>> cpu_outputs_;
   vector<TensorListPool<GPUBackend>> gpu_outputs_;
-<<<<<<< HEAD
   vector<EventList> gpu_output_events_;
 
   // Meta-data about our stage outputs for fast lookup
@@ -250,20 +161,6 @@
   std::queue<int> internal_work_queue_, gpu_work_queue_;
   std::mutex internal_mutex_, gpu_mutex_;
   
-=======
-  int queue_depth_, queue_idx_ = 0;
-
-  // The ready queue stores the indices of batches
-  // who are ready for the user. We use the mutex
-  // to ensure thread-safety while updating it,
-  // and the condition_variable to signal between
-  // the processing thread and the waiting host
-  // thread that data is complete.
-  std::queue<int> ready_queue_;
-  std::mutex ready_mutex_;
-  std::condition_variable ready_cond_;
-
->>>>>>> 81cea7c2
   OpGraph *graph_ = nullptr;
   StreamPool stream_pool_;
   EventPool event_pool_;
@@ -276,7 +173,6 @@
   using Executor::wss_;                                    \
   using Executor::batch_size_;                             \
   using Executor::device_id_;                              \
-<<<<<<< HEAD
   using Executor::bytes_per_sample_hint_;                  \
   using Executor::queue_depth_;                            \
   using Executor::output_names_;                           \
@@ -298,11 +194,4 @@
 
 } // namespace ndll
 
-#endif // NDLL_PIPELINE_EXECUTOR_H_
-=======
-  using Executor::bytes_per_sample_hint_
-
-}  // namespace ndll
-
-#endif  // NDLL_PIPELINE_EXECUTOR_H_
->>>>>>> 81cea7c2
+#endif // NDLL_PIPELINE_EXECUTOR_H_