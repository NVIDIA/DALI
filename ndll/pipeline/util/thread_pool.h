--- conflicted
+++ resolved
@@ -71,12 +71,6 @@
     // Check for errors
     for (size_t i = 0; i < threads_.size(); ++i) {
       if (!tl_errors_[i].empty()) {
-<<<<<<< HEAD
-=======
-        // TODO(tgale): What is the desired behavior when
-        // more than one error occurs?
-
->>>>>>> 81cea7c2
         // Throw the first error that occured
         string error = "Error in thread " +
           std::to_string(i) + ": " + tl_errors_[i].front();
