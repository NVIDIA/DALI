--- conflicted
+++ resolved
@@ -37,14 +37,9 @@
 class Operator {
  public:
   inline explicit Operator(const OpSpec &spec) :
-<<<<<<< HEAD
-    spec_(spec), num_threads_(spec.GetArgument<int64>("num_threads", -1)),
-    batch_size_(spec.GetArgument<int64>("batch_size", -1)) {
-=======
     spec_(spec), num_threads_(spec.GetArgument<int>("num_threads", -1)),
     batch_size_(spec.GetArgument<int>("batch_size", -1)),
     input_sets_(spec.GetArgument<int>("num_input_sets", 1)) {
->>>>>>> 004a0c07
     NDLL_ENFORCE(num_threads_ > 0, "Invalid value for argument num_threads.");
     NDLL_ENFORCE(batch_size_ > 0, "Invalid value for argument batch_size.");
   }
