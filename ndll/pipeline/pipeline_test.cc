--- conflicted
+++ resolved
@@ -93,13 +93,8 @@
   pipe.AddOperator(
       OpSpec("ExternalSource")
       .AddArg("device", "gpu")
-<<<<<<< HEAD
       .AddOutput("data", "gpu")
       );
-=======
-      .AddArg("inplace", true)
-      .AddOutput("data", "gpu"));
->>>>>>> 81cea7c2
 
   // Inputs to CPU ops must be on CPU
   ASSERT_THROW(
@@ -123,26 +118,15 @@
   pipe.AddOperator(
       OpSpec("ExternalSource")
       .AddArg("device", "cpu")
-<<<<<<< HEAD
       .AddOutput("data_2", "cpu")
       );
-=======
-      .AddArg("inplace", true)
-      .AddOutput("data_2", "cpu"));
->>>>>>> 81cea7c2
 
   pipe.AddOperator(
       OpSpec("ExternalSource")
       .AddArg("device", "cpu")
-<<<<<<< HEAD
       .AddOutput("data_3", "cpu")
       );
-    
-=======
-      .AddArg("inplace", true)
-      .AddOutput("data_3", "cpu"));
-
->>>>>>> 81cea7c2
+   
   // Outputs must have unique names.
   ASSERT_THROW(
       pipe.AddOperator(
@@ -188,13 +172,8 @@
   pipe.AddOperator(
       OpSpec("ExternalSource")
       .AddArg("device", "gpu")
-<<<<<<< HEAD
       .AddOutput("data", "gpu")
       );
-=======
-      .AddArg("inplace", true)
-      .AddOutput("data", "gpu"));
->>>>>>> 81cea7c2
 
   // CPU inputs to GPU ops must be on CPU, we will
   // not copy them back to the host.
@@ -209,26 +188,15 @@
   pipe.AddOperator(
       OpSpec("ExternalSource")
       .AddArg("device", "gpu")
-<<<<<<< HEAD
       .AddOutput("data_2", "gpu")
       );
-=======
-      .AddArg("inplace", true)
-      .AddOutput("data_2", "gpu"));
->>>>>>> 81cea7c2
-
-  pipe.AddOperator(
-      OpSpec("ExternalSource")
-      .AddArg("device", "gpu")
-<<<<<<< HEAD
+
+  pipe.AddOperator(
+      OpSpec("ExternalSource")
+      .AddArg("device", "gpu")
       .AddOutput("data_3", "gpu")
       );
     
-=======
-      .AddArg("inplace", true)
-      .AddOutput("data_3", "gpu"));
-
->>>>>>> 81cea7c2
   // Outputs must have unique names.
   ASSERT_THROW(
       pipe.AddOperator(
@@ -241,13 +209,8 @@
   pipe.AddOperator(
       OpSpec("ExternalSource")
       .AddArg("device", "cpu")
-<<<<<<< HEAD
       .AddOutput("data_4", "cpu")
       );
-=======
-      .AddArg("inplace", true)
-      .AddOutput("data_4", "cpu"));
->>>>>>> 81cea7c2
 
   // All data must have unique names regardless
   // of the device they exist on.
