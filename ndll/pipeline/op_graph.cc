--- conflicted
+++ resolved
@@ -62,14 +62,7 @@
     // Create the operator
     OpPtr<CPUBackend> tmp(
         CPUOperatorRegistry::Registry().Create(spec.name(), spec));
-<<<<<<< HEAD
-      
-=======
-
-    // Validate the number of inputs and execution settings
-    CheckOpConstraints(spec, tmp);
-
->>>>>>> 81cea7c2
+
     cpu_nodes_.resize(cpu_nodes_.size()+1);
     CPUOpNode &cpu_node = cpu_nodes_.back();
     cpu_node.op = std::move(tmp);
