// Copyright (c) 2017-2018, NVIDIA CORPORATION. All rights reserved.
#ifndef NDLL_PIPELINE_OP_SCHEMA_H_
#define NDLL_PIPELINE_OP_SCHEMA_H_

#include <functional>
#include <map>
#include <string>
#include <set>
#include <vector>
#include <utility>

#include "ndll/common.h"
#include "ndll/error_handling.h"
#include "ndll/pipeline/argument.h"

namespace ndll {

class OpSpec;

class OpSchema {
 public:
  typedef std::function<int(const OpSpec &spec)> SpecFunc;

  inline OpSchema()
    : allow_multiple_input_sets_(false) {
    // Fill internal arguments
    internal_arguments_["num_threads"] = std::make_pair("Number of CPU threads in a thread pool",
        Value::construct(-1));
    internal_arguments_["batch_size"] = std::make_pair("Batch size",
        Value::construct(-1));
    internal_arguments_["num_input_sets"] = std::make_pair("Number of input sets given to an Op",
        Value::construct(1));
    internal_arguments_["device"] = std::make_pair("Device on which the Op is run",
        Value::construct(std::string("cpu")));
    internal_arguments_["inplace"] = std::make_pair("Whether Op can be run in place",
        Value::construct(false));
    internal_arguments_["seed"] = std::make_pair("Random seed",
        Value::construct(1234));
  }

  inline ~OpSchema() = default;

  /**
   * @brief Sets the doc string for this operator.
   */
  inline OpSchema& DocStr(const string &dox) {
    dox_ = dox;
    return *this;
  }

  /**
   * @brief Sets a funtion that infers the number of outputs this
   * op will produce from the ops specfication. This is required
   * to expose the op to the python interface.
   *
   * If the ops has a fixed number of outputs, this function
   * does not need to be added to the schema
   */
  inline OpSchema& OutputFn(SpecFunc f) {
    output_fn_ = f;
    return *this;
  }

  /**
   * @brief Sets a function to determine the number of
   * additional outputs (independent of output sets) from an
   * op from the op's specification.
   *
   * If this function is not set it will be assumed that no
   * additional outputs can be returned
   *
   * Use case is to expose additional information (such as random
   * numbers used within operators) to the user
   */
  inline OpSchema& AdditionalOutputsFn(SpecFunc f) {
    additional_outputs_fn_ = f;
    return *this;
  }

  /**
   * @brief Sets the number of inputs that the op can receive.
   */
  inline OpSchema& NumInput(int n) {
    NDLL_ENFORCE(n >= 0);
    max_num_input_ = n;
    min_num_input_ = n;
    return *this;
  }

  /**
   * @brief Sets the min and max number of inputs the op can receive.
   */
  inline OpSchema& NumInput(int min, int max) {
    NDLL_ENFORCE(min <= max);
    NDLL_ENFORCE(min >= 0);
    NDLL_ENFORCE(max >= 0);
    min_num_input_ = min;
    max_num_input_ = max;
    return *this;
  }

  /**
   * @brief Sets the number of outputs that the op can receive.
   */
  inline OpSchema& NumOutput(int n) {
    NDLL_ENFORCE(n >= 0);
    num_output_ = n;
    return *this;
  }

  /**
   * @brief Notes that multiple input sets can be used with this op
   */
  inline OpSchema& AllowMultipleInputSets() {
    allow_multiple_input_sets_ = true;
    return *this;
  }

  /**
   * @brief Adds a required argument to op
   */
  inline OpSchema& AddArg(const std::string &s, const std::string &doc) {
    CheckArgument(s);
    arguments_[s] = doc;
    return *this;
  }

  /**
   * @brief Adds an optional non-vector argument to op
   */
  template <typename T>
  inline typename std::enable_if<
    !is_vector<T>::value && !is_array<T>::value,
    OpSchema&>::type
  AddOptionalArg(const std::string &s, const std::string &doc, T default_value) {
    CheckArgument(s);
    std::string stored_doc = doc + " (default value: " + to_string(default_value) + ")";
    Value * to_store = Value::construct(default_value);
    optional_arguments_[s] = std::make_pair(stored_doc, to_store);
    return *this;
  }

  /**
   * @brief Adds an optional vector argument to op
   */
  template <typename T>
  inline OpSchema& AddOptionalArg(const std::string &s, const std::string &doc,
                                  std::vector<T> default_value) {
    CheckArgument(s);
    std::string stored_doc = doc + " (default value: " + to_string(default_value) + ")";
    Value * to_store = Value::construct(std::vector<T>(default_value));
    optional_arguments_[s] = std::make_pair(stored_doc, to_store);
    return *this;
  }

  /**
   * @brief Sets a function that infers whether the op can
   * be executed in-place depending on the ops specification.
   */
  inline OpSchema& InPlaceFn(SpecFunc f) {
    REPORT_FATAL_PROBLEM("In-place op support not yet implemented.");
    return *this;
  }

  /**
   * @brief Sets a parent (which could be used as a storage of default parameters
   */
<<<<<<< HEAD
  inline void setParentName(const std::string &parentName)  { parentName_ = parentName; }
  inline const std::string &getParentName() const           { return parentName_; }
  inline bool HasParent() const                             { return !getParentName().empty(); }
=======
  inline OpSchema& AddParent(const std::string &parentName) {
    parents_.push_back(parentName);
    return *this;
  }

  inline OpSchema& SetName(const std::string &name) {
    name_ = name;
    return *this;
  }

  inline string Name() const {
    return name_;
  }

  inline const vector<std::string>& GetParents() const {
    return parents_;
  }

  inline bool HasParent() const {
    return parents_.size() > 0;
  }
>>>>>>> 30fb1f65

  inline string Dox() const {
    std::string ret = Name();
    ret += "\n\nOverview\n----------\n";
    ret += dox_;
    ret += "\n\nParameters\n----------\n";
    for (auto arg_pair : arguments_) {
      ret += arg_pair.first + " : " + arg_pair.second + "\n";
    }
    ret += "\n\nOptional Parameters\n-------------------\n";
    for (auto arg_pair : optional_arguments_) {
      ret += arg_pair.first + " : " + arg_pair.second.first + "\n";
    }
    return ret;
  }

  inline int MaxNumInput() const {
    return max_num_input_;
  }

  inline int MinNumInput() const {
    return min_num_input_;
  }

  inline int NumOutput() const {
    return num_output_;
  }

  inline bool AllowsMultipleInputSets() const {
    return allow_multiple_input_sets_;
  }

  inline bool HasOutputFn() const {
    return static_cast<bool>(output_fn_);
  }

  int CalculateOutputs(const OpSpec &spec) const;

  int CalculateAdditionalOutputs(const OpSpec &spec) const {
    if (!additional_outputs_fn_) return 0;
    return additional_outputs_fn_(spec);
  }

  inline bool SupportsInPlace(const OpSpec &spec) const {
    if (!in_place_fn_) return false;
    return in_place_fn_(spec);
  }

  inline void CheckArgs(std::vector<std::string> vec) const {
    std::set<std::string> req_arguments_left;
    for (auto& arg_pair : arguments_) {
      req_arguments_left.insert(arg_pair.first);
    }
    for (std::string s : vec) {
      NDLL_ENFORCE(arguments_.find(s) != arguments_.end() ||
          OptionalArgumentExists(s) ||
          s == "device",
          "Got an unexpected argument \"" + s + "\"");
      std::set<std::string>::iterator it = req_arguments_left.find(s);
      if (it != req_arguments_left.end()) {
        req_arguments_left.erase(it);
      }
    }
    if (!req_arguments_left.empty()) {
      std::string ret = "Not all required arguments were specified. "
        "Please specify values for arguments: ";
      for (auto& str : req_arguments_left) {
        ret += "\"" + str + "\", ";
      }
      ret.erase(ret.size()-2);
      ret += ".";
      NDLL_FAIL(ret);
    }
  }

  inline const OpSchema& GetSchemaWithArgument(const string& name) const;

  inline bool OptionalArgumentExists(const std::string &s, const bool local_only = false) const;

  template<typename T>
<<<<<<< HEAD
  T GetDefaultValueForOptionalArgument(const std::string &s) const;

  bool OptionalArgumentExists(const std::string &s) const {
    return optional_arguments_.find(s) != optional_arguments_.end();
  }
=======
  inline T GetDefaultValueForOptionalArgument(const std::string &s) const;
>>>>>>> 30fb1f65

 private:
  inline bool CheckArgument(const std::string &s) {
    NDLL_ENFORCE(arguments_.find(s) == arguments_.end(),
                 "Argument \"" + s + "\" already added to the schema");
    NDLL_ENFORCE(!OptionalArgumentExists(s),
                 "Argument \"" + s + "\" already added to the schema");
    NDLL_ENFORCE(internal_arguments_.find(s) == internal_arguments_.end(),
                 "Argument name \"" + s + "\" is reserved for internal use");
    return true;
  }

<<<<<<< HEAD
=======
  string name_;
>>>>>>> 30fb1f65
  string dox_;
  SpecFunc output_fn_, in_place_fn_, additional_outputs_fn_;

  int min_num_input_ = 0, max_num_input_ = 0;
  int num_output_ = 0;

  bool allow_multiple_input_sets_;
<<<<<<< HEAD
  std::string parentName_;
=======
  vector<string> parents_;
>>>>>>> 30fb1f65

  std::map<std::string, std::string> arguments_;
  std::map<std::string, std::pair<std::string, Value*> > optional_arguments_;
  std::map<std::string, std::pair<std::string, Value*> > internal_arguments_;
};

class SchemaRegistry {
 public:
<<<<<<< HEAD
  static OpSchema& RegisterSchema(const std::string &name, const string &parentName = "") {
=======
  static OpSchema& RegisterSchema(const std::string &name) {
>>>>>>> 30fb1f65
    auto &schema_map = registry();
    NDLL_ENFORCE(schema_map.count(name) == 0, "OpSchema already "
        "registered for operator '" + name + "'. NDLL_OPERATOR_SCHEMA(op) "
        "should only be called once per op.");

    // Insert the op schema and return a reference to it
    OpSchema &schema = schema_map[name];
<<<<<<< HEAD
    schema.setParentName(parentName);
=======
>>>>>>> 30fb1f65
    return schema;
  }

  static const OpSchema& GetSchema(const std::string &name) {
    auto &schema_map = registry();
    auto it = schema_map.find(name);
    NDLL_ENFORCE(it != schema_map.end(), "Schema for op '" +
        name + "' not registered");
    return it->second;
  }

 private:
  inline SchemaRegistry() {}

  static std::map<string, OpSchema>& registry();
};

<<<<<<< HEAD
template<typename T>
T OpSchema::GetDefaultValueForOptionalArgument(const std::string &s) const {
  const bool argFound = OptionalArgumentExists(s);
  if (!argFound) {
    bool haveParent = HasParent();
    string parentName = getParentName();
    while (haveParent) {
      // get next schema
      auto &newSchema = SchemaRegistry::GetSchema(parentName);

      // check if this schema has the argument we want
      if (newSchema.OptionalArgumentExists(s))
        return newSchema.GetDefaultValueForOptionalArgument<T>(s);

      // otherwise, move to this schema's parent
      haveParent = newSchema.HasParent();
      parentName = newSchema.getParentName();
    }
  }

  NDLL_ENFORCE(argFound ||
               internal_arguments_.find(s) != internal_arguments_.end(),
               "Default value does not exist for argument \"" + s + "\"");
  Value * v;
  if (argFound) {
    auto arg_pair = *optional_arguments_.find(s);
    v = arg_pair.second.second;
  } else {
    auto arg_pair = *internal_arguments_.find(s);
    v = arg_pair.second.second;
  }
  ValueInst<T> * vT = dynamic_cast<ValueInst<T>*>(v);
  NDLL_ENFORCE(vT != nullptr, "Unexpected type of the default value for argument \"" + s + "\"");
  return vT->Get();
}

#define NDLL_OPERATOR_SCHEMA_REG(OpName, ParentOpName)      \
=======
inline string GetSchemaWithArg(const string& start, const string& arg) {
  const OpSchema& s = SchemaRegistry::GetSchema(start);

  // Found locally, return immediately
  if (s.OptionalArgumentExists(arg, true)) {
    return start;
  }
  // otherwise, loop over any parents
  for (auto& parent : s.GetParents()) {
    // recurse
    string tmp = GetSchemaWithArg(parent, arg);

    // we found the schema, return
    if (!tmp.empty()) {
      return tmp;
    }
  }
  // default case, return empty string
  return string{};
}

template<typename T>
inline T OpSchema::GetDefaultValueForOptionalArgument(const std::string &s) const {
  // check if argument exists in this schema
  const bool argFound = OptionalArgumentExists(s, true);

  if (argFound || internal_arguments_.find(s) != internal_arguments_.end()) {
    Value * v;
    if (argFound) {
      auto arg_pair = *optional_arguments_.find(s);
      v = arg_pair.second.second;
    } else {
      auto arg_pair = *internal_arguments_.find(s);
      v = arg_pair.second.second;
    }
    ValueInst<T> * vT = dynamic_cast<ValueInst<T>*>(v);
    NDLL_ENFORCE(vT != nullptr, "Unexpected type of the default value for argument \"" + s + "\"");
    return vT->Get();
  } else {
    // get the parent schema that has the optional argument and return from there
    string tmp = GetSchemaWithArg(Name(), s);
    const OpSchema& schema = SchemaRegistry::GetSchema(tmp);
    return schema.template GetDefaultValueForOptionalArgument<T>(s);
  }
}

bool OpSchema::OptionalArgumentExists(const std::string &s,
                                      const bool local_only) const {
  // check just this schema for the argument
  if (local_only) {
    return optional_arguments_.find(s) != optional_arguments_.end();
  } else {
    // recurse through this schema and all parents (through inheritance tree)
    string tmp = GetSchemaWithArg(Name(), s);
    if (tmp.empty()) return false;

    const OpSchema &schema = SchemaRegistry::GetSchema(tmp);
    return schema.OptionalArgumentExists(s, true);
  }
}

#define NDLL_OPERATOR_SCHEMA_REG(OpName)      \
>>>>>>> 30fb1f65
  int NDLL_OPERATOR_SCHEMA_REQUIRED_FOR_##OpName() {        \
    return 42;                                              \
  }                                                         \
  static OpSchema* ANONYMIZE_VARIABLE(OpName) =             \
<<<<<<< HEAD
    &SchemaRegistry::RegisterSchema(#OpName, ParentOpName)

#define NDLL_OPERATOR_SCHEMA(OpName)                            \
      NDLL_OPERATOR_SCHEMA_REG(OpName, string{})

#define NDLL_OPERATOR_SCHEMA_WITH_PARENT(OpName, ParentOpName)  \
      NDLL_OPERATOR_SCHEMA_REG(OpName, #ParentOpName)
=======
    &SchemaRegistry::RegisterSchema(#OpName)                \
    .SetName(#OpName)

#define NDLL_OPERATOR_SCHEMA(OpName)                            \
      NDLL_OPERATOR_SCHEMA_REG(OpName)
>>>>>>> 30fb1f65

}  // namespace ndll

#endif  // NDLL_PIPELINE_OP_SCHEMA_H_<|MERGE_RESOLUTION|>--- conflicted
+++ resolved
@@ -165,11 +165,6 @@
   /**
    * @brief Sets a parent (which could be used as a storage of default parameters
    */
-<<<<<<< HEAD
-  inline void setParentName(const std::string &parentName)  { parentName_ = parentName; }
-  inline const std::string &getParentName() const           { return parentName_; }
-  inline bool HasParent() const                             { return !getParentName().empty(); }
-=======
   inline OpSchema& AddParent(const std::string &parentName) {
     parents_.push_back(parentName);
     return *this;
@@ -191,7 +186,6 @@
   inline bool HasParent() const {
     return parents_.size() > 0;
   }
->>>>>>> 30fb1f65
 
   inline string Dox() const {
     std::string ret = Name();
@@ -272,15 +266,7 @@
   inline bool OptionalArgumentExists(const std::string &s, const bool local_only = false) const;
 
   template<typename T>
-<<<<<<< HEAD
-  T GetDefaultValueForOptionalArgument(const std::string &s) const;
-
-  bool OptionalArgumentExists(const std::string &s) const {
-    return optional_arguments_.find(s) != optional_arguments_.end();
-  }
-=======
   inline T GetDefaultValueForOptionalArgument(const std::string &s) const;
->>>>>>> 30fb1f65
 
  private:
   inline bool CheckArgument(const std::string &s) {
@@ -293,10 +279,7 @@
     return true;
   }
 
-<<<<<<< HEAD
-=======
   string name_;
->>>>>>> 30fb1f65
   string dox_;
   SpecFunc output_fn_, in_place_fn_, additional_outputs_fn_;
 
@@ -304,11 +287,7 @@
   int num_output_ = 0;
 
   bool allow_multiple_input_sets_;
-<<<<<<< HEAD
-  std::string parentName_;
-=======
   vector<string> parents_;
->>>>>>> 30fb1f65
 
   std::map<std::string, std::string> arguments_;
   std::map<std::string, std::pair<std::string, Value*> > optional_arguments_;
@@ -317,11 +296,7 @@
 
 class SchemaRegistry {
  public:
-<<<<<<< HEAD
-  static OpSchema& RegisterSchema(const std::string &name, const string &parentName = "") {
-=======
   static OpSchema& RegisterSchema(const std::string &name) {
->>>>>>> 30fb1f65
     auto &schema_map = registry();
     NDLL_ENFORCE(schema_map.count(name) == 0, "OpSchema already "
         "registered for operator '" + name + "'. NDLL_OPERATOR_SCHEMA(op) "
@@ -329,11 +304,7 @@
 
     // Insert the op schema and return a reference to it
     OpSchema &schema = schema_map[name];
-<<<<<<< HEAD
-    schema.setParentName(parentName);
-=======
->>>>>>> 30fb1f65
-    return schema;
+    return schema.SetName(name);
   }
 
   static const OpSchema& GetSchema(const std::string &name) {
@@ -350,45 +321,6 @@
   static std::map<string, OpSchema>& registry();
 };
 
-<<<<<<< HEAD
-template<typename T>
-T OpSchema::GetDefaultValueForOptionalArgument(const std::string &s) const {
-  const bool argFound = OptionalArgumentExists(s);
-  if (!argFound) {
-    bool haveParent = HasParent();
-    string parentName = getParentName();
-    while (haveParent) {
-      // get next schema
-      auto &newSchema = SchemaRegistry::GetSchema(parentName);
-
-      // check if this schema has the argument we want
-      if (newSchema.OptionalArgumentExists(s))
-        return newSchema.GetDefaultValueForOptionalArgument<T>(s);
-
-      // otherwise, move to this schema's parent
-      haveParent = newSchema.HasParent();
-      parentName = newSchema.getParentName();
-    }
-  }
-
-  NDLL_ENFORCE(argFound ||
-               internal_arguments_.find(s) != internal_arguments_.end(),
-               "Default value does not exist for argument \"" + s + "\"");
-  Value * v;
-  if (argFound) {
-    auto arg_pair = *optional_arguments_.find(s);
-    v = arg_pair.second.second;
-  } else {
-    auto arg_pair = *internal_arguments_.find(s);
-    v = arg_pair.second.second;
-  }
-  ValueInst<T> * vT = dynamic_cast<ValueInst<T>*>(v);
-  NDLL_ENFORCE(vT != nullptr, "Unexpected type of the default value for argument \"" + s + "\"");
-  return vT->Get();
-}
-
-#define NDLL_OPERATOR_SCHEMA_REG(OpName, ParentOpName)      \
-=======
 inline string GetSchemaWithArg(const string& start, const string& arg) {
   const OpSchema& s = SchemaRegistry::GetSchema(start);
 
@@ -451,26 +383,14 @@
 }
 
 #define NDLL_OPERATOR_SCHEMA_REG(OpName)      \
->>>>>>> 30fb1f65
   int NDLL_OPERATOR_SCHEMA_REQUIRED_FOR_##OpName() {        \
     return 42;                                              \
   }                                                         \
   static OpSchema* ANONYMIZE_VARIABLE(OpName) =             \
-<<<<<<< HEAD
-    &SchemaRegistry::RegisterSchema(#OpName, ParentOpName)
-
-#define NDLL_OPERATOR_SCHEMA(OpName)                            \
-      NDLL_OPERATOR_SCHEMA_REG(OpName, string{})
-
-#define NDLL_OPERATOR_SCHEMA_WITH_PARENT(OpName, ParentOpName)  \
-      NDLL_OPERATOR_SCHEMA_REG(OpName, #ParentOpName)
-=======
-    &SchemaRegistry::RegisterSchema(#OpName)                \
-    .SetName(#OpName)
+    &SchemaRegistry::RegisterSchema(#OpName)
 
 #define NDLL_OPERATOR_SCHEMA(OpName)                            \
       NDLL_OPERATOR_SCHEMA_REG(OpName)
->>>>>>> 30fb1f65
 
 }  // namespace ndll
 
