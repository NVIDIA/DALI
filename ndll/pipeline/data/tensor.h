// Copyright (c) 2017, NVIDIA CORPORATION. All rights reserved.
#ifndef NDLL_PIPELINE_DATA_TENSOR_H_
#define NDLL_PIPELINE_DATA_TENSOR_H_

#include <cstring>
#include <vector>

#include "ndll/common.h"
#include "ndll/error_handling.h"
#include "ndll/pipeline/data/backend.h"
#include "ndll/pipeline/data/buffer.h"
#include "ndll/pipeline/data/tensor_list.h"

namespace ndll {

/**
 * @brief Stores dense, multi-dimensional data. Provides utilities
 * methods for handling dimensions and shapes of the stored data.
 */
template <typename Backend>
class Tensor : public Buffer<Backend> {
 public:
  inline Tensor() {}
  inline ~Tensor() = default;

  /**
   * Loads the Tensor with data from the input vector.
   */
  template <typename T>
  inline void Copy(const vector<T> &data, cudaStream_t stream) {
    this->template mutable_data<T>();
    this->Resize({(Index)data.size()});
    type_.template Copy<Backend, CPUBackend>(this->raw_mutable_data(),
        data.data(), this->size(), stream);
  }

  /**
   * Loads the Tensor with data from the input Tensor.
   */
  template <typename InBackend>
  inline void Copy(const Tensor<InBackend> &other, cudaStream_t stream) {
    this->set_type(other.type());
    this->ResizeLike(other);
    type_.template Copy<Backend, InBackend>(this->raw_mutable_data(),
        other.raw_data(), this->size(), stream);
  }

  template <typename InBackend>
  inline void ResizeLike(const Tensor<InBackend> &other) {
    Resize(other.shape());
  }

  /**
   * @brief Resizes the buffer to fit `Product(shape)` elements.
   * The underlying storage is only reallocated in the case that
   * the current buffer is not large enough for the requested
   * number of elements.
   */
  inline void Resize(const vector<Index> &shape) {
    Index new_size = Product(shape);
    ResizeHelper(new_size);
    shape_ = shape;
  }

  /**
   * @brief Wraps the data owned by the tensor at the given index
   * in the input tensor list. The input tensor list must have
   * a valid type, and the given index must be in the valid range
   * [0, tl.ntensor()).
   *
   * If sucessful, the tensor object will wrap the target data and
   * assume the datatype of the data stored in the TensorList.
   *
   * Because we are storing the pointer of the TensorList at an
   * offset, we do not guarantee that this allocation will persist
   * until both the owner and the sharer are finished with it. Thus,
   * it is up to the user to manage the scope of the sharing objects
   * to ensure correctness.
   */
  inline void ShareData(TensorList<Backend> *tl, int idx) {
    NDLL_ENFORCE(tl != nullptr, "Input TensorList is nullptr");
    NDLL_ENFORCE(IsValidType(tl->type()), "To share data, "
        "the input TensorList must have a valid data type.");
    NDLL_ENFORCE(idx >= 0, "Negative tensor index not supported.");
    NDLL_ENFORCE(idx < tl->ntensor(), "Index of " + std::to_string(idx) +
        " out of range for TensorList of size " + std::to_string(tl->ntensor()));
    // TODO(tgale): If we wanted to ensure the allocation is not cleaned up
    // while this object still uses it, we could just keep a copy of
    // the actual shared_ptr of the TensorList. Is this behavior something
    // that we are interested in supporting?

    // Reset our pointer to the correct offset inside the tensor list.
    // This is not the beginning of the allocation, so we pass a noop
    // deleter to the shared_ptr
    data_.reset(tl->raw_mutable_tensor(idx), [](void *) {});

    // Get the meta-data for the target tensor
    shape_ = tl->tensor_shape(idx);
    size_ = Product(shape_);
    type_ = tl->type();
    num_bytes_ = type_.size() * size_;
    shares_data_ = true;
  }

    
  /**
   * @brief Wraps the data owned by the input tensor. The input
   * tensor must have a valid type. If sucessful, the tensor 
   * object will wrap the target data and assume the datatype 
   * and shape of the data stored in the Tensor.
   *
   * If the input does not store any data, shares_data_ is left
   * as false.
   */
  inline void ShareData(Tensor<Backend> *t) {
    NDLL_ENFORCE(t != nullptr, "Input Tensor is nullptr");
    NDLL_ENFORCE(IsValidType(t->type()), "To share data, "
        "the input Tensor must have a valid data type.");

    // Save a copy of our new data pointer. We create a copy of the
    // shared_ptr to ensure the data persists while we are still
    // using it.
    data_ = t->data_;

    // Save the tensor meta-data
    shape_ = t->shape_;
    size_ = t->size_;
    type_ = t->type_;
    num_bytes_ = t->num_bytes_;
    shares_data_ = num_bytes_ > 0 ? true : false;
  }
  
  /**
   * @brief Wraps the raw allocation. The input pointer must not be nullptr.
   * if the size of the allocation is zero, the Tensor is reset to a default
   * state and is NOT marked as sharing data.
   *
   * After wrapping the allocation, the Tensors size is set to 0, and its
   * type is reset to NoType. Future calls to Resize or setting of the
   * Tensor type will evaluate whether or not the current allocation is
   * large enough to be used and proceed appropriately.
   *
   * The Tensor object assumes no ownership of the input allocation, and will
   * not de-allocate it when it is done using it. It is up to the user to
   * manage the lifetime of the allocation such that it persist while it is
   * in use by the Tensor.
   */
  inline void ShareData(void *ptr, size_t bytes) {
    NDLL_ENFORCE(ptr != nullptr, "Input pointer must not be nullptr.");

    // Save our new pointer and bytes. Reset our type, shape, and size
    data_.reset(ptr, [](void *) {});
    num_bytes_ = bytes;
    type_ = TypeInfo::Create<NoType>();
    shape_.clear();
    size_ = 0;

    // If the input pointer stores a non-zero size allocation, mark
    // that we are sharing our underlying data
    shares_data_ = num_bytes_ > 0 ? true : false;
  }

  /**
   * @brief Returns the shape of the Tensor
   */
  inline vector<Index> shape() const {
    return shape_;
  }

  /**
   * @brief Returns the number of dimensions of the Tensor
   */
  inline virtual int ndim() const {
    return shape_.size();
  }

  /**
   * @brief Returns the size of the dimension at the given index
   */
  inline virtual Index dim(int idx) const {
#ifndef NDEBUG
    NDLL_ENFORCE((size_t)idx < shape_.size(), "index exceeds ndim");
    NDLL_ENFORCE(idx >= 0, "negative index not supported");
#endif
    return shape_[idx];
  }
<<<<<<< HEAD
  
  Tensor<Backend>(const Tensor<Backend>&) = delete;
  Tensor<Backend>& operator=(const Tensor<Backend>&) = delete;

  Tensor<Backend>(Tensor<Backend> &&t) noexcept {
    // Steal all data and set input to default state
    shape_ = std::move(t.shape_);
    backend_ = t.backend_;
    type_ = t.type_;
    data_ = t.data_;
    size_ = t.size_;
    shares_data_ = t.shares_data_;
    num_bytes_ = t.num_bytes_;

    t.shape_.clear();
    t.backend_ = Backend();
    t.type_ = TypeInfo::Create<NoType>();
    t.data_.reset();
    t.size_ = 0;
    t.shares_data_ = false;
    t.num_bytes_ = 0;
  }

  Tensor<Backend>& operator=(Tensor<Backend> &&t) noexcept {
    if (&t != this) {
      shape_ = std::move(t.shape_);
      backend_ = t.backend_;
      type_ = t.type_;
      data_ = t.data_;
      size_ = t.size_;
      shares_data_ = t.shares_data_;
      num_bytes_ = t.num_bytes_;
      
      t.shape_.clear();
      t.backend_ = Backend();
      t.type_ = TypeInfo::Create<NoType>();
      t.data_.reset();
      t.size_ = 0;
      t.shares_data_ = false;
      t.num_bytes_ = 0;
    }
    return *this;
  }
  
protected:
=======

  DISABLE_COPY_MOVE_ASSIGN(Tensor);

 protected:
>>>>>>> 81cea7c2
  vector<Index> shape_;

  USE_BUFFER_MEMBERS();
};

}  // namespace ndll

#endif  // NDLL_PIPELINE_DATA_TENSOR_H_<|MERGE_RESOLUTION|>--- conflicted
+++ resolved
@@ -184,7 +184,6 @@
 #endif
     return shape_[idx];
   }
-<<<<<<< HEAD
   
   Tensor<Backend>(const Tensor<Backend>&) = delete;
   Tensor<Backend>& operator=(const Tensor<Backend>&) = delete;
@@ -230,12 +229,6 @@
   }
   
 protected:
-=======
-
-  DISABLE_COPY_MOVE_ASSIGN(Tensor);
-
- protected:
->>>>>>> 81cea7c2
   vector<Index> shape_;
 
   USE_BUFFER_MEMBERS();
