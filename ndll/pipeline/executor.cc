// Copyright (c) 2017, NVIDIA CORPORATION. All rights reserved.
#include "ndll/pipeline/executor.h"

#include <algorithm>
#include <iterator>
#include <set>
#include <unordered_map>
#include <unordered_set>

namespace ndll {

void Executor::Build(OpGraph *graph, vector<string> output_names) {
  NDLL_ENFORCE(graph != nullptr, "Input graph is nullptr.");
  NDLL_ENFORCE(graph->NumOp() > 0, "Graph has no operators.");
  output_names_ = output_names;
  graph_ = graph;

  // Remove any node from the graph whose output
  // will not be used as an output or by another node
  PruneUnusedGraphNodes();

  // Setup workspaces for each op and connect
  // their inputs and outputs.
  WorkspaceBlob base_wsb;
  SetupDataForGraph(&base_wsb);

  // Presize the workspaces based on the hint
<<<<<<< HEAD
  PresizeData(&base_wsb);
  
=======
  PresizeData(&cpu_op_data_, &internal_op_data_,
      &gpu_op_data_, bytes_per_sample_hint_);

>>>>>>> 81cea7c2
  // Assign streams to all internal & gpu ops
  SetupStreamsForGraph(&base_wsb);

  SetupOutputQueuesForGraph();
  
  // For each set of outputs, setup another set of
  // workspaces so that nothing has to be altered
  // during execution (this is necessary for
  // asynchonrous executors that can overlap work issue)
  for (int i = 0; i < queue_depth_; ++i) {
    SetOutputBuffersForIter(i, &base_wsb);
    wss_.push_back(base_wsb);
  }
}

void Executor::RunCPU() {
<<<<<<< HEAD
  // Block until there is a free buffer to use
  std::unique_lock<std::mutex> lock(free_mutex_);
  while (free_queue_.empty()) {
    free_cond_.wait(lock);
=======
  // Setup the output buffers for this iteration
  SetOutputBuffersForIter(output_names_, type_idx_map_,
      queue_idx_, graph_, &internal_op_data_, &gpu_op_data_,
      &cpu_outputs_, &gpu_outputs_);

  // TODO(tgale): Is this the desired behavior?
  //
  // If we are about to issue work into a set of
  // buffers whose data has not been requested
  // by the user yet. Block until the user
  // queries for the data
  std::unique_lock<std::mutex> lock(ready_mutex_);
  while (!ready_queue_.empty() && ready_queue_.front() == queue_idx_) {
    ready_cond_.wait(lock);
>>>>>>> 81cea7c2
  }
  int queue_idx = free_queue_.front();
  free_queue_.pop();
  lock.unlock();

  // Run the cpu-ops in the thread pool
  WorkspaceBlob &wsb = wss_[queue_idx];
  for (int i = 0; i < batch_size_; ++i) {
    thread_pool_.DoWorkWithID(std::bind(
            [this, &wsb] (int data_idx, int tid) {
              SampleWorkspace ws;
              for (int j = 0; j < graph_->NumCPUOp(); ++j) {
                Operator<CPUBackend> &op = graph_->cpu_op(j);
                wsb.cpu_op_data[j].GetSample(&ws, data_idx, tid);
                op.Run(&ws);
              }
            }, i, std::placeholders::_1));
  }
  thread_pool_.WaitForWork();

  // Pass the work to the internal stage
  std::unique_lock<std::mutex> internal_lock(internal_mutex_);
  internal_work_queue_.push(queue_idx);
  internal_lock.unlock();
}

void Executor::RunInternal() {
  std::unique_lock<std::mutex> lock(internal_mutex_);
  NDLL_ENFORCE(!internal_work_queue_.empty(), "Internal work "
      "queue empty. Did you call RunCPU prior to RunInternal?");
  int queue_idx = internal_work_queue_.front();
  internal_work_queue_.pop();
  lock.unlock();

  WorkspaceBlob &wsb = wss_[queue_idx];
  for (int i = 0; i < graph_->NumInternalOp(); ++i) {
    internal::InternalOp &op = graph_->internal_op(i);
    internal::MixedWorkspace &ws = wsb.internal_op_data[i];
    op.Run(&ws);
    if (ws.has_stream() && ws.has_event()) {
      CUDA_CALL(cudaEventRecord(ws.event(), ws.stream()));
    }
  }

  // Pass the work to the gpu stage
  std::unique_lock<std::mutex> gpu_lock(gpu_mutex_);
  gpu_work_queue_.push(queue_idx);
  gpu_lock.unlock();
}

void Executor::RunGPU() {
  std::unique_lock<std::mutex> gpu_lock(gpu_mutex_);
  NDLL_ENFORCE(!gpu_work_queue_.empty(), "GPU work queue "
      "empty. Did you call RunInternal prior to RunGPU?");
  int queue_idx = gpu_work_queue_.front();
  gpu_work_queue_.pop();
  gpu_lock.unlock();

  // Enforce our assumed dependency between consecutive
  // iterations of a stage of the pipeline.
  if (previous_gpu_queue_idx_ != -1) {
    for (size_t i = 0; i < output_names_.size(); ++i) {
      if (graph_->TensorIsType<CPUBackend>(output_names_[i])) continue;
      CUDA_CALL(cudaEventSynchronize(
              gpu_output_events_[i].GetEvent(previous_gpu_queue_idx_)));
    }
  }

  WorkspaceBlob &wsb = wss_[queue_idx];
  for (int i = 0; i < graph_->NumGPUOp(); ++i) {
    Operator<GPUBackend> &op = graph_->gpu_op(i);
    DeviceWorkspace &ws = wsb.gpu_op_data[i];
    auto parent_events = ws.ParentEvents();

    for (auto &event : parent_events) {
      CUDA_CALL(cudaStreamWaitEvent(ws.stream(), event, 0));
    }
    op.Run(&ws);
    if (ws.has_event()) {
      CUDA_CALL(cudaEventRecord(ws.event(), ws.stream()));
    }
  }

  for (size_t i = 0; i < output_names_.size(); ++i) {
    if (graph_->TensorIsType<CPUBackend>(output_names_[i])) continue;
    NodeID src_id = graph_->TensorSourceID(output_names_[i]);
    int src_idx = graph_->NodeIdx(src_id);

    // Record events for each output requested by the user
    cudaEvent_t event = gpu_output_events_[i].GetEvent(queue_idx);
    if (graph_->NodeType(src_id) == NDLL_INTERNAL) {
      auto &ws = wsb.internal_op_data[src_idx];
      CUDA_CALL(cudaEventRecord(event, ws.stream()));   
    } else if (graph_->NodeType(src_id) == NDLL_GPU) {
      auto &ws = wsb.gpu_op_data[src_idx];
      CUDA_CALL(cudaEventRecord(event, ws.stream()));   
    } else {
      NDLL_FAIL("Internal error. Output node is not gpu/internal");
    }
  }

  // Update the ready queue to signal that all the work
  // in the `queue_idx` set of output buffers has been
  // issued. Notify any waiting threads.
  std::unique_lock<std::mutex> lock(ready_mutex_);
  ready_queue_.push(queue_idx);
  ready_cond_.notify_one();
  lock.unlock();

<<<<<<< HEAD
  // Save the queue_idx so we can enforce the
  // dependency between consecutive iterations
  // of the gpu stage of the pipeline.
  previous_gpu_queue_idx_ = queue_idx;
=======
  // Increment the queue index for next time.
  queue_idx_ = (queue_idx_ + 1) % queue_depth_;
>>>>>>> 81cea7c2
}

void Executor::Outputs(DeviceWorkspace *ws) {
  NDLL_ENFORCE(ws != nullptr, "Workspace is nullptr");
  ws->Clear();

  // Mark the last in-use buffer as free and signal
  // to waiting threads
  if (!in_use_queue_.empty()) {
    std::unique_lock<std::mutex> lock(free_mutex_);
    free_queue_.push(in_use_queue_.front());
    in_use_queue_.pop();
    free_cond_.notify_one();
    lock.unlock();
  }
  
  // Block until the work for a batch has been issued.
  // Move the queue id from ready to in_use
  std::unique_lock<std::mutex> lock(ready_mutex_);
  while (ready_queue_.empty()) {
    ready_cond_.wait(lock);
  }
  int output_idx = ready_queue_.front();
  ready_queue_.pop();
  in_use_queue_.push(output_idx);
  lock.unlock();

  // Gather the results TensorLists and block on their
  // events to make sure that the computation has completed
  for (size_t i = 0; i < output_names_.size(); ++i) {
    auto it = type_idx_map_.find(output_names_[i]);
    NDLL_ENFORCE(it != type_idx_map_.end(), "Executor could not "
        "find output with name '" + output_names_[i] + "'.");

    if (graph_->TensorIsType<CPUBackend>(output_names_[i])) {
      auto &tl_pool = cpu_outputs_[it->second];
      ws->AddOutput(tl_pool.GetTL(output_idx));
    } else {
      auto &tl_pool = gpu_outputs_[it->second];
      ws->AddOutput(tl_pool.GetTL(output_idx));
      CUDA_CALL(cudaEventSynchronize(
              gpu_output_events_[i].GetEvent(output_idx)));
    }
  }
}

void Executor::PruneUnusedGraphNodes() {
  // We want to remove any nodes whose outputs are
  // never used by another node or as an output
  NDLL_ENFORCE(output_names_.size() > 0,
      "No outputs requested, nothing to execute.");

  while (true) {
    // We do not edit the graph while we are iterating
    // as node ids will be updated when an op is removed
    vector<NodeID> to_remove;
<<<<<<< HEAD
    for (int i = 0; i < graph_->NumOp(); ++i) {
      OpNode &node = graph_->node(i);
      
=======
    for (int i = 0; i < graph->NumOp(); ++i) {
      OpNode &node = graph->node(i);

>>>>>>> 81cea7c2
      // If this node has children, don't prune it
      if (!node.children.empty()) continue;

      // Note: this is technically a very innefficient
      // way to find the insertsection of the node outputs
      // and the outputs of the graph. The number of outputs
      // is usually 1-2, so it shouldn't matter
      bool found_match = false;
      for (int j = 0; j < node.spec.NumOutput(); ++j) {
        for (size_t k = 0; k < output_names_.size(); ++k) {
          if (node.spec.Output(j) == output_names_[k]) {
            found_match = true;
            break;
          }
        }
        if (found_match) break;
      }

      // If this node produces an output, don't prune it
      if (found_match) continue;

      // Mark the node for pruning
      to_remove.push_back(node.id);
    }

    // No nodes were removed, pruning complete
    if (to_remove.size() == 0) break;

    for (size_t i = 0; i < to_remove.size(); ++i) {
      // Note: After deleting a node, the graph updates
      // all other nodes in the graph to keep the node
      // ids consisten with the number of nodes in the
      // graph. 'to_remove' will store the removal
      // targets largest to smallest, so we just subtract
      // the number of previously deleted nodes from
      // the current node id.
      graph_->RemoveOp(to_remove[i] - i);
    }
  }

  // If we've pruned the entire graph, something has gone wrong
  NDLL_ENFORCE(graph_->NumOp() > 0, "No output names match "
      "data produced by the pipeline.");
}

void Executor::SetupDataForGraph(WorkspaceBlob *wsb) {
  // Clear any old data setup
  wsb->cpu_op_data.clear();
  wsb->internal_op_data.clear();
  wsb->gpu_op_data.clear();

  // Create workspaces for each operator
  wsb->cpu_op_data.resize(graph_->NumCPUOp());
  wsb->internal_op_data.resize(graph_->NumInternalOp());
  wsb->gpu_op_data.resize(graph_->NumGPUOp());

  // Setup cpu op input and output buffers
<<<<<<< HEAD
  for (int i = 0; i < graph_->NumCPUOp(); ++i) {
    CPUOpNode &node = graph_->cpu_node(i);
    HostWorkspace &ws = wsb->cpu_op_data[i];
    
=======
  for (int i = 0; i < graph->NumCPUOp(); ++i) {
    CPUOpNode &node = graph->cpu_node(i);
    HostWorkspace &ws = (*cpu_data)[i];

>>>>>>> 81cea7c2
    for (int j = 0; j < node.spec.NumInput(); ++j) {
      // Go get each set of input Tensors and add
      // them to this cpu ops workspace.
      NodeID parent_node_id = graph_->TensorSourceID(node.spec.Input(j));
      NDLLOpType parent_op_type = graph_->NodeType(parent_node_id);
      NDLL_ENFORCE(parent_op_type == NDLL_CPU,
          "Executor encountered cpu op with non-cpu input.");
      int parent_idx = graph_->NodeIdx(parent_node_id);
      int input_src_idx = graph_->TensorIdxInSource(node.spec.Input(j));

      HostWorkspace &src_ws = wsb->cpu_op_data[parent_idx];
      const auto input = src_ws.SharedOutput<CPUBackend>(input_src_idx);
      ws.AddInput(input);
    }

    for (int j = 0; j < node.spec.NumOutput(); ++j) {
      // Allocate `batch_size` Tensors for this ops
      // results and add them to the workspace.
      vector<shared_ptr<Tensor<CPUBackend>>> output(batch_size_, nullptr);
      for (auto &tensor_ptr : output) tensor_ptr.reset(new Tensor<CPUBackend>);

      ws.AddOutput(output);
    }
  }

  // Setup internal op input and output buffers
  for (int i = 0; i < graph_->NumInternalOp(); ++i) {
    InternalOpNode &node = graph_->internal_node(i);
    internal::MixedWorkspace &ws = wsb->internal_op_data[i];

    for (int j = 0; j < node.spec.NumInput(); ++j) {
      // Go get each set of input Tensors and add
      // them to this internal ops workspace.
      NodeID parent_node_id = graph_->TensorSourceID(node.spec.Input(j));
      NDLLOpType parent_op_type = graph_->NodeType(parent_node_id);
      NDLL_ENFORCE(parent_op_type == NDLL_CPU,
          "Executor encoutered internal op with non-cpu input.");
      int parent_idx = graph_->NodeIdx(parent_node_id);
      int input_src_idx = graph_->TensorIdxInSource(node.spec.Input(j));

      HostWorkspace &src_ws = wsb->cpu_op_data[parent_idx];
      const auto input = src_ws.SharedOutput<CPUBackend>(input_src_idx);
      ws.AddInput(input);
    }

    for (int j = 0; j < node.spec.NumOutput(); ++j) {
      if (node.spec.OutputDevice(j) == "cpu") {
        // Allocate TensorLists for this ops outputs
        ws.AddOutput(std::make_shared<TensorList<CPUBackend>>());
      } else if (node.spec.OutputDevice(j) == "gpu") {
        ws.AddOutput(std::make_shared<TensorList<GPUBackend>>());
      } else {
        NDLL_FAIL("Executor encoutered internal op with non-gpu/cpu output.");
      }
    }
  }

  // Setup gpu op input and output buffers
<<<<<<< HEAD
  for (int i = 0; i < graph_->NumGPUOp(); ++i) {
    GPUOpNode &node = graph_->gpu_node(i);
    DeviceWorkspace &ws = wsb->gpu_op_data[i];
    
=======
  for (int i = 0; i < graph->NumGPUOp(); ++i) {
    GPUOpNode &node = graph->gpu_node(i);
    DeviceWorkspace &ws = (*gpu_data)[i];

>>>>>>> 81cea7c2
    for (int j = 0; j < node.spec.NumInput(); ++j) {
      // Go get each set of input Tensors and add
      // them to this internal ops workspace.
      NodeID parent_node_id = graph_->TensorSourceID(node.spec.Input(j));
      NDLLOpType parent_op_type = graph_->NodeType(parent_node_id);
      int parent_idx = graph_->NodeIdx(parent_node_id);
      int input_src_idx = graph_->TensorIdxInSource(node.spec.Input(j));

      if (parent_op_type == NDLL_INTERNAL) {
        internal::MixedWorkspace &src_ws = wsb->internal_op_data[parent_idx];
        if (node.spec.InputDevice(j) == "cpu") {
          const auto input = src_ws.SharedOutput<CPUBackend>(input_src_idx);
          ws.AddInput(input);
        } else if (node.spec.InputDevice(j) == "gpu") {
          const auto input = src_ws.SharedOutput<GPUBackend>(input_src_idx);
          ws.AddInput(input);
        } else {
          NDLL_FAIL("Executor encoutered gpu op with non-cpu/gpu input.");
        }
      } else if (parent_op_type == NDLL_GPU) {
        DeviceWorkspace &src_ws = wsb->gpu_op_data[parent_idx];
        if (node.spec.InputDevice(j) == "cpu") {
          // Note: This path should currently never occur, as we
          // do not allow gpu ops to produce cpu data outputs.
          const auto input = src_ws.SharedOutput<CPUBackend>(input_src_idx);
          ws.AddInput(input);
        } else if (node.spec.InputDevice(j) == "gpu") {
          const auto input = src_ws.SharedOutput<GPUBackend>(input_src_idx);
          ws.AddInput(input);
        } else {
          NDLL_FAIL("Executor encoutered gpu op with non-cpu/gpu input.");
        }
      } else {
        NDLL_FAIL("Executor encoutered gpu op with non-internal/gpu input.");
      }
    }

    for (int j = 0; j < node.spec.NumOutput(); ++j) {
      // Allocate TensorLists for this ops output
      ws.AddOutput(std::make_shared<TensorList<GPUBackend>>());
    }
  }
}

void Executor::PresizeData(WorkspaceBlob *wsb) {
  // Note: At some point our graph has source nodes that
  // only have outputs (data readers or external inputs).
  // Thus, the set of all outputs buffers in our workspaces
  // represents all the unique buffers in our graph.
  for (auto &ws : wsb->cpu_op_data) {
    for (int i = 0; i < ws.NumOutput(); ++i) {
      NDLL_ENFORCE(ws.NumOutputAtIdx(i) == batch_size_, "Executor "
          "encountered cpu op workspace where the number of tensors "
          "is not equal to the batch size.");
      NDLL_ENFORCE(ws.OutputIsType<CPUBackend>(i), "Executor "
          "encountered cpu op with non-cpu output.");
      for (int j = 0; j < ws.NumOutputAtIdx(i); ++j) {
        Tensor<CPUBackend> *tensor = ws.Output<CPUBackend>(i, j);
        // We set the type of the tensor to uint8 temporarily
        tensor->mutable_data<uint8>();
        tensor->Resize({(Index)bytes_per_sample_hint_});
      }
    }
  }

  for (auto &ws : wsb->internal_op_data) {
    for (int i = 0; i < ws.NumOutput(); ++i) {
      if (ws.OutputIsType<CPUBackend>(i)) {
        TensorList<CPUBackend> *tl = ws.Output<CPUBackend>(i);
        tl->mutable_data<uint8>();
        tl->Resize({{(Index)bytes_per_sample_hint_*batch_size_}});
      } else {
        TensorList<GPUBackend> *tl = ws.Output<GPUBackend>(i);
        tl->mutable_data<uint8>();
        tl->Resize({{(Index)bytes_per_sample_hint_*batch_size_}});
      }
    }
  }
<<<<<<< HEAD
  
  for (auto &ws : wsb->gpu_op_data) {
=======

  for (auto &ws : *gpu_data) {
>>>>>>> 81cea7c2
    for (int i = 0; i < ws.NumOutput(); ++i) {
      NDLL_ENFORCE(ws.OutputIsType<GPUBackend>(i), "Executor "
          "encountered gpu op with non-gpu output.");
      TensorList<GPUBackend> *tl = ws.Output<GPUBackend>(i);
      tl->mutable_data<uint8>();
      tl->Resize({{(Index)bytes_per_sample_hint_*batch_size_}});
    }
  }
}

void Executor::SetupStreamsForGraph(WorkspaceBlob *wsb) {
  for (int i = 0; i < graph_->NumInternalOp(); ++i) {
    // For internal ops, we assign unique streams to each
    // op. This ensures (assuming the stream pool does not
    // have a limit) that we won't have false dependencies
    // between internal ops and the previous iterations
    // gpu ops.
    internal::MixedWorkspace &ws = wsb->internal_op_data[i];
    ws.set_stream(stream_pool_.GetStream());
    ws.set_event(event_pool_.GetEvent());
  }

  // Note: Basic stream assignment algorithm -
  // Each node can reuse its parents stream as
  // long as no other node in the same front
  // has already claimed it. Each op is associated
  // with an event, which is inserted into its
  // stream after it is executed. Its child ops
  // that are not in the same stream will make
  // their stream block on the parent event prior
  // to executing anything in their stream.

  // We will traverse the graph breadth-first,
  // initialize queue with the ids of our gpu
  // root nodes.
  std::unordered_set<NodeID> processed_nodes;
  std::queue<NodeID> node_queue;
  for (int i = 0; i < graph_->NumGPUOp(); ++i) {
    // An op is a root if it has no gpu inputs
<<<<<<< HEAD
    GPUOpNode &node = graph_->gpu_node(i);
    
=======
    GPUOpNode &node = graph->gpu_node(i);

>>>>>>> 81cea7c2
    bool is_root = true;
    for (auto &parent_id : node.parents) {
      if (graph_->NodeType(parent_id) == NDLL_GPU) {
        is_root = false;
        break;
      }
    }

    // If this op has more than a single child node,
    // we will need an event to synchronize the child
    // that does not get the parents stream
    //
    // TODO(tgale): We could do this more efficiently by
    // applying the same algorithm we use to assign streams
    if (node.children.size() > 1) {
      DeviceWorkspace &ws = wsb->gpu_op_data[graph_->NodeIdx(i)];
      ws.set_event(event_pool_.GetEvent());
    }

    if (is_root) {
      node_queue.push(node.id);
      NDLL_ENFORCE(processed_nodes.insert(node.id).second);
    }
  }

  std::unordered_map<NodeID, cudaStream_t> node_streams;
  while (!node_queue.empty()) {
    const OpNode &current_node = graph_->node(node_queue.front());
    int current_op_idx = graph_->NodeIdx(current_node.id);
    DeviceWorkspace &ws = wsb->gpu_op_data[current_op_idx];
    node_queue.pop();

    bool found_stream = false;
    auto it = current_node.parents.begin();
    for (; it != current_node.parents.end(); ++it) {
      NodeID parent_id = *it;
      int parent_op_idx = graph_->NodeIdx(parent_id);

      if (graph_->NodeType(parent_id) == NDLL_INTERNAL) {
        // We will not re-use internal op streams, but
        // we will need to block on this ops event to
        // make sure that we respect the dependency
        internal::MixedWorkspace parent_ws = wsb->internal_op_data[parent_op_idx];
        ws.AddParentEvent(parent_ws.event());
      } else if (graph_->NodeType(parent_id) == NDLL_GPU) {
        // If a parent stream is still available, take it
        auto it = node_streams.find(parent_id);
        if (it != node_streams.end()) {
          // Add the stream to this ops workspace
          cudaStream_t stream = it->second;
          ws.set_stream(stream);

          // Remove this stream from the parents entry
          // and add it to the entry for this op
          node_streams.erase(it);
          NDLL_ENFORCE(node_streams.insert({current_node.id, stream}).second);

          found_stream = true;
          break;
        }

        // If we don't use this parent's stream, we'll need to block
        // on its event to ensure the dependency is respected.
        DeviceWorkspace parent_ws = wsb->gpu_op_data[parent_op_idx];
        ws.AddParentEvent(parent_ws.event());
      } else {
        NDLL_FAIL("Executor encountered gpu op with non-gpu/internal parent.");
      }
    }

    // Note: We want to finish iterating over the parents,
    // but we do not want to repeat a node. If the earlier
    // loop terminated because it reached the end, do not
    // increment the iterator to the next parent or it will
    // be out of the valid range
    if (it != current_node.parents.end()) ++it;

    // Make sure we finish adding all parents events
    // if we exited the prevous loop early
    for (; it != current_node.parents.end(); ++it) {
      NodeID parent_id = *it;
<<<<<<< HEAD
      int parent_op_idx = graph_->NodeIdx(parent_id);
      
      if (graph_->NodeType(parent_id) == NDLL_INTERNAL) {
        internal::MixedWorkspace parent_ws = wsb->internal_op_data[parent_op_idx];
=======
      int parent_op_idx = graph->NodeIdx(parent_id);

      if (graph->NodeType(parent_id) == NDLL_INTERNAL) {
        internal::MixedWorkspace parent_ws = (*internal_data)[parent_op_idx];
>>>>>>> 81cea7c2
        ws.AddParentEvent(parent_ws.event());
      } else if (graph_->NodeType(parent_id) == NDLL_GPU) {
        DeviceWorkspace parent_ws = wsb->gpu_op_data[parent_op_idx];
        ws.AddParentEvent(parent_ws.event());
      } else {
        NDLL_FAIL("Executor encountered gpu op with non-gpu/internal parent.");
      }
    }

    if (!found_stream) {
      // Couldn't reuse any parent streams, request
      // a new stream from the stream pool
      cudaStream_t stream = stream_pool_.GetStream();
      ws.set_stream(stream);
      NDLL_ENFORCE(node_streams.insert({current_node.id, stream}).second,
          "Internal error, GPU op stream insertion failed.");
    }

    // Now add this ops un-processed children to the queue
    for (const auto &child_id : current_node.children) {
      auto it = processed_nodes.find(child_id);
      if (it == processed_nodes.end()) {
        node_queue.push(child_id);
        NDLL_ENFORCE(processed_nodes.insert(child_id).second);
      }
    }
  }
}

<<<<<<< HEAD
void Executor::SetupOutputQueuesForGraph() {
=======
void Executor::SetupOutputQueuesForGraph(
    const vector<string> &output_names, int queue_depth,
    EventPool *event_pool, OpGraph *graph,
    std::map<string, int> *type_idx_map,
    vector<TensorListPool<CPUBackend>> *cpu_outputs,
    vector<TensorListPool<GPUBackend>> *gpu_outputs) {
>>>>>>> 81cea7c2
  // Allocate output TensorList pools for each output
  for (auto &name : output_names_) {
    auto tensor_meta = graph_->TensorSourceMeta(name);

    // Collect meta-data about the tensor for fast lookup later.
    OutputInfo info;
    info.prod_and_idx = std::make_pair(tensor_meta.node, tensor_meta.index);
    vector<TensorMeta> consumer_meta = graph_->TensorConsumerMeta(name);
    for (auto &meta : consumer_meta) {
      auto tmp = std::make_pair(meta.node, meta.index);
      info.con_and_idx.push_back(tmp);
    }

    // Create the buffer and events
    if (tensor_meta.is_cpu) {
      cpu_outputs_.push_back(TensorListPool<CPUBackend>(
              queue_depth_, batch_size_, bytes_per_sample_hint_));
      NDLL_ENFORCE(type_idx_map_.insert({name, cpu_outputs_.size()-1}).second,
          "Output tensor meta insertion failed. Duplicate output name '" +
          name + "' exists.");

      cpu_output_info_.push_back(info);
      gpu_output_events_.push_back(EventList());
    } else {
      gpu_outputs_.push_back(TensorListPool<GPUBackend>(
              queue_depth_, batch_size_, bytes_per_sample_hint_));
      NDLL_ENFORCE(type_idx_map_.insert({name, gpu_outputs_.size()-1}).second,
          "Output tensor meta insertion failed. Duplicate output name '" +
          name + "' exists.");

      gpu_output_info_.push_back(info);
      gpu_output_events_.push_back(EventList(queue_depth_, &event_pool_));
    }
  }

  // All buffers start off as free
  for (int i = 0; i < queue_depth_; ++i) {
    free_queue_.push(i);
  }
}

void Executor::SetOutputBuffersForIter(int queue_idx, WorkspaceBlob *wsb) {
  // For each output, we need to hookup the next buffer
  // to the desired output workspaces, and also the
  // input workspaces of later ops that use them
<<<<<<< HEAD
  for (size_t i = 0; i < cpu_outputs_.size(); ++i) {
    auto &info = cpu_output_info_[i];
    NodeID node_id = info.prod_and_idx.first;
    int output_idx = info.prod_and_idx.second;
    NDLL_ENFORCE(graph_->NodeType(node_id) == NDLL_INTERNAL);
    
    int internal_op_id = graph_->NodeIdx(node_id);
    wsb->internal_op_data[internal_op_id].SetOutput(
        output_idx, cpu_outputs_[i].GetTL(queue_idx));

    for (size_t j = 0; j < info.con_and_idx.size(); ++j) {
      node_id = info.con_and_idx[j].first;
      int input_idx = info.con_and_idx[j].second;
      NDLL_ENFORCE(graph_->NodeType(node_id) == NDLL_GPU);

      int gpu_op_id = graph_->NodeIdx(node_id);
      wsb->gpu_op_data[gpu_op_id].SetInput(
          input_idx, cpu_outputs_[i].GetTL(queue_idx));
    }
  }

  for (size_t i = 0; i < gpu_outputs_.size(); ++i) {
    auto &info = gpu_output_info_[i];
    NodeID node_id = info.prod_and_idx.first;
    int output_idx = info.prod_and_idx.second;

    if (graph_->NodeType(node_id) == NDLL_INTERNAL) {
      int internal_op_id = graph_->NodeIdx(node_id);
      wsb->internal_op_data[internal_op_id].SetOutput(output_idx,
          gpu_outputs_[i].GetTL(queue_idx));
    } else if (graph_->NodeType(node_id) == NDLL_GPU) {
      int gpu_op_id = graph_->NodeIdx(node_id);
      wsb->gpu_op_data[gpu_op_id].SetOutput(output_idx,
          gpu_outputs_[i].GetTL(queue_idx));
=======
  internal_output_events_.clear();
  gpu_output_events_.clear();
  for (auto &name : output_names) {
    // Get the index of this output in whichever
    // tl type vector its stored in
    auto it = type_idx_map.find(name);
    NDLL_ENFORCE(it != type_idx_map.end(), "Could not "
        "find entry for tensor '" + name + "'.");
    int idx_in_typed_vec = it->second;

    auto tensor_meta = graph->TensorSourceMeta(name);
    NDLLOpType node_type = graph->NodeType(tensor_meta.node);
    if (node_type == NDLL_INTERNAL) {
      int op_idx = graph->NodeIdx(tensor_meta.node);
      internal::MixedWorkspace &ws = (*internal_data)[op_idx];
      if (tensor_meta.is_cpu) {
        auto &output = (*cpu_outputs)[idx_in_typed_vec];
        ws.SetOutput(tensor_meta.index, output.GetTL(queue_idx));

        if (ws.has_stream()) {
          // Mark this outputs event to be recorded
          cudaEvent_t event = output.GetEvent(queue_idx);
          internal_output_events_.push_back(
              std::make_pair(ws.stream(), event));
        }
      } else {
        auto &output = (*gpu_outputs)[idx_in_typed_vec];
        ws.SetOutput(tensor_meta.index, output.GetTL(queue_idx));

        if (ws.has_stream()) {
          // Mark this outputs event to be recorded
          cudaEvent_t event = output.GetEvent(queue_idx);
          internal_output_events_.push_back(
              std::make_pair(ws.stream(), event));
        }
      }
    } else if (node_type == NDLL_GPU) {
      NDLL_ENFORCE(!tensor_meta.is_cpu, "Executor "
          "encountered gpu op w/ cpu output");
      int op_idx = graph->NodeIdx(tensor_meta.node);
      DeviceWorkspace &ws = (*gpu_data)[op_idx];

      auto &output = (*gpu_outputs)[idx_in_typed_vec];
      ws.SetOutput(tensor_meta.index, output.GetTL(queue_idx));

      // Mark this outputs event to be recorded
      cudaEvent_t event = output.GetEvent(queue_idx);
      gpu_output_events_.push_back(
          std::make_pair(ws.stream(), event));
>>>>>>> 81cea7c2
    } else {
      NDLL_FAIL("Internal error. GPU output source is "
          "not gpu/internal op");
    }

    for (size_t j = 0; j < info.con_and_idx.size(); ++j) {
      node_id = info.con_and_idx[j].first;
      int input_idx = info.con_and_idx[j].second;
      NDLL_ENFORCE(graph_->NodeType(node_id) == NDLL_GPU);

      int gpu_op_id = graph_->NodeIdx(node_id);
      wsb->gpu_op_data[gpu_op_id].SetInput(input_idx,
          gpu_outputs_[i].GetTL(queue_idx));
    }
  }
}

}  // namespace ndll<|MERGE_RESOLUTION|>--- conflicted
+++ resolved
@@ -25,14 +25,8 @@
   SetupDataForGraph(&base_wsb);
 
   // Presize the workspaces based on the hint
-<<<<<<< HEAD
   PresizeData(&base_wsb);
   
-=======
-  PresizeData(&cpu_op_data_, &internal_op_data_,
-      &gpu_op_data_, bytes_per_sample_hint_);
-
->>>>>>> 81cea7c2
   // Assign streams to all internal & gpu ops
   SetupStreamsForGraph(&base_wsb);
 
@@ -49,27 +43,10 @@
 }
 
 void Executor::RunCPU() {
-<<<<<<< HEAD
   // Block until there is a free buffer to use
   std::unique_lock<std::mutex> lock(free_mutex_);
   while (free_queue_.empty()) {
     free_cond_.wait(lock);
-=======
-  // Setup the output buffers for this iteration
-  SetOutputBuffersForIter(output_names_, type_idx_map_,
-      queue_idx_, graph_, &internal_op_data_, &gpu_op_data_,
-      &cpu_outputs_, &gpu_outputs_);
-
-  // TODO(tgale): Is this the desired behavior?
-  //
-  // If we are about to issue work into a set of
-  // buffers whose data has not been requested
-  // by the user yet. Block until the user
-  // queries for the data
-  std::unique_lock<std::mutex> lock(ready_mutex_);
-  while (!ready_queue_.empty() && ready_queue_.front() == queue_idx_) {
-    ready_cond_.wait(lock);
->>>>>>> 81cea7c2
   }
   int queue_idx = free_queue_.front();
   free_queue_.pop();
@@ -179,15 +156,10 @@
   ready_cond_.notify_one();
   lock.unlock();
 
-<<<<<<< HEAD
   // Save the queue_idx so we can enforce the
   // dependency between consecutive iterations
   // of the gpu stage of the pipeline.
   previous_gpu_queue_idx_ = queue_idx;
-=======
-  // Increment the queue index for next time.
-  queue_idx_ = (queue_idx_ + 1) % queue_depth_;
->>>>>>> 81cea7c2
 }
 
 void Executor::Outputs(DeviceWorkspace *ws) {
@@ -244,15 +216,8 @@
     // We do not edit the graph while we are iterating
     // as node ids will be updated when an op is removed
     vector<NodeID> to_remove;
-<<<<<<< HEAD
     for (int i = 0; i < graph_->NumOp(); ++i) {
       OpNode &node = graph_->node(i);
-      
-=======
-    for (int i = 0; i < graph->NumOp(); ++i) {
-      OpNode &node = graph->node(i);
-
->>>>>>> 81cea7c2
       // If this node has children, don't prune it
       if (!node.children.empty()) continue;
 
@@ -310,17 +275,9 @@
   wsb->gpu_op_data.resize(graph_->NumGPUOp());
 
   // Setup cpu op input and output buffers
-<<<<<<< HEAD
   for (int i = 0; i < graph_->NumCPUOp(); ++i) {
     CPUOpNode &node = graph_->cpu_node(i);
     HostWorkspace &ws = wsb->cpu_op_data[i];
-    
-=======
-  for (int i = 0; i < graph->NumCPUOp(); ++i) {
-    CPUOpNode &node = graph->cpu_node(i);
-    HostWorkspace &ws = (*cpu_data)[i];
-
->>>>>>> 81cea7c2
     for (int j = 0; j < node.spec.NumInput(); ++j) {
       // Go get each set of input Tensors and add
       // them to this cpu ops workspace.
@@ -379,17 +336,9 @@
   }
 
   // Setup gpu op input and output buffers
-<<<<<<< HEAD
   for (int i = 0; i < graph_->NumGPUOp(); ++i) {
     GPUOpNode &node = graph_->gpu_node(i);
     DeviceWorkspace &ws = wsb->gpu_op_data[i];
-    
-=======
-  for (int i = 0; i < graph->NumGPUOp(); ++i) {
-    GPUOpNode &node = graph->gpu_node(i);
-    DeviceWorkspace &ws = (*gpu_data)[i];
-
->>>>>>> 81cea7c2
     for (int j = 0; j < node.spec.NumInput(); ++j) {
       // Go get each set of input Tensors and add
       // them to this internal ops workspace.
@@ -468,13 +417,8 @@
       }
     }
   }
-<<<<<<< HEAD
   
   for (auto &ws : wsb->gpu_op_data) {
-=======
-
-  for (auto &ws : *gpu_data) {
->>>>>>> 81cea7c2
     for (int i = 0; i < ws.NumOutput(); ++i) {
       NDLL_ENFORCE(ws.OutputIsType<GPUBackend>(i), "Executor "
           "encountered gpu op with non-gpu output.");
@@ -514,13 +458,7 @@
   std::queue<NodeID> node_queue;
   for (int i = 0; i < graph_->NumGPUOp(); ++i) {
     // An op is a root if it has no gpu inputs
-<<<<<<< HEAD
     GPUOpNode &node = graph_->gpu_node(i);
-    
-=======
-    GPUOpNode &node = graph->gpu_node(i);
-
->>>>>>> 81cea7c2
     bool is_root = true;
     for (auto &parent_id : node.parents) {
       if (graph_->NodeType(parent_id) == NDLL_GPU) {
@@ -602,17 +540,10 @@
     // if we exited the prevous loop early
     for (; it != current_node.parents.end(); ++it) {
       NodeID parent_id = *it;
-<<<<<<< HEAD
       int parent_op_idx = graph_->NodeIdx(parent_id);
       
       if (graph_->NodeType(parent_id) == NDLL_INTERNAL) {
         internal::MixedWorkspace parent_ws = wsb->internal_op_data[parent_op_idx];
-=======
-      int parent_op_idx = graph->NodeIdx(parent_id);
-
-      if (graph->NodeType(parent_id) == NDLL_INTERNAL) {
-        internal::MixedWorkspace parent_ws = (*internal_data)[parent_op_idx];
->>>>>>> 81cea7c2
         ws.AddParentEvent(parent_ws.event());
       } else if (graph_->NodeType(parent_id) == NDLL_GPU) {
         DeviceWorkspace parent_ws = wsb->gpu_op_data[parent_op_idx];
@@ -642,16 +573,7 @@
   }
 }
 
-<<<<<<< HEAD
 void Executor::SetupOutputQueuesForGraph() {
-=======
-void Executor::SetupOutputQueuesForGraph(
-    const vector<string> &output_names, int queue_depth,
-    EventPool *event_pool, OpGraph *graph,
-    std::map<string, int> *type_idx_map,
-    vector<TensorListPool<CPUBackend>> *cpu_outputs,
-    vector<TensorListPool<GPUBackend>> *gpu_outputs) {
->>>>>>> 81cea7c2
   // Allocate output TensorList pools for each output
   for (auto &name : output_names_) {
     auto tensor_meta = graph_->TensorSourceMeta(name);
@@ -697,7 +619,6 @@
   // For each output, we need to hookup the next buffer
   // to the desired output workspaces, and also the
   // input workspaces of later ops that use them
-<<<<<<< HEAD
   for (size_t i = 0; i < cpu_outputs_.size(); ++i) {
     auto &info = cpu_output_info_[i];
     NodeID node_id = info.prod_and_idx.first;
@@ -732,57 +653,6 @@
       int gpu_op_id = graph_->NodeIdx(node_id);
       wsb->gpu_op_data[gpu_op_id].SetOutput(output_idx,
           gpu_outputs_[i].GetTL(queue_idx));
-=======
-  internal_output_events_.clear();
-  gpu_output_events_.clear();
-  for (auto &name : output_names) {
-    // Get the index of this output in whichever
-    // tl type vector its stored in
-    auto it = type_idx_map.find(name);
-    NDLL_ENFORCE(it != type_idx_map.end(), "Could not "
-        "find entry for tensor '" + name + "'.");
-    int idx_in_typed_vec = it->second;
-
-    auto tensor_meta = graph->TensorSourceMeta(name);
-    NDLLOpType node_type = graph->NodeType(tensor_meta.node);
-    if (node_type == NDLL_INTERNAL) {
-      int op_idx = graph->NodeIdx(tensor_meta.node);
-      internal::MixedWorkspace &ws = (*internal_data)[op_idx];
-      if (tensor_meta.is_cpu) {
-        auto &output = (*cpu_outputs)[idx_in_typed_vec];
-        ws.SetOutput(tensor_meta.index, output.GetTL(queue_idx));
-
-        if (ws.has_stream()) {
-          // Mark this outputs event to be recorded
-          cudaEvent_t event = output.GetEvent(queue_idx);
-          internal_output_events_.push_back(
-              std::make_pair(ws.stream(), event));
-        }
-      } else {
-        auto &output = (*gpu_outputs)[idx_in_typed_vec];
-        ws.SetOutput(tensor_meta.index, output.GetTL(queue_idx));
-
-        if (ws.has_stream()) {
-          // Mark this outputs event to be recorded
-          cudaEvent_t event = output.GetEvent(queue_idx);
-          internal_output_events_.push_back(
-              std::make_pair(ws.stream(), event));
-        }
-      }
-    } else if (node_type == NDLL_GPU) {
-      NDLL_ENFORCE(!tensor_meta.is_cpu, "Executor "
-          "encountered gpu op w/ cpu output");
-      int op_idx = graph->NodeIdx(tensor_meta.node);
-      DeviceWorkspace &ws = (*gpu_data)[op_idx];
-
-      auto &output = (*gpu_outputs)[idx_in_typed_vec];
-      ws.SetOutput(tensor_meta.index, output.GetTL(queue_idx));
-
-      // Mark this outputs event to be recorded
-      cudaEvent_t event = output.GetEvent(queue_idx);
-      gpu_output_events_.push_back(
-          std::make_pair(ws.stream(), event));
->>>>>>> 81cea7c2
     } else {
       NDLL_FAIL("Internal error. GPU output source is "
           "not gpu/internal op");
