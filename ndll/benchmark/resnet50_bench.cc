// Copyright (c) 2017, NVIDIA CORPORATION. All rights reserved.
#include <benchmark/benchmark.h>

#include "ndll/benchmark/ndll_bench.h"
#include "ndll/pipeline/pipeline.h"
#include "ndll/util/image.h"

namespace ndll {

class RN50 : public NDLLBenchmark {
};

<<<<<<< HEAD
BENCHMARK_DEFINE_F(RN50, C2Pipe)(benchmark::State& st) {
  int executor = st.range(0);
  bool fast_resize = st.range(1);
  int batch_size = st.range(2);
  int num_thread = st.range(3);
=======
BENCHMARK_DEFINE_F(RN50, C2Pipe)(benchmark::State& st) {  // NOLINT
  bool fast_resize = st.range(0);
  int batch_size = st.range(1);
  int num_thread = st.range(2);
>>>>>>> 81cea7c2
  NDLLImageType img_type = NDLL_RGB;

  bool pipelined = executor > 0;
  bool async = executor > 1;
  
  // Create the pipeline
  Pipeline pipe(
      batch_size,
      num_thread,
      0, pipelined,
      async);

  TensorList<CPUBackend> data;
  this->MakeJPEGBatch(&data, batch_size);
  pipe.AddExternalInput("raw_jpegs");
  pipe.SetExternalInput("raw_jpegs", data);

  pipe.AddOperator(
      OpSpec("TJPGDecoder")
      .AddArg("device", "cpu")
      .AddArg("output_type", img_type)
      .AddInput("raw_jpegs", "cpu")
      .AddOutput("images", "cpu"));

  // Add a resize+crop+mirror op
  if (fast_resize) {
    pipe.AddOperator(
        OpSpec("FastResizeCropMirror")
        .AddArg("device", "cpu")
        .AddArg("random_resize", true)
        .AddArg("warp_resize", false)
        .AddArg("resize_a", 256)
        .AddArg("resize_b", 480)
        .AddArg("random_crop", true)
        .AddArg("crop_h", 224)
        .AddArg("crop_w", 224)
        .AddArg("mirror_prob", 0.5f)
        .AddInput("images", "cpu")
        .AddOutput("resized", "cpu"));
  } else {
    pipe.AddOperator(
        OpSpec("ResizeCropMirror")
        .AddArg("device", "cpu")
        .AddArg("random_resize", true)
        .AddArg("warp_resize", false)
        .AddArg("resize_a", 256)
        .AddArg("resize_b", 480)
        .AddArg("random_crop", true)
        .AddArg("crop_h", 224)
        .AddArg("crop_w", 224)
        .AddArg("mirror_prob", 0.5f)
        .AddInput("images", "cpu")
        .AddOutput("resized", "cpu"));
  }

  pipe.AddOperator(
      OpSpec("NormalizePermute")
      .AddArg("device", "gpu")
      .AddArg("output_type", NDLL_FLOAT16)
      .AddArg("mean", vector<float>{128, 128, 128})
      .AddArg("std", vector<float>{1, 1, 1})
      .AddArg("height", 224)
      .AddArg("width", 224)
      .AddArg("channels", 3)
      .AddInput("resized", "gpu")
      .AddOutput("final_batch", "gpu"));

  // Build and run the pipeline
  vector<std::pair<string, string>> outputs = {{"final_batch", "gpu"}};
  pipe.Build(outputs);

  // Run once to allocate the memory
  DeviceWorkspace ws;
  pipe.RunCPU();
  pipe.RunGPU();
  pipe.Outputs(&ws);

<<<<<<< HEAD
  while(st.KeepRunning()) {
    if (st.iterations() == 1 && pipelined) {
=======
  while (st.KeepRunning()) {
    if (st.iterations() == 1) {
>>>>>>> 81cea7c2
      // We will start he processing for the next batch
      // immediately after issueing work to the gpu to
      // pipeline the cpu/copy/gpu work
      pipe.RunCPU();
      pipe.RunGPU();
    }
    pipe.RunCPU();
    pipe.RunGPU();
    pipe.Outputs(&ws);

    if (st.iterations() == st.max_iterations && pipelined) {
      // Block for the last batch to finish
      pipe.Outputs(&ws);
    }
  }
  
  // WriteCHWBatch<float16>(*ws.Output<GPUBackend>(0), 128, 1, "img");
  int num_batches = st.iterations() + int(pipelined);
  st.counters["FPS"] = benchmark::Counter(batch_size*num_batches,
      benchmark::Counter::kIsRate);
}

static void PipeArgs(benchmark::internal::Benchmark *b) {
  for (int executor = 2; executor < 3; ++executor) {
    for (int fast_resize = 0; fast_resize < 2; ++fast_resize) {
      for (int batch_size = 128; batch_size <= 128; batch_size += 32) {
        for (int num_thread = 1; num_thread <= 4; ++num_thread) {
          b->Args({executor, fast_resize, batch_size, num_thread});
        }
      }
    }
  }
}

BENCHMARK_REGISTER_F(RN50, C2Pipe)->Iterations(100)
->Unit(benchmark::kMillisecond)
->UseRealTime()
->Apply(PipeArgs);

<<<<<<< HEAD
BENCHMARK_DEFINE_F(RN50, HybridPipe)(benchmark::State& st) {
  int executor = st.range(0);
  int batch_size = st.range(1);
  int num_thread = st.range(2);
  NDLLImageType img_type = NDLL_RGB;

  bool pipelined = executor > 0;
  bool async = executor > 1;

=======
BENCHMARK_DEFINE_F(RN50, HybridPipe)(benchmark::State& st) {  // NOLINT
  int batch_size = st.range(0);
  int num_thread = st.range(1);
  NDLLImageType img_type = NDLL_RGB;

>>>>>>> 81cea7c2
  // Create the pipeline
  Pipeline pipe(
      batch_size,
      num_thread,
<<<<<<< HEAD
      0, pipelined,
      async);
  
=======
      0);

>>>>>>> 81cea7c2
  TensorList<CPUBackend> data;
  this->MakeJPEGBatch(&data, batch_size);
  pipe.AddExternalInput("raw_jpegs");
  pipe.SetExternalInput("raw_jpegs", data);

  // Add a hybrid jpeg decoder
  pipe.AddOperator(
      OpSpec("HuffmanDecoder")
      .AddArg("device", "cpu")
      .AddInput("raw_jpegs", "cpu")
      .AddOutput("dct_data", "cpu")
      .AddOutput("jpeg_meta", "cpu"));

  pipe.AddOperator(
      OpSpec("DCTQuantInv")
      .AddArg("device", "gpu")
      .AddArg("output_type", img_type)
      .AddInput("dct_data", "gpu")
      .AddInput("jpeg_meta", "cpu")
      .AddOutput("images", "gpu"));

  // Add a batched resize op
  pipe.AddOperator(
      OpSpec("Resize")
      .AddArg("device", "gpu")
      .AddArg("random_resize", true)
      .AddArg("warp_resize", false)
      .AddArg("resize_a", 256)
      .AddArg("resize_b", 480)
      .AddArg("image_type", img_type)
      .AddArg("interp_type", NDLL_INTERP_LINEAR)
      .AddInput("images", "gpu")
      .AddOutput("resized", "gpu"));

  // Add a bached crop+mirror+normalize+permute op
  pipe.AddOperator(
      OpSpec("CropMirrorNormalizePermute")
      .AddArg("device", "gpu")
      .AddArg("output_type", NDLL_FLOAT16)
      .AddArg("random_crop", true)
      .AddArg("crop_h", 224)
      .AddArg("crop_w", 224)
      .AddArg("mirror_prob", 0.5f)
      .AddArg("image_type", img_type)
      .AddArg("mean", vector<float>{128, 128, 128})
      .AddArg("std", vector<float>{1, 1, 1})
      .AddInput("resized", "gpu")
      .AddOutput("final", "gpu"));

  // Build and run the pipeline
  vector<std::pair<string, string>> outputs = {{"final", "gpu"}};
  pipe.Build(outputs);

  // Run once to allocate the memory
  DeviceWorkspace ws;
  pipe.RunCPU();
  pipe.RunGPU();
  pipe.Outputs(&ws);

<<<<<<< HEAD
  while(st.KeepRunning()) {
    if (st.iterations() == 1 && pipelined) {
=======
  while (st.KeepRunning()) {
    if (st.iterations() == 1) {
>>>>>>> 81cea7c2
      // We will start he processing for the next batch
      // immediately after issueing work to the gpu to
      // pipeline the cpu/copy/gpu work
      pipe.RunCPU();
      pipe.RunGPU();
    }
    pipe.RunCPU();
    pipe.RunGPU();
    pipe.Outputs(&ws);

    if (st.iterations() == st.max_iterations && pipelined) {
      // Block for the last batch to finish
      pipe.Outputs(&ws);
    }
  }

  // WriteCHWBatch<float16>(*ws.Output<GPUBackend>(0), 128, 1, "img");
  int num_batches = st.iterations() + int(pipelined);
  st.counters["FPS"] = benchmark::Counter(batch_size*num_batches,
      benchmark::Counter::kIsRate);
}

static void HybridPipeArgs(benchmark::internal::Benchmark *b) {
  for (int executor = 0; executor < 3; ++executor) {
    for (int batch_size = 128; batch_size <= 128; batch_size += 32) {
      for (int num_thread = 1; num_thread <= 4; ++num_thread) {
        b->Args({executor, batch_size, num_thread});
      }
    }
  }
}

BENCHMARK_REGISTER_F(RN50, HybridPipe)->Iterations(100)
->Unit(benchmark::kMillisecond)
->UseRealTime()
->Apply(HybridPipeArgs);

}  // namespace ndll<|MERGE_RESOLUTION|>--- conflicted
+++ resolved
@@ -10,18 +10,11 @@
 class RN50 : public NDLLBenchmark {
 };
 
-<<<<<<< HEAD
-BENCHMARK_DEFINE_F(RN50, C2Pipe)(benchmark::State& st) {
+BENCHMARK_DEFINE_F(RN50, C2Pipe)(benchmark::State& st) { // NOLINT
   int executor = st.range(0);
   bool fast_resize = st.range(1);
   int batch_size = st.range(2);
   int num_thread = st.range(3);
-=======
-BENCHMARK_DEFINE_F(RN50, C2Pipe)(benchmark::State& st) {  // NOLINT
-  bool fast_resize = st.range(0);
-  int batch_size = st.range(1);
-  int num_thread = st.range(2);
->>>>>>> 81cea7c2
   NDLLImageType img_type = NDLL_RGB;
 
   bool pipelined = executor > 0;
@@ -99,13 +92,8 @@
   pipe.RunGPU();
   pipe.Outputs(&ws);
 
-<<<<<<< HEAD
   while(st.KeepRunning()) {
     if (st.iterations() == 1 && pipelined) {
-=======
-  while (st.KeepRunning()) {
-    if (st.iterations() == 1) {
->>>>>>> 81cea7c2
       // We will start he processing for the next batch
       // immediately after issueing work to the gpu to
       // pipeline the cpu/copy/gpu work
@@ -145,8 +133,7 @@
 ->UseRealTime()
 ->Apply(PipeArgs);
 
-<<<<<<< HEAD
-BENCHMARK_DEFINE_F(RN50, HybridPipe)(benchmark::State& st) {
+BENCHMARK_DEFINE_F(RN50, HybridPipe)(benchmark::State& st) { // NOLINT
   int executor = st.range(0);
   int batch_size = st.range(1);
   int num_thread = st.range(2);
@@ -155,25 +142,13 @@
   bool pipelined = executor > 0;
   bool async = executor > 1;
 
-=======
-BENCHMARK_DEFINE_F(RN50, HybridPipe)(benchmark::State& st) {  // NOLINT
-  int batch_size = st.range(0);
-  int num_thread = st.range(1);
-  NDLLImageType img_type = NDLL_RGB;
-
->>>>>>> 81cea7c2
   // Create the pipeline
   Pipeline pipe(
       batch_size,
       num_thread,
-<<<<<<< HEAD
       0, pipelined,
       async);
   
-=======
-      0);
-
->>>>>>> 81cea7c2
   TensorList<CPUBackend> data;
   this->MakeJPEGBatch(&data, batch_size);
   pipe.AddExternalInput("raw_jpegs");
@@ -233,13 +208,8 @@
   pipe.RunGPU();
   pipe.Outputs(&ws);
 
-<<<<<<< HEAD
   while(st.KeepRunning()) {
     if (st.iterations() == 1 && pipelined) {
-=======
-  while (st.KeepRunning()) {
-    if (st.iterations() == 1) {
->>>>>>> 81cea7c2
       // We will start he processing for the next batch
       // immediately after issueing work to the gpu to
       // pipeline the cpu/copy/gpu work
