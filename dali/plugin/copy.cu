// Copyright (c) 2017-2018, NVIDIA CORPORATION. All rights reserved.
//
// Licensed under the Apache License, Version 2.0 (the "License");
// you may not use this file except in compliance with the License.
// You may obtain a copy of the License at
//
//     http://www.apache.org/licenses/LICENSE-2.0
//
// Unless required by applicable law or agreed to in writing, software
// distributed under the License is distributed on an "AS IS" BASIS,
// WITHOUT WARRANTIES OR CONDITIONS OF ANY KIND, either express or implied.
// See the License for the specific language governing permissions and
// limitations under the License.


#include <cuda_runtime.h>

#include "dali/plugin/copy.h"
#include "dali/error_handling.h"
#include "dali/util/user_stream.h"
#include "dali/pipeline/util/device_guard.h"

namespace dali {

template <typename T>
static void CopyToExternalTensorHelper(const dali::Buffer<T> &src, void *dst,
                                device_type_t dst_type, size_t num) {}

template <>
void CopyToExternalTensorHelper<CPUBackend>(const dali::Buffer<CPUBackend> &src, void *dst,
                                            device_type_t dst_type, size_t num) {
  if (dst_type == CPU) {
<<<<<<< HEAD
    std::memcpy(dst, src.raw_data(), num);
=======
    std::memcpy(ptr,
              t.raw_data(),
              Volume(t.shape()) * t.type().size());
>>>>>>> bbc03339
  } else {
    DALI_FAIL("Coping from CPUBackend to device type " + to_string(dst_type));
  }
}

template <>
void CopyToExternalTensorHelper<GPUBackend>(const dali::Buffer<GPUBackend> &src, void *dst,
                                            device_type_t dst_type, size_t num) {
  DeviceGuard d(src.device_id());
  cudaMemcpyKind direction;
  cudaStream_t stream = UserStream::Get()->GetStream(src);
  if (dst_type == GPU) {
    direction = cudaMemcpyDeviceToDevice;
  } else if (dst_type == CPU) {
    direction = cudaMemcpyDeviceToHost;
  } else {
    DALI_FAIL("Coping from GPUBackend to device type " + to_string(dst_type));
  }
<<<<<<< HEAD
  CUDA_CALL(cudaMemcpyAsync(dst,
                            src.raw_data(),
                            num,
=======
  CUDA_CALL(cudaMemcpyAsync(ptr,
                            t.raw_data(),
                            Volume(t.shape()) * t.type().size(),
>>>>>>> bbc03339
                            direction,
                            stream));
  CUDA_CALL(cudaStreamSynchronize(stream));
}

template <typename T>
static void CopyToExternalTensorListHelper(TensorList<T>* tl, void* ptr,
                                       device_type_t dst_type) {
  if (tl->IsDenseTensor()) {
    Tensor<T> t;
    t.ShareData(tl);
    CopyToExternalTensor(t, ptr, dst_type);
  } else {
    CopyToExternalTensorHelper<T>(*tl, ptr, dst_type, tl->nbytes());
  }
}

void CopyToExternalTensor(const Tensor<CPUBackend>& t, void* ptr,
                                            device_type_t dst_type) {
  DALI_ENFORCE(t.ndim() > 0, "Can't copy empty Tensor!");
  CopyToExternalTensorHelper<CPUBackend>(t, ptr, dst_type,
                                         Product(t.shape()) * t.type().size());
}

void CopyToExternalTensor(const Tensor<GPUBackend>& t, void* ptr,
                                            device_type_t dst_type) {
  DALI_ENFORCE(t.ndim() > 0, "Can't copy empty Tensor!");
  CopyToExternalTensorHelper<GPUBackend>(t, ptr, dst_type,
                                         Product(t.shape()) * t.type().size());
}
void CopyToExternalTensor(TensorList<CPUBackend>* tl, void* ptr,
                                            device_type_t dst_type) {
  CopyToExternalTensorListHelper<CPUBackend>(tl, ptr, dst_type);
}

void CopyToExternalTensor(TensorList<GPUBackend>* tl, void* ptr,
                                            device_type_t dst_type) {
  CopyToExternalTensorListHelper<GPUBackend>(tl, ptr, dst_type);
}

}  // namespace dali<|MERGE_RESOLUTION|>--- conflicted
+++ resolved
@@ -30,13 +30,7 @@
 void CopyToExternalTensorHelper<CPUBackend>(const dali::Buffer<CPUBackend> &src, void *dst,
                                             device_type_t dst_type, size_t num) {
   if (dst_type == CPU) {
-<<<<<<< HEAD
     std::memcpy(dst, src.raw_data(), num);
-=======
-    std::memcpy(ptr,
-              t.raw_data(),
-              Volume(t.shape()) * t.type().size());
->>>>>>> bbc03339
   } else {
     DALI_FAIL("Coping from CPUBackend to device type " + to_string(dst_type));
   }
@@ -55,15 +49,9 @@
   } else {
     DALI_FAIL("Coping from GPUBackend to device type " + to_string(dst_type));
   }
-<<<<<<< HEAD
   CUDA_CALL(cudaMemcpyAsync(dst,
                             src.raw_data(),
                             num,
-=======
-  CUDA_CALL(cudaMemcpyAsync(ptr,
-                            t.raw_data(),
-                            Volume(t.shape()) * t.type().size(),
->>>>>>> bbc03339
                             direction,
                             stream));
   CUDA_CALL(cudaStreamSynchronize(stream));
@@ -85,14 +73,14 @@
                                             device_type_t dst_type) {
   DALI_ENFORCE(t.ndim() > 0, "Can't copy empty Tensor!");
   CopyToExternalTensorHelper<CPUBackend>(t, ptr, dst_type,
-                                         Product(t.shape()) * t.type().size());
+                                         Volume(t.shape()) * t.type().size());
 }
 
 void CopyToExternalTensor(const Tensor<GPUBackend>& t, void* ptr,
                                             device_type_t dst_type) {
   DALI_ENFORCE(t.ndim() > 0, "Can't copy empty Tensor!");
   CopyToExternalTensorHelper<GPUBackend>(t, ptr, dst_type,
-                                         Product(t.shape()) * t.type().size());
+                                         Volume(t.shape()) * t.type().size());
 }
 void CopyToExternalTensor(TensorList<CPUBackend>* tl, void* ptr,
                                             device_type_t dst_type) {
