--- conflicted
+++ resolved
@@ -416,11 +416,7 @@
          {0, 0, 1}
   }};
   mat3x1 three_by_one = {{
-<<<<<<< HEAD
-         {1},{0},{0}  // NOLINT
-=======
          {1}, {0}, {0}
->>>>>>> ce33fcdb
   }};
   mat3x2 three_by_two = {{
          {1, 0},
