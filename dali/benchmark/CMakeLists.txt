--- conflicted
+++ resolved
@@ -36,13 +36,10 @@
     "${CMAKE_CURRENT_SOURCE_DIR}/normal_distribution_gpu_bench.cc"
     "${CMAKE_CURRENT_SOURCE_DIR}/file_reader_bench.cc"
     "${CMAKE_CURRENT_SOURCE_DIR}/copy_bench.cc"
-<<<<<<< HEAD
+    "${CMAKE_CURRENT_SOURCE_DIR}/gaussian_blur_bench.cc"
+    "${CMAKE_CURRENT_SOURCE_DIR}/flip_bench.cc"
     "${CMAKE_CURRENT_SOURCE_DIR}/slice_bench.cc"
     "${CMAKE_CURRENT_SOURCE_DIR}/transpose_bench.cc"
-=======
-    "${CMAKE_CURRENT_SOURCE_DIR}/gaussian_blur_bench.cc"
-    "${CMAKE_CURRENT_SOURCE_DIR}/flip_bench.cc"
->>>>>>> edbc6088
   )
 
   if (BUILD_LMDB)
