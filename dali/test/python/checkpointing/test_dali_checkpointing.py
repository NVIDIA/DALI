--- conflicted
+++ resolved
@@ -244,7 +244,6 @@
 
 
 @params(
-<<<<<<< HEAD
         (0, 1, 0, 1, True, True, True, None),
         (0, 3, 0, 2, True, True, False, 1),
         (4, 5, 1, 3, True, False, True, 2),
@@ -267,7 +266,51 @@
         fn.readers.mxnet, num_epochs, batch_size, iters_into_epoch,
         path=recordio_rec,
         index_path=recordio_idx,
-=======
+        pad_last_batch=pad_last_batch,
+        random_shuffle=random_shuffle,
+        shard_id=shard_id,
+        num_shards=num_shards,
+        stick_to_shard=stick_to_shard)
+
+
+@params(
+        (0, 1, 0, 1, True, True, True, None),
+        (0, 2, 0, 2, True, True, False, 1),
+        (6, 3, 1, 3, True, False, True, 2),
+        (3, 4, 2, 4, True, False, False, None),
+        (10, 5, 2, 10, False, True, True, 1),
+        (4, 6, 1, 6, False, True, False, 2),
+        (10, 7, 2, 3, False, False, True, None),
+        (2, 8, 4, 5, False, False, False, 1),
+)
+def test_tfrecord_reader(
+        num_epochs, batch_size, shard_id, num_shards,
+        random_shuffle, stick_to_shard, pad_last_batch,
+        iters_into_epoch=None):
+
+    tfrecord_dir = os.path.join(data_root, 'db', 'tfrecord')
+    tfrecord = os.path.join(tfrecord_dir, 'train')
+    tfrecord_idx = os.path.join(tfrecord_dir, 'train.idx')
+
+    def tfrecord_wrapper(*args, **kwargs):
+        return fn.readers.tfrecord(*args, **kwargs)["image/encoded"]
+
+    check_reader_checkpointing(
+        tfrecord_wrapper, num_epochs, batch_size, iters_into_epoch,
+        path=tfrecord,
+        index_path=tfrecord_idx,
+        features={
+            "image/encoded": tfrec.FixedLenFeature((), tfrec.string, ""),
+            "image/class/label": tfrec.FixedLenFeature([1], tfrec.int64, -1)
+        },
+        pad_last_batch=pad_last_batch,
+        random_shuffle=random_shuffle,
+        shard_id=shard_id,
+        num_shards=num_shards,
+        stick_to_shard=stick_to_shard)
+
+
+@params(
         (1, 1, 0, 3, False, False, False, None),
         (2, 2, 0, 1, False, False, True, 1),
         (6, 4, 2, 3, False, True, False, 2),
@@ -312,46 +355,10 @@
     check_reader_checkpointing(
         fn.readers.caffe, num_epochs, batch_size, iters_into_epoch,
         path=caffe_dir,
->>>>>>> 0ba4fc18
         pad_last_batch=pad_last_batch,
         random_shuffle=random_shuffle,
         shard_id=shard_id,
         num_shards=num_shards,
-<<<<<<< HEAD
-        stick_to_shard=stick_to_shard)
-
-
-@params(
-        (0, 1, 0, 1, True, True, True, None),
-        (0, 2, 0, 2, True, True, False, 1),
-        (6, 3, 1, 3, True, False, True, 2),
-        (3, 4, 2, 4, True, False, False, None),
-        (10, 5, 2, 10, False, True, True, 1),
-        (4, 6, 1, 6, False, True, False, 2),
-        (10, 7, 2, 3, False, False, True, None),
-        (2, 8, 4, 5, False, False, False, 1),
-)
-def test_tfrecord_reader(
-        num_epochs, batch_size, shard_id, num_shards,
-        random_shuffle, stick_to_shard, pad_last_batch,
-        iters_into_epoch=None):
-
-    tfrecord_dir = os.path.join(data_root, 'db', 'tfrecord')
-    tfrecord = os.path.join(tfrecord_dir, 'train')
-    tfrecord_idx = os.path.join(tfrecord_dir, 'train.idx')
-
-    def tfrecord_wrapper(*args, **kwargs):
-        return fn.readers.tfrecord(*args, **kwargs)["image/encoded"]
-
-    check_reader_checkpointing(
-        tfrecord_wrapper, num_epochs, batch_size, iters_into_epoch,
-        path=tfrecord,
-        index_path=tfrecord_idx,
-        features={
-            "image/encoded": tfrec.FixedLenFeature((), tfrec.string, ""),
-            "image/class/label": tfrec.FixedLenFeature([1], tfrec.int64, -1)
-        },
-=======
         stick_to_shard=stick_to_shard,
         initial_fill=initial_fill)
 
@@ -376,17 +383,12 @@
     check_reader_checkpointing(
         fn.readers.caffe2, num_epochs, batch_size, iters_into_epoch,
         path=caffe2_dir,
->>>>>>> 0ba4fc18
         pad_last_batch=pad_last_batch,
         random_shuffle=random_shuffle,
         shard_id=shard_id,
         num_shards=num_shards,
-<<<<<<< HEAD
-        stick_to_shard=stick_to_shard)
-=======
         stick_to_shard=stick_to_shard,
         initial_fill=initial_fill)
->>>>>>> 0ba4fc18
 
 
 @attr('pytorch')
