# Copyright (c) 2023, NVIDIA CORPORATION & AFFILIATES. All rights reserved.
#
# Licensed under the Apache License, Version 2.0 (the "License");
# you may not use this file except in compliance with the License.
# You may obtain a copy of the License at
#
#     http://www.apache.org/licenses/LICENSE-2.0
#
# Unless required by applicable law or agreed to in writing, software
# distributed under the License is distributed on an "AS IS" BASIS,
# WITHOUT WARRANTIES OR CONDITIONS OF ANY KIND, either express or implied.
# See the License for the specific language governing permissions and
# limitations under the License.

import tempfile
import nvidia.dali.fn as fn
import nvidia.dali.types as types
import os
import webdataset_base
from nvidia.dali.pipeline import pipeline_def
from test_utils import get_dali_extra_path, compare_pipelines
from nose2.tools import params, cartesian_params
from nose.plugins.attrib import attr
from dataclasses import dataclass
from nvidia.dali import tfrecord as tfrec

data_root = get_dali_extra_path()
images_dir = os.path.join(data_root, 'db', 'single', 'jpeg')

warmup_epochs = 2
comparsion_iterations = 5
pipeline_args = {
    'batch_size': 10,
    'num_threads': 4,
    'enable_checkpointing': True,
    'device_id': 0,
    'exec_async': True,
    'exec_pipelined': True,
}


# Checkpoints can be only accessed between the epochs
# Because of that, we need to calculate the exact epoch size
def calculate_iterations_in_epoch(pipe, batch_size, num_shards=1):
    reader_meta = pipe.reader_meta()
    try:
        epoch_size = reader_meta['Reader']['epoch_size_padded']
        epoch_size = epoch_size // num_shards
    except KeyError:
        # There is no reader in the pipeline
        epoch_size = 1

    # Round up, because pad_last_batch=True
    return (epoch_size + batch_size - 1) // batch_size


def check_pipeline_checkpointing_native(pipeline_factory):
    pipe = pipeline_factory(**pipeline_args)
    pipe.build()

    iterations_in_epoch = calculate_iterations_in_epoch(pipe, pipeline_args['batch_size'])
    for _ in range(warmup_epochs * iterations_in_epoch):
        pipe.run()

    restored = pipeline_factory(**pipeline_args, checkpoint=pipe.checkpoint())
    compare_pipelines(pipe, restored, pipeline_args['batch_size'], comparsion_iterations)


def check_pipeline_checkpointing_pytorch(pipeline_factory, reader_name=None, size=-1):
    from nvidia.dali.plugin.pytorch import DALIGenericIterator

    pipe = pipeline_factory(**pipeline_args)
    pipe.build()

    iter = DALIGenericIterator(pipe, ['data'], auto_reset=True,
                               reader_name=reader_name, size=size)
    for _ in range(warmup_epochs):
        for _ in iter:
            pass

    restored = pipeline_factory(**pipeline_args, checkpoint=iter.checkpoints()[0])
    restored.build()
    iter2 = DALIGenericIterator(restored, ['data'], auto_reset=True,
                                reader_name=reader_name, size=size)

    for out1, out2 in zip(iter, iter2):
        for d1, d2 in zip(out1, out2):
            for key in d1.keys():
                assert (d1[key] == d2[key]).all()


def check_single_input_operator_pipeline(op, device, **kwargs):

    @pipeline_def
    def pipeline():
        data, _ = fn.readers.file(
            name="Reader", file_root=images_dir,
            pad_last_batch=True, random_shuffle=True)
        decoding_device = 'mixed' if device == 'gpu' else 'cpu'
        decoded = fn.decoders.image_random_crop(data, device=decoding_device)
        casted = fn.cast(decoded, dtype=types.DALIDataType.UINT8)
        resized = fn.resize(casted, resize_x=120, resize_y=80)
        return op(resized, device=device, **kwargs)

    return pipeline


def check_single_input_operator(op, device, **kwargs):
    pipeline_factory = check_single_input_operator_pipeline(op, device, **kwargs)
    check_pipeline_checkpointing_native(pipeline_factory)


def check_single_input_operator_pytorch(op, device, **kwargs):
    pipeline_factory = check_single_input_operator_pipeline(op, device, **kwargs)
    check_pipeline_checkpointing_pytorch(
        pipeline_factory, reader_name='Reader')


def check_no_input_operator(op, device, **kwargs):

    @pipeline_def
    def pipeline_factory():
        return op(device=device, **kwargs)

    check_pipeline_checkpointing_native(pipeline_factory)


def check_no_input_operator_pytorch(op, device, **kwargs):

    @pipeline_def
    def pipeline_factory():
        return op(device=device, **kwargs)

    check_pipeline_checkpointing_pytorch(pipeline_factory, size=8)


# Readers section

def check_reader_checkpointing(reader, num_epochs, batch_size, iters_into_epoch, **kwargs):
    @pipeline_def(batch_size=batch_size, device_id=0,
                  num_threads=4, enable_checkpointing=True)
    def pipeline():
        result = reader(name="Reader", **kwargs)
        if isinstance(result, list):
            return tuple(result)
        else:
            return result

    p = pipeline()
    p.build()

    num_shards = kwargs.get('num_shards', 1)

    assert p.reader_meta()['Reader']['epoch_size'] // num_shards > 2, \
           "Trivial test case: at least 2 samples per shard required"

    iterations_in_epoch = calculate_iterations_in_epoch(p, batch_size, num_shards)
    assert iterations_in_epoch >= (iters_into_epoch or 0), "Not enough iterations in epoch"

    for epoch in range(num_epochs):
        for i in range(iterations_in_epoch):
            p.run()
            if iters_into_epoch is not None:
                if epoch == num_epochs - 1 and i == iters_into_epoch - 1:
                    break

    restored = pipeline(checkpoint=p.checkpoint())
    restored.build()

    compare_pipelines(p, restored, batch_size, (num_shards + 1) * iterations_in_epoch)


@params(
        (1, 3, 0, 1, True, False, False, True),
        (5, 10, 0, 2, True, False, False, True),
        (0, 32, 1, 4, False, False, False, True),
        (3, 64, 3, 4, False, False, False, True),
        (1, 3, 0, 1, True, False, True, True),
        (5, 10, 0, 2, True, False, True, True),
        (0, 32, 1, 4, False, False, True, True),
        (3, 64, 3, 4, False, False, True, True),
        (2, 7, 0, 1, False, True, False, True),
        (1, 8, 0, 2, False, True, False, True),
        (1, 8, 1, 2, False, True, False, True),
        (1, 8, 3, 4, False, True, False, True),
        (2, 11, 2, 5, False, True, False, True),
        (5, 3, 0, 1, True, False, False, True, 4),
        (2, 4, 0, 2, True, False, False, True, 5),
        (4, 5, 2, 4, False, False, True, True, 3),
        (3, 64, 3, 4, False, False, True, False),
        (5, 10, 0, 2, True, False, False, False),
        (1, 3, 0, 1, True, False, False, False),
        (10, 3, 0, 1, True, False, False, False, 1),
        (10, 10, 0, 2, True, False, False, False, 2),
        (10, 4, 2, 4, False, False, True, False, 3),
        (10, 10, 1, 2, False, False, False, False),
        (10, 10, 1, 2, False, False, False, False, 2),
        (7, 10, 0, 2, True, False, True, True, 3, 3),
        (7, 4, 2, 5, True, False, False, False, 3, 2),
        (0, 32, 3, 4, True, False, False, False, 0, 3),
)
def test_file_reader(num_epochs, batch_size, shard_id, num_shards,
                     random_shuffle, shuffle_after_epoch, stick_to_shard, pad_last_batch,
                     iters_into_epoch=None, initial_fill=1024):

    check_reader_checkpointing(
        fn.readers.file, num_epochs, batch_size, iters_into_epoch,
        file_root=images_dir,
        pad_last_batch=pad_last_batch,
        random_shuffle=random_shuffle,
        shard_id=shard_id, num_shards=num_shards,
        shuffle_after_epoch=shuffle_after_epoch,
        stick_to_shard=stick_to_shard,
        initial_fill=initial_fill)


# Coco reader is based on file reader and all the strange corner cases are (hopefully) tested there
@params(
        (0, 4, 1, 2, True, False, False, False, None),
        (4, 5, 0, 1, False, True, False, False, 1),
        (16, 6, 3, 5, False, False, True, False, 2),
        (6, 7, 2, 3, False, True, False, True, 3),
)
def test_coco_reader(
        num_epochs, batch_size, shard_id, num_shards,
        random_shuffle, shuffle_after_epoch, stick_to_shard, pad_last_batch,
        iters_into_epoch=None, initial_fill=1024):

    coco_dir = os.path.join(data_root, 'db', 'coco')
    coco_images = os.path.join(coco_dir, 'images')
    coco_annotations = os.path.join(coco_dir, 'instances.json')

    check_reader_checkpointing(
        fn.readers.coco, num_epochs, batch_size, iters_into_epoch,
        file_root=coco_images,
        annotations_file=coco_annotations,
        pad_last_batch=pad_last_batch,
        random_shuffle=random_shuffle,
        shard_id=shard_id,
        num_shards=num_shards,
        shuffle_after_epoch=shuffle_after_epoch,
        stick_to_shard=stick_to_shard,
        initial_fill=initial_fill,
        polygon_masks=True,
        image_ids=True)


@params(
<<<<<<< HEAD
        (0, 1, 0, 1, False, False, False, False, None),
        (5, 2, 1, 2, False, False, False, True, 1),
        (6, 3, 4, 5, False, False, True, False, 2),
        (7, 4, 2, 5, False, False, True, True, 3),
        (5, 1, 1, 3, False, True, False, False, 4),
        (6, 2, 2, 4, False, True, False, True, None),
        (7, 3, 0, 1, True, False, False, False, 1),
        (8, 4, 2, 3, True, False, False, True, 2),
        (9, 1, 0, 1, True, False, True, False, 3),
        (10, 2, 0, 2, True, False, True, True, 4),
)
def test_nemo_asr_reader(num_epochs, batch_size, shard_id, num_shards,
                         random_shuffle, shuffle_after_epoch, stick_to_shard, pad_last_batch,
                         iters_into_epoch=None, initial_fill=1024):

    nemo_dir = os.path.join(data_root, 'db', 'audio', 'wav')
    wav_files = [os.path.join(nemo_dir, f) for f in os.listdir(nemo_dir) if f.endswith('.wav')]

    manifest = tempfile.NamedTemporaryFile('w')
    for i, f in enumerate(wav_files):
        manifest.write(f'{{"audio_filepath": "{f}", \
                       "offset": {i/1000}, \
                       "duration": {0.3 + i/100}, \
                       "text": "o{"o"*i}"}}\n')
    manifest.flush()

    check_reader_checkpointing(
        fn.readers.nemo_asr, num_epochs, batch_size, iters_into_epoch,
        manifest_filepaths=[manifest.name],
        pad_last_batch=pad_last_batch,
        random_shuffle=random_shuffle,
        shard_id=shard_id, num_shards=num_shards,
        shuffle_after_epoch=shuffle_after_epoch,
        stick_to_shard=stick_to_shard,
        initial_fill=initial_fill)

    manifest.close()
=======
        (0, 1, 0, 1, True, True, True, None),
        (0, 3, 0, 2, True, True, False, 1),
        (4, 5, 1, 3, True, False, True, 2),
        (1, 7, 2, 4, True, False, False, None),
        (11, 2, 2, 10, False, True, True, 1),
        (2, 4, 1, 6, False, True, False, 2),
        (5, 6, 2, 3, False, False, True, None),
        (3, 8, 4, 5, False, False, False, 1),
)
def test_mxnet_reader(
        num_epochs, batch_size, shard_id, num_shards,
        random_shuffle, stick_to_shard, pad_last_batch,
        iters_into_epoch=None):

    recordio_dir = os.path.join(data_root, 'db', 'recordio')
    recordio_rec = os.path.join(recordio_dir, 'train.rec')
    recordio_idx = os.path.join(recordio_dir, 'train.idx')

    check_reader_checkpointing(
        fn.readers.mxnet, num_epochs, batch_size, iters_into_epoch,
        path=recordio_rec,
        index_path=recordio_idx,
        pad_last_batch=pad_last_batch,
        random_shuffle=random_shuffle,
        shard_id=shard_id,
        num_shards=num_shards,
        stick_to_shard=stick_to_shard)


@params(
        (0, 1, 0, 1, True, True, True, None),
        (0, 2, 0, 2, True, True, False, 1),
        (6, 3, 1, 3, True, False, True, 2),
        (3, 4, 2, 4, True, False, False, None),
        (10, 5, 2, 10, False, True, True, 1),
        (4, 6, 1, 6, False, True, False, 2),
        (10, 7, 2, 3, False, False, True, None),
        (2, 8, 4, 5, False, False, False, 1),
)
def test_tfrecord_reader(
        num_epochs, batch_size, shard_id, num_shards,
        random_shuffle, stick_to_shard, pad_last_batch,
        iters_into_epoch=None):

    tfrecord_dir = os.path.join(data_root, 'db', 'tfrecord')
    tfrecord = os.path.join(tfrecord_dir, 'train')
    tfrecord_idx = os.path.join(tfrecord_dir, 'train.idx')

    def tfrecord_wrapper(*args, **kwargs):
        return fn.readers.tfrecord(*args, **kwargs)["image/encoded"]

    check_reader_checkpointing(
        tfrecord_wrapper, num_epochs, batch_size, iters_into_epoch,
        path=tfrecord,
        index_path=tfrecord_idx,
        features={
            "image/encoded": tfrec.FixedLenFeature((), tfrec.string, ""),
            "image/class/label": tfrec.FixedLenFeature([1], tfrec.int64, -1)
        },
        pad_last_batch=pad_last_batch,
        random_shuffle=random_shuffle,
        shard_id=shard_id,
        num_shards=num_shards,
        stick_to_shard=stick_to_shard)


@params(
        (1, 1, 0, 3, False, False, False, None),
        (2, 2, 0, 1, False, False, True, 1),
        (6, 4, 2, 3, False, True, False, 2),
        (4, 1, 1, 5, False, True, True, 3),
        (3, 2, 4, 5, True, False, False, 1),
        (7, 4, 2, 5, True, False, True, 2),
        (5, 1, 2, 3, True, True, False, 3),
        (0, 2, 3, 6, True, True, True, None),
)
def test_sequence_reader(num_epochs, batch_size, shard_id, num_shards,
                         random_shuffle, stick_to_shard, pad_last_batch,
                         iters_into_epoch=None, initial_fill=1024):

    check_reader_checkpointing(
        fn.readers.sequence, num_epochs, batch_size, iters_into_epoch,
        file_root=os.path.join(data_root, 'db', 'sequence', 'frames'),
        sequence_length=5,
        pad_last_batch=pad_last_batch,
        random_shuffle=random_shuffle,
        shard_id=shard_id, num_shards=num_shards,
        stick_to_shard=stick_to_shard,
        initial_fill=initial_fill)


@params(
        (1, 3, 0, 1, True, True, True, 1),
        (5, 5, 1, 3, True, True, False, 2),
        (6, 7, 2, 3, True, False, True, 3),
        (5, 3, 0, 1, True, False, False, 1),
        (7, 5, 2, 3, False, True, True, None),
        (4, 1, 1, 2, False, True, False, 2),
        (0, 3, 3, 4, False, False, True, None),
        (1, 4, 2, 3, False, False, False, 3),
)
def test_caffe_reader(
        num_epochs, batch_size, shard_id, num_shards,
        random_shuffle, stick_to_shard, pad_last_batch,
        iters_into_epoch=None, initial_fill=1024):

    caffe_dir = os.path.join(data_root, 'db', 'lmdb')

    check_reader_checkpointing(
        fn.readers.caffe, num_epochs, batch_size, iters_into_epoch,
        path=caffe_dir,
        pad_last_batch=pad_last_batch,
        random_shuffle=random_shuffle,
        shard_id=shard_id,
        num_shards=num_shards,
        stick_to_shard=stick_to_shard,
        initial_fill=initial_fill)


@params(
        (1, 2, 0, 2, True, True, True, 1),
        (4, 4, 1, 2, True, True, False, 2),
        (5, 6, 0, 2, True, False, True, None),
        (6, 2, 1, 3, True, False, False, 1),
        (3, 4, 3, 4, False, True, True, 2),
        (8, 1, 2, 3, False, True, False, None),
        (0, 2, 4, 5, False, False, True, None),
        (3, 3, 1, 3, False, False, False, 2),
)
def test_caffe2_reader(
        num_epochs, batch_size, shard_id, num_shards,
        random_shuffle, stick_to_shard, pad_last_batch,
        iters_into_epoch=None, initial_fill=1024):

    caffe2_dir = os.path.join(data_root, 'db', 'c2lmdb')

    check_reader_checkpointing(
        fn.readers.caffe2, num_epochs, batch_size, iters_into_epoch,
        path=caffe2_dir,
        pad_last_batch=pad_last_batch,
        random_shuffle=random_shuffle,
        shard_id=shard_id,
        num_shards=num_shards,
        stick_to_shard=stick_to_shard,
        initial_fill=initial_fill)


@params(
        (10, 1, 1, 8, False, False, False, 3),
        (3, 2, 0, 1, False, False, True, 4),
        (3, 4, 4, 7, False, True, False, 5),
        (0, 8, 2, 6, False, True, True, None),
        (12, 16, 0, 5, True, False, False, 3),
        (8, 32, 1, 3, True, False, True, 4),
        (6, 64, 4, 6, True, True, False, 5),
        (10, 128, 3, 4, True, True, True, None),
)
def test_webdataset_reader(
        num_epochs, batch_size, shard_id, num_shards,
        random_shuffle, stick_to_shard, pad_last_batch,
        iters_into_epoch=None, initial_fill=1024):

    tar_file_paths = [
        os.path.join(get_dali_extra_path(), "db/webdataset/MNIST/devel-0.tar"),
        os.path.join(get_dali_extra_path(), "db/webdataset/MNIST/devel-1.tar"),
        os.path.join(get_dali_extra_path(), "db/webdataset/MNIST/devel-2.tar"),
    ]
    index_files = [webdataset_base.generate_temp_index_file(tar_file_path)
                   for tar_file_path in tar_file_paths]

    check_reader_checkpointing(
        fn.readers.webdataset, num_epochs, batch_size, iters_into_epoch,
        paths=tar_file_paths,
        index_paths=[f.name for f in index_files],
        ext=["jpg", "cls"],
        pad_last_batch=pad_last_batch,
        random_shuffle=random_shuffle,
        shard_id=shard_id,
        num_shards=num_shards,
        stick_to_shard=stick_to_shard,
        initial_fill=initial_fill)
>>>>>>> ccfced47


@attr('pytorch')
@params(
        (1, 3, 0, 1, True, False, False),
        (5, 10, 0, 2, True, False, False),
        (3, 64, 3, 4, False, False, False),
        (0, 32, 1, 4, False, False, True),
        (3, 64, 3, 4, False, False, True),
        (1, 8, 0, 2, False, True, False),
        (1, 8, 1, 2, False, True, False),
        (1, 8, 3, 4, False, True, False),
        (1, 3, 0, 1, True, False, False, 1),
        (5, 10, 0, 2, True, False, False, 2),
        (3, 64, 3, 4, False, False, True, 3),
)
def test_file_reader_pytorch(
        num_epochs, batch_size, shard_id, num_shards,
        random_shuffle, shuffle_after_epoch, stick_to_shard, iters_into_epoch=None):

    from nvidia.dali.plugin.pytorch import DALIGenericIterator

    @pipeline_def(batch_size=batch_size, device_id=0,
                  num_threads=4, enable_checkpointing=True)
    def pipeline():
        data, label = fn.readers.file(
            name="Reader", file_root=images_dir,
            pad_last_batch=True, random_shuffle=random_shuffle,
            shard_id=shard_id, num_shards=num_shards,
            shuffle_after_epoch=shuffle_after_epoch,
            stick_to_shard=stick_to_shard)
        image = fn.decoders.image_random_crop(data, device="mixed")
        image = fn.resize(image, size=(200, 200))
        return image, label

    p = pipeline()
    p.build()

    iter = DALIGenericIterator(p, ['data', 'labels'], auto_reset=True,
                               reader_name="Reader")
    for epoch in range(num_epochs):
        for i, _ in enumerate(iter):
            if iters_into_epoch is not None:
                if epoch == num_epochs - 1 and i == iters_into_epoch - 1:
                    break

    restored = pipeline(checkpoint=iter.checkpoints()[0])
    restored.build()
    iter2 = DALIGenericIterator(restored, ['data', 'labels'], auto_reset=True,
                                reader_name="Reader")

    for out1, out2 in zip(iter, iter2):
        for d1, d2 in zip(out1, out2):
            for key in d1.keys():
                assert (d1[key] == d2[key]).all()


@params(0, 1, 2, 3, 4, 5, 6, 7, 8)
def test_multiple_readers(num_iters):
    my_images = os.path.join(images_dir, '134')
    files = [os.path.join(my_images, f) for f in os.listdir(my_images)]

    @pipeline_def(batch_size=1, device_id=0,
                  num_threads=4, enable_checkpointing=True)
    def pipeline():
        # Reader with epoch size = 2
        a_enc, _ = fn.readers.file(
            name="Reader1", files=files[:2],
            pad_last_batch=True, random_shuffle=True)

        # Reader with epoch size = 3
        b_enc, _ = fn.readers.file(
            name="Reader2", files=files[:3],
            pad_last_batch=True, random_shuffle=True)

        a = fn.decoders.image_random_crop(a_enc)
        b = fn.decoders.image_random_crop(b_enc)
        a = fn.resize(a, size=(200, 200))
        b = fn.resize(b, size=(200, 200))
        return (a + b) // 2

    p = pipeline()
    p.build()

    for _ in range(num_iters):
        p.run()

    restored = pipeline(checkpoint=p.checkpoint())
    restored.build()

    compare_pipelines(p, restored, 1, 20)


@dataclass
class BaseDecoderConfig:
    shard_id: int
    num_shards: int
    stick_to_shard: bool
    pad_last_batch: bool
    random_shuffle: bool


@dataclass
class VideoConfig:
    sequence_length: int
    stride: int
    step: int


@cartesian_params(
    (0, 1, 3),
    (1, 3),
    (0, 2),
    (
        BaseDecoderConfig(shard_id=0, num_shards=1, stick_to_shard=True, pad_last_batch=True,
                          random_shuffle=True),
        BaseDecoderConfig(shard_id=4, num_shards=7, stick_to_shard=True, pad_last_batch=True,
                          random_shuffle=False),
        BaseDecoderConfig(shard_id=6, num_shards=7, stick_to_shard=False, pad_last_batch=False,
                          random_shuffle=False),
        BaseDecoderConfig(shard_id=0, num_shards=2, stick_to_shard=False, pad_last_batch=False,
                          random_shuffle=True),
    ),
    (
        VideoConfig(sequence_length=3, stride=1, step=-1),
        VideoConfig(sequence_length=3, stride=1, step=5),
    ),
)
def test_video_reader(num_epochs, batch_size, iters_into_epoch,
                      config: BaseDecoderConfig, video: VideoConfig):

    files = [os.path.join(get_dali_extra_path(), f'db/video/multiple_framerate/{f}/{f}fps.mp4')
             for f in (10, 50)]

    check_reader_checkpointing(
        fn.readers.video, num_epochs, batch_size, iters_into_epoch,
        device='gpu',
        filenames=files,
        labels=list(range(len(files))),
        normalized=True,
        random_shuffle=config.random_shuffle,
        image_type=types.RGB,
        dtype=types.FLOAT,
        enable_frame_num=True,
        enable_timestamps=True,
        file_list_frame_num=True,
        file_list_include_preceding_frame=False,

        num_shards=config.num_shards,
        shard_id=config.shard_id,
        stick_to_shard=config.stick_to_shard,
        pad_last_batch=config.pad_last_batch,

        sequence_length=video.sequence_length,
        stride=video.stride,
        step=video.step)


@cartesian_params(
    ('cpu', 'gpu',),
    (0, 4),
    (4,),
    (0, 2),
    (
        BaseDecoderConfig(shard_id=1, num_shards=2, stick_to_shard=True, pad_last_batch=True,
                          random_shuffle=True),
        BaseDecoderConfig(shard_id=2, num_shards=3, stick_to_shard=False, pad_last_batch=False,
                          random_shuffle=False),
    ),
    (
        VideoConfig(sequence_length=3, stride=1, step=5),
    ),
)
def test_experimental_video_reader(device, num_epochs, batch_size, iters_into_epoch,
                                   config: BaseDecoderConfig, video: VideoConfig):

    files = [os.path.join(get_dali_extra_path(), 'db', 'video', 'vfr', f'test_{i}.mp4')
             for i in (1, 2)]

    check_reader_checkpointing(
        fn.experimental.readers.video, num_epochs, batch_size, iters_into_epoch,
        device=device,
        filenames=files,
        labels=list(range(len(files))),
        random_shuffle=config.random_shuffle,

        num_shards=config.num_shards,
        shard_id=config.shard_id,
        stick_to_shard=config.stick_to_shard,
        pad_last_batch=config.pad_last_batch,

        sequence_length=video.sequence_length,
        stride=video.stride,
        step=video.step)


# Randomized operators section
# note: fn.decoders.image_random_crop is tested by
# `check_single_input_operator`

@cartesian_params(('cpu', 'gpu'), (None, (1,), (10,)))
def test_random_coin_flip(device, shape):
    check_no_input_operator(fn.random.coin_flip, device, shape=shape)


@attr('pytorch')
@cartesian_params(('cpu', 'gpu'), (None, (1,), (10,)))
def test_random_coin_flip_pytorch(device, shape):
    check_no_input_operator_pytorch(fn.random.coin_flip, device, shape=shape)


@cartesian_params(('cpu',), (None, (1,), (10,)))
def test_random_normal(device, shape):
    check_no_input_operator(fn.random.normal, device, shape=shape)


@attr('pytorch')
@cartesian_params(('cpu', 'gpu'), (None, (1,), (10,)))
def test_random_normal_pytorch(device, shape):
    check_no_input_operator_pytorch(fn.random.normal, device, shape=shape)


@cartesian_params(('cpu', 'gpu'), (None, (1,), (10,)))
def test_random_uniform(device, shape):
    check_no_input_operator(fn.random.uniform, device, shape=shape)


@attr('pytorch')
@cartesian_params(('cpu', 'gpu'), (None, (1,), (10,)))
def test_random_uniform_pytorch(device, shape):
    check_no_input_operator_pytorch(fn.random.uniform, device, shape=shape)


# Stateless operators section


@params('cpu', 'gpu')
def test_rotate_checkpointing(device):
    check_single_input_operator(fn.rotate, device, angle=15)


@params('cpu', 'gpu')
def test_resize_checkpointing(device):
    check_single_input_operator(fn.resize, device, resize_x=20, resize_y=10)


@params('cpu', 'gpu')
def test_flip_checkpointing(device):
    check_single_input_operator(fn.flip, device)


@params('cpu', 'gpu')
def test_crop_mirror_normalize_checkpointing(device):
    check_single_input_operator(fn.crop_mirror_normalize, device)


@params('cpu', 'gpu')
def test_warp_affine_checkpointing(device):
    check_single_input_operator(fn.warp_affine, device, matrix=(0.3, 0.7, 5, 0.7, 0.3, -5))


@params('cpu', 'gpu')
def test_saturation_checkpointing(device):
    check_single_input_operator(fn.saturation, device)


@params('cpu', 'gpu')
def test_reductions_min_checkpointing(device):
    check_single_input_operator(fn.reductions.min, device)


@params('cpu', 'gpu')
def test_reductions_max_checkpointing(device):
    check_single_input_operator(fn.reductions.max, device)


@params('cpu', 'gpu')
def test_reductions_sum_checkpointing(device):
    check_single_input_operator(fn.reductions.sum, device, dtype=types.DALIDataType.UINT8)


@params('cpu', 'gpu')
def test_equalize_checkpointing(device):
    check_single_input_operator(fn.experimental.equalize, device)


def test_transforms_crop_checkpointing():
    check_no_input_operator(fn.transforms.crop, 'cpu')


def test_transforms_rotation_checkpointing():
    check_no_input_operator(fn.transforms.rotation, 'cpu', angle=90)


def test_transforms_shear_checkpointing():
    check_no_input_operator(fn.transforms.shear, 'cpu', shear=(2, 2))


def test_transforms_scale_checkpointing():
    check_no_input_operator(fn.transforms.scale, 'cpu', scale=(2, 4))


def test_transforms_translation_checkpointing():
    check_no_input_operator(fn.transforms.translation, 'cpu', offset=(21, 30))<|MERGE_RESOLUTION|>--- conflicted
+++ resolved
@@ -246,7 +246,190 @@
 
 
 @params(
-<<<<<<< HEAD
+        (0, 1, 0, 1, True, True, True, None),
+        (0, 3, 0, 2, True, True, False, 1),
+        (4, 5, 1, 3, True, False, True, 2),
+        (1, 7, 2, 4, True, False, False, None),
+        (11, 2, 2, 10, False, True, True, 1),
+        (2, 4, 1, 6, False, True, False, 2),
+        (5, 6, 2, 3, False, False, True, None),
+        (3, 8, 4, 5, False, False, False, 1),
+)
+def test_mxnet_reader(
+        num_epochs, batch_size, shard_id, num_shards,
+        random_shuffle, stick_to_shard, pad_last_batch,
+        iters_into_epoch=None):
+
+    recordio_dir = os.path.join(data_root, 'db', 'recordio')
+    recordio_rec = os.path.join(recordio_dir, 'train.rec')
+    recordio_idx = os.path.join(recordio_dir, 'train.idx')
+
+    check_reader_checkpointing(
+        fn.readers.mxnet, num_epochs, batch_size, iters_into_epoch,
+        path=recordio_rec,
+        index_path=recordio_idx,
+        pad_last_batch=pad_last_batch,
+        random_shuffle=random_shuffle,
+        shard_id=shard_id,
+        num_shards=num_shards,
+        stick_to_shard=stick_to_shard)
+
+
+@params(
+        (0, 1, 0, 1, True, True, True, None),
+        (0, 2, 0, 2, True, True, False, 1),
+        (6, 3, 1, 3, True, False, True, 2),
+        (3, 4, 2, 4, True, False, False, None),
+        (10, 5, 2, 10, False, True, True, 1),
+        (4, 6, 1, 6, False, True, False, 2),
+        (10, 7, 2, 3, False, False, True, None),
+        (2, 8, 4, 5, False, False, False, 1),
+)
+def test_tfrecord_reader(
+        num_epochs, batch_size, shard_id, num_shards,
+        random_shuffle, stick_to_shard, pad_last_batch,
+        iters_into_epoch=None):
+
+    tfrecord_dir = os.path.join(data_root, 'db', 'tfrecord')
+    tfrecord = os.path.join(tfrecord_dir, 'train')
+    tfrecord_idx = os.path.join(tfrecord_dir, 'train.idx')
+
+    def tfrecord_wrapper(*args, **kwargs):
+        return fn.readers.tfrecord(*args, **kwargs)["image/encoded"]
+
+    check_reader_checkpointing(
+        tfrecord_wrapper, num_epochs, batch_size, iters_into_epoch,
+        path=tfrecord,
+        index_path=tfrecord_idx,
+        features={
+            "image/encoded": tfrec.FixedLenFeature((), tfrec.string, ""),
+            "image/class/label": tfrec.FixedLenFeature([1], tfrec.int64, -1)
+        },
+        pad_last_batch=pad_last_batch,
+        random_shuffle=random_shuffle,
+        shard_id=shard_id,
+        num_shards=num_shards,
+        stick_to_shard=stick_to_shard)
+
+
+@params(
+        (1, 1, 0, 3, False, False, False, None),
+        (2, 2, 0, 1, False, False, True, 1),
+        (6, 4, 2, 3, False, True, False, 2),
+        (4, 1, 1, 5, False, True, True, 3),
+        (3, 2, 4, 5, True, False, False, 1),
+        (7, 4, 2, 5, True, False, True, 2),
+        (5, 1, 2, 3, True, True, False, 3),
+        (0, 2, 3, 6, True, True, True, None),
+)
+def test_sequence_reader(num_epochs, batch_size, shard_id, num_shards,
+                         random_shuffle, stick_to_shard, pad_last_batch,
+                         iters_into_epoch=None, initial_fill=1024):
+
+    check_reader_checkpointing(
+        fn.readers.sequence, num_epochs, batch_size, iters_into_epoch,
+        file_root=os.path.join(data_root, 'db', 'sequence', 'frames'),
+        sequence_length=5,
+        pad_last_batch=pad_last_batch,
+        random_shuffle=random_shuffle,
+        shard_id=shard_id, num_shards=num_shards,
+        stick_to_shard=stick_to_shard,
+        initial_fill=initial_fill)
+
+
+@params(
+        (1, 3, 0, 1, True, True, True, 1),
+        (5, 5, 1, 3, True, True, False, 2),
+        (6, 7, 2, 3, True, False, True, 3),
+        (5, 3, 0, 1, True, False, False, 1),
+        (7, 5, 2, 3, False, True, True, None),
+        (4, 1, 1, 2, False, True, False, 2),
+        (0, 3, 3, 4, False, False, True, None),
+        (1, 4, 2, 3, False, False, False, 3),
+)
+def test_caffe_reader(
+        num_epochs, batch_size, shard_id, num_shards,
+        random_shuffle, stick_to_shard, pad_last_batch,
+        iters_into_epoch=None, initial_fill=1024):
+
+    caffe_dir = os.path.join(data_root, 'db', 'lmdb')
+
+    check_reader_checkpointing(
+        fn.readers.caffe, num_epochs, batch_size, iters_into_epoch,
+        path=caffe_dir,
+        pad_last_batch=pad_last_batch,
+        random_shuffle=random_shuffle,
+        shard_id=shard_id,
+        num_shards=num_shards,
+        stick_to_shard=stick_to_shard,
+        initial_fill=initial_fill)
+
+
+@params(
+        (1, 2, 0, 2, True, True, True, 1),
+        (4, 4, 1, 2, True, True, False, 2),
+        (5, 6, 0, 2, True, False, True, None),
+        (6, 2, 1, 3, True, False, False, 1),
+        (3, 4, 3, 4, False, True, True, 2),
+        (8, 1, 2, 3, False, True, False, None),
+        (0, 2, 4, 5, False, False, True, None),
+        (3, 3, 1, 3, False, False, False, 2),
+)
+def test_caffe2_reader(
+        num_epochs, batch_size, shard_id, num_shards,
+        random_shuffle, stick_to_shard, pad_last_batch,
+        iters_into_epoch=None, initial_fill=1024):
+
+    caffe2_dir = os.path.join(data_root, 'db', 'c2lmdb')
+
+    check_reader_checkpointing(
+        fn.readers.caffe2, num_epochs, batch_size, iters_into_epoch,
+        path=caffe2_dir,
+        pad_last_batch=pad_last_batch,
+        random_shuffle=random_shuffle,
+        shard_id=shard_id,
+        num_shards=num_shards,
+        stick_to_shard=stick_to_shard,
+        initial_fill=initial_fill)
+
+
+@params(
+        (10, 1, 1, 8, False, False, False, 3),
+        (3, 2, 0, 1, False, False, True, 4),
+        (3, 4, 4, 7, False, True, False, 5),
+        (0, 8, 2, 6, False, True, True, None),
+        (12, 16, 0, 5, True, False, False, 3),
+        (8, 32, 1, 3, True, False, True, 4),
+        (6, 64, 4, 6, True, True, False, 5),
+        (10, 128, 3, 4, True, True, True, None),
+)
+def test_webdataset_reader(
+        num_epochs, batch_size, shard_id, num_shards,
+        random_shuffle, stick_to_shard, pad_last_batch,
+        iters_into_epoch=None, initial_fill=1024):
+
+    tar_file_paths = [
+        os.path.join(get_dali_extra_path(), "db/webdataset/MNIST/devel-0.tar"),
+        os.path.join(get_dali_extra_path(), "db/webdataset/MNIST/devel-1.tar"),
+        os.path.join(get_dali_extra_path(), "db/webdataset/MNIST/devel-2.tar"),
+    ]
+    index_files = [webdataset_base.generate_temp_index_file(tar_file_path)
+                   for tar_file_path in tar_file_paths]
+
+    check_reader_checkpointing(
+        fn.readers.webdataset, num_epochs, batch_size, iters_into_epoch,
+        paths=tar_file_paths,
+        index_paths=[f.name for f in index_files],
+        ext=["jpg", "cls"],
+        pad_last_batch=pad_last_batch,
+        random_shuffle=random_shuffle,
+        shard_id=shard_id,
+        num_shards=num_shards,
+        stick_to_shard=stick_to_shard,
+        initial_fill=initial_fill)
+
+
+@params(
         (0, 1, 0, 1, False, False, False, False, None),
         (5, 2, 1, 2, False, False, False, True, 1),
         (6, 3, 4, 5, False, False, True, False, 2),
@@ -284,189 +467,6 @@
         initial_fill=initial_fill)
 
     manifest.close()
-=======
-        (0, 1, 0, 1, True, True, True, None),
-        (0, 3, 0, 2, True, True, False, 1),
-        (4, 5, 1, 3, True, False, True, 2),
-        (1, 7, 2, 4, True, False, False, None),
-        (11, 2, 2, 10, False, True, True, 1),
-        (2, 4, 1, 6, False, True, False, 2),
-        (5, 6, 2, 3, False, False, True, None),
-        (3, 8, 4, 5, False, False, False, 1),
-)
-def test_mxnet_reader(
-        num_epochs, batch_size, shard_id, num_shards,
-        random_shuffle, stick_to_shard, pad_last_batch,
-        iters_into_epoch=None):
-
-    recordio_dir = os.path.join(data_root, 'db', 'recordio')
-    recordio_rec = os.path.join(recordio_dir, 'train.rec')
-    recordio_idx = os.path.join(recordio_dir, 'train.idx')
-
-    check_reader_checkpointing(
-        fn.readers.mxnet, num_epochs, batch_size, iters_into_epoch,
-        path=recordio_rec,
-        index_path=recordio_idx,
-        pad_last_batch=pad_last_batch,
-        random_shuffle=random_shuffle,
-        shard_id=shard_id,
-        num_shards=num_shards,
-        stick_to_shard=stick_to_shard)
-
-
-@params(
-        (0, 1, 0, 1, True, True, True, None),
-        (0, 2, 0, 2, True, True, False, 1),
-        (6, 3, 1, 3, True, False, True, 2),
-        (3, 4, 2, 4, True, False, False, None),
-        (10, 5, 2, 10, False, True, True, 1),
-        (4, 6, 1, 6, False, True, False, 2),
-        (10, 7, 2, 3, False, False, True, None),
-        (2, 8, 4, 5, False, False, False, 1),
-)
-def test_tfrecord_reader(
-        num_epochs, batch_size, shard_id, num_shards,
-        random_shuffle, stick_to_shard, pad_last_batch,
-        iters_into_epoch=None):
-
-    tfrecord_dir = os.path.join(data_root, 'db', 'tfrecord')
-    tfrecord = os.path.join(tfrecord_dir, 'train')
-    tfrecord_idx = os.path.join(tfrecord_dir, 'train.idx')
-
-    def tfrecord_wrapper(*args, **kwargs):
-        return fn.readers.tfrecord(*args, **kwargs)["image/encoded"]
-
-    check_reader_checkpointing(
-        tfrecord_wrapper, num_epochs, batch_size, iters_into_epoch,
-        path=tfrecord,
-        index_path=tfrecord_idx,
-        features={
-            "image/encoded": tfrec.FixedLenFeature((), tfrec.string, ""),
-            "image/class/label": tfrec.FixedLenFeature([1], tfrec.int64, -1)
-        },
-        pad_last_batch=pad_last_batch,
-        random_shuffle=random_shuffle,
-        shard_id=shard_id,
-        num_shards=num_shards,
-        stick_to_shard=stick_to_shard)
-
-
-@params(
-        (1, 1, 0, 3, False, False, False, None),
-        (2, 2, 0, 1, False, False, True, 1),
-        (6, 4, 2, 3, False, True, False, 2),
-        (4, 1, 1, 5, False, True, True, 3),
-        (3, 2, 4, 5, True, False, False, 1),
-        (7, 4, 2, 5, True, False, True, 2),
-        (5, 1, 2, 3, True, True, False, 3),
-        (0, 2, 3, 6, True, True, True, None),
-)
-def test_sequence_reader(num_epochs, batch_size, shard_id, num_shards,
-                         random_shuffle, stick_to_shard, pad_last_batch,
-                         iters_into_epoch=None, initial_fill=1024):
-
-    check_reader_checkpointing(
-        fn.readers.sequence, num_epochs, batch_size, iters_into_epoch,
-        file_root=os.path.join(data_root, 'db', 'sequence', 'frames'),
-        sequence_length=5,
-        pad_last_batch=pad_last_batch,
-        random_shuffle=random_shuffle,
-        shard_id=shard_id, num_shards=num_shards,
-        stick_to_shard=stick_to_shard,
-        initial_fill=initial_fill)
-
-
-@params(
-        (1, 3, 0, 1, True, True, True, 1),
-        (5, 5, 1, 3, True, True, False, 2),
-        (6, 7, 2, 3, True, False, True, 3),
-        (5, 3, 0, 1, True, False, False, 1),
-        (7, 5, 2, 3, False, True, True, None),
-        (4, 1, 1, 2, False, True, False, 2),
-        (0, 3, 3, 4, False, False, True, None),
-        (1, 4, 2, 3, False, False, False, 3),
-)
-def test_caffe_reader(
-        num_epochs, batch_size, shard_id, num_shards,
-        random_shuffle, stick_to_shard, pad_last_batch,
-        iters_into_epoch=None, initial_fill=1024):
-
-    caffe_dir = os.path.join(data_root, 'db', 'lmdb')
-
-    check_reader_checkpointing(
-        fn.readers.caffe, num_epochs, batch_size, iters_into_epoch,
-        path=caffe_dir,
-        pad_last_batch=pad_last_batch,
-        random_shuffle=random_shuffle,
-        shard_id=shard_id,
-        num_shards=num_shards,
-        stick_to_shard=stick_to_shard,
-        initial_fill=initial_fill)
-
-
-@params(
-        (1, 2, 0, 2, True, True, True, 1),
-        (4, 4, 1, 2, True, True, False, 2),
-        (5, 6, 0, 2, True, False, True, None),
-        (6, 2, 1, 3, True, False, False, 1),
-        (3, 4, 3, 4, False, True, True, 2),
-        (8, 1, 2, 3, False, True, False, None),
-        (0, 2, 4, 5, False, False, True, None),
-        (3, 3, 1, 3, False, False, False, 2),
-)
-def test_caffe2_reader(
-        num_epochs, batch_size, shard_id, num_shards,
-        random_shuffle, stick_to_shard, pad_last_batch,
-        iters_into_epoch=None, initial_fill=1024):
-
-    caffe2_dir = os.path.join(data_root, 'db', 'c2lmdb')
-
-    check_reader_checkpointing(
-        fn.readers.caffe2, num_epochs, batch_size, iters_into_epoch,
-        path=caffe2_dir,
-        pad_last_batch=pad_last_batch,
-        random_shuffle=random_shuffle,
-        shard_id=shard_id,
-        num_shards=num_shards,
-        stick_to_shard=stick_to_shard,
-        initial_fill=initial_fill)
-
-
-@params(
-        (10, 1, 1, 8, False, False, False, 3),
-        (3, 2, 0, 1, False, False, True, 4),
-        (3, 4, 4, 7, False, True, False, 5),
-        (0, 8, 2, 6, False, True, True, None),
-        (12, 16, 0, 5, True, False, False, 3),
-        (8, 32, 1, 3, True, False, True, 4),
-        (6, 64, 4, 6, True, True, False, 5),
-        (10, 128, 3, 4, True, True, True, None),
-)
-def test_webdataset_reader(
-        num_epochs, batch_size, shard_id, num_shards,
-        random_shuffle, stick_to_shard, pad_last_batch,
-        iters_into_epoch=None, initial_fill=1024):
-
-    tar_file_paths = [
-        os.path.join(get_dali_extra_path(), "db/webdataset/MNIST/devel-0.tar"),
-        os.path.join(get_dali_extra_path(), "db/webdataset/MNIST/devel-1.tar"),
-        os.path.join(get_dali_extra_path(), "db/webdataset/MNIST/devel-2.tar"),
-    ]
-    index_files = [webdataset_base.generate_temp_index_file(tar_file_path)
-                   for tar_file_path in tar_file_paths]
-
-    check_reader_checkpointing(
-        fn.readers.webdataset, num_epochs, batch_size, iters_into_epoch,
-        paths=tar_file_paths,
-        index_paths=[f.name for f in index_files],
-        ext=["jpg", "cls"],
-        pad_last_batch=pad_last_batch,
-        random_shuffle=random_shuffle,
-        shard_id=shard_id,
-        num_shards=num_shards,
-        stick_to_shard=stick_to_shard,
-        initial_fill=initial_fill)
->>>>>>> ccfced47
 
 
 @attr('pytorch')
