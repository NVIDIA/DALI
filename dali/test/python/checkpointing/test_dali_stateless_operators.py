# Copyright (c) 2023, NVIDIA CORPORATION & AFFILIATES. All rights reserved.
#
# Licensed under the Apache License, Version 2.0 (the "License");
# you may not use this file except in compliance with the License.
# You may obtain a copy of the License at
#
#     http://www.apache.org/licenses/LICENSE-2.0
#
# Unless required by applicable law or agreed to in writing, software
# distributed under the License is distributed on an "AS IS" BASIS,
# WITHOUT WARRANTIES OR CONDITIONS OF ANY KIND, either express or implied.
# See the License for the specific language governing permissions and
# limitations under the License.

import os
import glob
import nose
import numpy as np
import itertools
import nvidia.dali as dali
import nvidia.dali.fn as fn
from nvidia.dali.pipeline import pipeline_def
from test_utils import compare_pipelines, get_dali_extra_path, check_numba_compatibility_cpu, \
    has_operator, restrict_platform
from nose2.tools import params, cartesian_params
from nose_utils import assert_raises
from test_optical_flow import is_of_supported
from nose.plugins.attrib import attr

# Test configuration
batch_size = 8
test_data_shape = [40, 60, 3]
test_data_layout = "HWC"
test_data_frames = 24
test_sequence_shape = [test_data_frames, 426, 240, 3]  # 240p video


def tensor_list_to_array(tensor_list):
    if isinstance(tensor_list, dali.backend_impl.TensorListGPU):
        tensor_list = tensor_list.as_cpu()
    return tensor_list.as_array()


# Check whether a given pipeline is stateless
def check_is_pipeline_stateless(pipeline_factory, iterations=10):
    args = {
        "batch_size": batch_size,
        "num_threads": 4,
        "device_id": 0,
        "exec_async": True,
        "exec_pipelined": True,
    }

    pipe = pipeline_factory(**args)
    pipe.build()
    for _ in range(iterations):
        pipe.run()

    # Compare a pipeline that was already used with a fresh one
    compare_pipelines(pipe, pipeline_factory(**args), batch_size, iterations)


# Provides the same random batch each time
class RandomBatch:
    def __init__(self, data_shape=test_data_shape, dtype=np.uint8):
        rng = np.random.default_rng(1234)
        self.batch = [
            rng.integers(255, size=data_shape, dtype=np.uint8).astype(dtype)
            for _ in range(batch_size)
        ]

    def __call__(self):
        return self.batch


# Provides the same random batch of bounding boxes each time
class RandomBoundingBoxBatch:
    def __init__(self):
        rng = np.random.default_rng(1234)

        def random_sample():
            left = rng.uniform(0, 1, size=1)
            top = rng.uniform(0, 1, size=1)
            right = rng.uniform(left, 1)
            bottom = rng.uniform(top, 1)
            return np.vstack([left, top, right, bottom]).astype(np.float32).T

        self.batch = [random_sample() for _ in range(batch_size)]

    def __call__(self):
        return self.batch


def move_to(tensor, device):
    return tensor.gpu() if device == "gpu" else tensor


def check_single_input(op, device, **kwargs):
    @pipeline_def
    def pipeline_factory():
        data = fn.external_source(source=RandomBatch(), layout=test_data_layout, batch=True)
        return op(move_to(data, device), device=device, **kwargs)

    check_is_pipeline_stateless(pipeline_factory)


def check_single_sequence_input(op, device, **kwargs):
    @pipeline_def
    def pipeline_factory():
        data = fn.external_source(
            source=RandomBatch(data_shape=test_sequence_shape), layout="FHWC", batch=True
        )
        return op(move_to(data, device), device=device, **kwargs)

    check_is_pipeline_stateless(pipeline_factory)


def check_single_signal_input(op, device, **kwargs):
    @pipeline_def
    def pipeline_factory():
        data = fn.external_source(
            source=RandomBatch(data_shape=[30, 40], dtype=np.float32), layout="ft", batch=True
        )
        return op(move_to(data, device), device=device, **kwargs)

    check_is_pipeline_stateless(pipeline_factory)


def check_single_1d_input(op, device, **kwargs):
    @pipeline_def
    def pipeline_factory():
        data = fn.external_source(
            source=RandomBatch(data_shape=[100], dtype=np.float32), batch=True
        )
        return op(move_to(data, device), device=device, **kwargs)

    check_is_pipeline_stateless(pipeline_factory)


def check_single_encoded_jpeg_input(op, device, **kwargs):
    @pipeline_def
    def pipeline_factory():
        img = os.path.join(get_dali_extra_path(), "db/single/jpeg/100/swan-3584559_640.jpg")
        jpegs, _ = fn.readers.file(files=[img], pad_last_batch=True)
        return op(move_to(jpegs, device), device=device, **kwargs)

    check_is_pipeline_stateless(pipeline_factory)


def check_single_encoded_audio_input(op, device, **kwargs):
    @pipeline_def
    def pipeline_factory():
        wav = os.path.join(get_dali_extra_path(), 'db/audio/wav/237-134500-0000.wav')
        audio, _ = fn.readers.file(files=[wav], pad_last_batch=True)
        return op(move_to(audio, device), device=device, **kwargs)

    check_is_pipeline_stateless(pipeline_factory)


def check_single_bbox_input(op, device, **kwargs):
    @pipeline_def
    def pipeline_factory():
        data = fn.external_source(source=RandomBoundingBoxBatch(), batch=True)
        return op(move_to(data, device), device=device, **kwargs)

    check_is_pipeline_stateless(pipeline_factory)


def check_no_input(op, device, **kwargs):
    @pipeline_def
    def pipeline_factory():
        return op(device=device, **kwargs)

    check_is_pipeline_stateless(pipeline_factory)


@params("cpu", "gpu")
def test_stateful(device):
    assert_raises(
        AssertionError,
        check_single_input,
        fn.random.coin_flip,
        device,
        glob="Mean error: *, Min error: *, Max error: *"
        "Total error count: *, Tensor size: *"
        "Index in batch: 0",
    )


@params("cpu", "gpu")
def test_rotate_stateless(device):
    check_single_input(fn.rotate, device, angle=40)


@params("cpu", "gpu")
def test_resize_stateless(device):
    check_single_input(fn.resize, device, resize_x=50, resize_y=50)


@params("cpu", "gpu")
def test_flip_stateless(device):
    check_single_input(fn.flip, device)


@params("cpu", "gpu")
def test_crop_mirror_normalize_stateless(device):
    check_single_input(fn.crop_mirror_normalize, device)


@params("cpu", "gpu")
def test_warp_affine_stateless(device):
    check_single_input(fn.warp_affine, device, matrix=(0.1, 0.9, 10, 0.8, -0.2, -20))


@params("cpu", "gpu")
def test_saturation_stateless(device):
    check_single_input(fn.saturation, device)


@params("cpu", "gpu")
def test_reductions_min_stateless(device):
    check_single_input(fn.reductions.min, device)


@params("cpu", "gpu")
def test_reductions_max_stateless(device):
    check_single_input(fn.reductions.max, device)


@params("cpu", "gpu")
def test_reductions_sum_stateless(device):
    check_single_input(fn.reductions.sum, device)


@params("cpu", "gpu")
def test_equalize_stateless(device):
    check_single_input(fn.experimental.equalize, device)


def test_transforms_crop_stateless():
    check_no_input(fn.transforms.crop, "cpu")


def test_transforms_rotation_stateless():
    check_no_input(fn.transforms.rotation, "cpu", angle=35)


def test_transforms_shear_stateless():
    check_no_input(fn.transforms.shear, "cpu", shear=(2, 2))


def test_transforms_scale_stateless():
    check_no_input(fn.transforms.scale, "cpu", scale=(3, 2))


def test_transforms_translation_stateless():
    check_no_input(fn.transforms.translation, "cpu", offset=(4, 3))


@params("cpu", "gpu")
def test_one_hot_stateless(device):
    check_single_input(fn.one_hot, device)


def test_median_bluer_stateless():
    check_single_input(fn.experimental.median_blur, "gpu")


@params("cpu", "gpu")
def test_erase_stateless(device):
    check_single_input(fn.erase, device, anchor=(3, 4), shape=(5, 6))


@params("cpu", "gpu")
def test_pad_stateless(device):
    check_single_input(fn.pad, device, shape=(100, 100, 3))


@params("cpu", "gpu")
def test_constant_stateless(device):
    check_no_input(fn.constant, device, idata=[1, 2, 3])


@params("cpu", "gpu")
def test_reshape_stateless(device):
    check_single_input(fn.reshape, device, shape=[1, -1])


@params("cpu", "gpu")
def test_lookup_table_stateless(device):
    check_single_input(fn.lookup_table, device, keys=[0], values=[1], default_value=123)


@params("cpu", "gpu")
def test_transpose_stateless(device):
    check_single_input(fn.transpose, device, perm=[2, 0, 1])


def test_paste_stateless():
    check_single_input(fn.paste, "gpu", fill_value=0, ratio=2)


@params("cpu", "gpu")
def test_color_space_conversion_stateless(device):
    check_single_input(
        fn.color_space_conversion,
        device,
        image_type=dali.types.DALIImageType.RGB,
        output_type=dali.types.DALIImageType.YCbCr,
    )


def test_resize_crop_mirror_stateless(device):
    check_single_input(fn.resize_crop_mirror, "cpu", crop=(2, 2, 3), mirror=True)


@params("cpu", "gpu")
def test_slice_stateless(device):
    check_single_input(fn.slice, device, rel_start=(0.25, 0.25), rel_end=(0.75, 0.75))


@params("cpu", "gpu")
def test_shapes_stateless(device):
    check_single_input(fn.shapes, device)


@params("cpu", "gpu")
def test_per_frame_stateless(device):
    check_single_input(fn.per_frame, device, replace=True)


@params("cpu", "gpu")
def test_get_property_stateless(device):
    check_single_input(fn.get_property, device, key="layout")


@params("cpu", "gpu")
def test_jpeg_compression_distortion_stateless(device):
    check_single_input(fn.jpeg_compression_distortion, device)


@params("cpu", "gpu")
def test_multi_paste_stateless(device):
    check_single_input(
        fn.multi_paste, device, in_ids=list(range(batch_size)), output_size=[100, 100]
    )


@params("cpu", "gpu")
def test_grid_mask_stateless(device):
    check_single_input(fn.grid_mask, device)


@params("cpu", "gpu")
def test_preemphasis_filter_stateless(device):
    check_single_input(fn.preemphasis_filter, device)


def test_optical_flow_stateless():
    if not is_of_supported():
        raise nose.SkipTest("Optical Flow is not supported on this platform")
    check_single_sequence_input(fn.optical_flow, "gpu")


@params("cpu", "gpu")
def test_sequence_rearrange_stateless(device):
    check_single_sequence_input(
        fn.sequence_rearrange, device, new_order=list(range(test_data_frames))
    )


@params("cpu", "gpu")
def test_spectrogram_stateless(device):
    check_single_1d_input(fn.spectrogram, device)


def test_power_spectrum_stateless():
    check_single_signal_input(fn.power_spectrum, "cpu")


@params("cpu", "gpu")
def test_dump_image_stateless(device):
    suffix = "test_dump_image_stateless_tmp"
    check_single_input(fn.dump_image, device, suffix=suffix)
    for f in glob.glob(f"*-{suffix}-*.ppm"):
        os.remove(f)


@params("cpu", "gpu")
def test_variance_stateless(device):
    check_single_1d_input(lambda x, **kwargs: fn.reductions.variance(x, 0.0, **kwargs), device)


@params("cpu", "gpu")
def test_normalize_stateless(device):
    check_single_input(fn.normalize, device)


@params("cpu", "gpu")
def test_mel_filter_bank_stateless(device):
    check_single_signal_input(fn.mel_filter_bank, device)


@params("cpu", "gpu")
def test_mfcc_stateless(device):
    check_single_signal_input(fn.mfcc, device)


@params("cpu", "gpu")
def test_nonsilent_region_stateless(device):
    check_single_1d_input(lambda *args, **kwargs: fn.nonsilent_region(*args, **kwargs)[0], device)


@params("cpu", "gpu")
def test_audio_resample_stateless(device):
    check_single_signal_input(fn.audio_resample, device, scale=0.5)


@params("cpu", "gpu")
def test_element_extract_stateless(device):
    check_single_sequence_input(fn.element_extract, device, element_map=[0])


def test_bbox_paste_stateless():
    check_single_bbox_input(fn.bbox_paste, "cpu", ratio=2)


@params("cpu", "gpu")
def test_bb_flip_stateless(device):
    check_single_bbox_input(fn.bb_flip, device, ltrb=True)


@params("cpu", "gpu")
def test_to_decibels_stateless(device):
    check_single_signal_input(fn.to_decibels, device)


@cartesian_params(('cpu', 'gpu'), (fn.stack, fn.cat))
def test_tensor_join_stateless(device, join):
    def wrapper(x, **kwargs):
        return join(x, x, x, **kwargs)
    check_single_input(wrapper, device)


@params('cpu', 'gpu')
def test_tensor_subscript_stateless(device):
    check_single_input(lambda x, **kwargs: x[0, :, 2:3], device)


@params('cpu', 'gpu')
def test_permute_batch_stateless(device):
    def wrapper(x, **kwargs):
        return fn.permute_batch(x, indices=[0] * batch_size, **kwargs)
    check_single_input(wrapper, device)


def test_select_masks_stateless():
    n = 10
    polygons = np.asarray([[i, 0, i] for i in range(n)])
    vertices = np.asarray([[i, i + 1] for i in range(n)])
    mask_ids = np.asarray([i for i in range(n) if i % 2 == 0])

    @pipeline_def
    def pipeline_factory():
        return tuple(fn.segmentation.select_masks(mask_ids, polygons, vertices))

    check_is_pipeline_stateless(pipeline_factory)


@params('cpu', 'gpu')
def test_box_encoder_stateless(device):
    n = 10
    boxes = np.asarray([[float(i), float(i), float(i + 1), float(i + 1)] for i in range(n)])
    labels = np.asarray(list(range(n)))
    anchors = [float(i) for i in range(4)]

    @pipeline_def
    def pipeline_factory():
        return tuple(fn.box_encoder(boxes, labels, anchors=anchors, device=device))

    check_is_pipeline_stateless(pipeline_factory)


@params('cpu', 'gpu')
def test_python_function_stateless(device):
    def wrapper(x, **kwargs):
        return fn.python_function(x, function=lambda x: x * 2, **kwargs)
    check_single_input(wrapper, device)


@attr('numba')
def test_numba_function_stateless():
    import nvidia.dali.plugin.numba as dali_numba

    check_numba_compatibility_cpu()

    def double_sample(out_sample, in_sample):
        out_sample[:] = 2 * in_sample[:]

    @pipeline_def(batch_size=2, device_id=0, num_threads=4)
    def numba_pipe():
        forty_two = fn.external_source(source=lambda x: np.full((2, ), 42, dtype=np.uint8),
                                       batch=False)
        out = dali_numba.fn.experimental.numba_function(forty_two, run_fn=double_sample,
                                                        out_types=[dali.types.DALIDataType.UINT8],
                                                        in_types=[dali.types.DALIDataType.UINT8],
                                                        outs_ndim=[1], ins_ndim=[1],
                                                        batch_processing=False)
        return out

    check_is_pipeline_stateless(numba_pipe)


@has_operator("experimental.inflate")
@restrict_platform(min_compute_cap=6.0, platforms=["x86_64"])
def test_inflate_stateless():
    import lz4.block

    def sample_to_lz4(sample):
        deflated_buf = lz4.block.compress(sample, store_size=False)
        return np.frombuffer(deflated_buf, dtype=np.uint8)

    source = RandomBatch()
    batch = source()
    input_data = [sample_to_lz4(sample) for sample in batch]

    input_shape = [np.array(sample.shape, dtype=np.int32) for sample in batch]

    @pipeline_def
    def pipeline():
        deflated = fn.external_source(source=itertools.repeat(input_data))
        shape = fn.external_source(source=itertools.repeat(input_shape))
        return fn.experimental.inflate(deflated.gpu(), shape=shape)

    check_is_pipeline_stateless(pipeline)


def test_peek_image_shape_stateless():
    check_single_encoded_jpeg_input(fn.peek_image_shape, "cpu")


def test_imgcodec_peek_image_shape_stateless():
    check_single_encoded_jpeg_input(fn.experimental.peek_image_shape, "cpu")


<<<<<<< HEAD
def test_audio_decoder_stateless():
    def audio_decoder_wrapper(*args, **kwargs):
        return fn.decoders.audio(*args, **kwargs)[0]
    check_single_encoded_audio_input(audio_decoder_wrapper, 'cpu')
=======
@params("cpu", "mixed")
def test_image_decoder_stateless(device):
    check_single_encoded_jpeg_input(fn.decoders.image, device)
>>>>>>> a3e93fb8


@params("cpu", "mixed")
def test_image_decoder_crop_stateless(device):
    check_single_encoded_jpeg_input(fn.decoders.image_crop, device)


@params("cpu", "gpu")
def test_coord_flip_stateless(device):
    @pipeline_def
    def pipeline_factory():
        input = np.array([[1], [2], [3]], dtype=np.float32)
        return fn.coord_flip(input, flip_x=True, center_x=0, device=device)

    check_is_pipeline_stateless(pipeline_factory)


@params("cpu", "gpu")
def test_cast_like_stateless(device):
    @pipeline_def
    def pipeline_factory():
        return fn.cast_like(
            np.array([1, 2, 3], dtype=np.int32), np.array([1.0], dtype=np.float32), device=device
        )

    check_is_pipeline_stateless(pipeline_factory)


def arithm_ops_outputs(data):
    return (
        data * 2,
        data + 2,
        data - 2,
        data / 2,
        data // 2,
        data**2,
        data == 2,
        data != 2,
        data < 2,
        data <= 2,
        data > 2,
        data >= 2,
        data & 2,
        data | 2,
        data ^ 2,
    )


@params("cpu", "gpu")
def test_arithm_ops_stateless_cpu(device):
    @pipeline_def
    def pipeline_factory():
        data = fn.external_source(source=RandomBatch(), layout="HWC")
        return arithm_ops_outputs(move_to(data, device))

    check_is_pipeline_stateless(pipeline_factory)<|MERGE_RESOLUTION|>--- conflicted
+++ resolved
@@ -543,16 +543,15 @@
     check_single_encoded_jpeg_input(fn.experimental.peek_image_shape, "cpu")
 
 
-<<<<<<< HEAD
 def test_audio_decoder_stateless():
     def audio_decoder_wrapper(*args, **kwargs):
         return fn.decoders.audio(*args, **kwargs)[0]
     check_single_encoded_audio_input(audio_decoder_wrapper, 'cpu')
-=======
+
+
 @params("cpu", "mixed")
 def test_image_decoder_stateless(device):
     check_single_encoded_jpeg_input(fn.decoders.image, device)
->>>>>>> a3e93fb8
 
 
 @params("cpu", "mixed")
