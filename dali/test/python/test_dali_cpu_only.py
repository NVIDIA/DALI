--- conflicted
+++ resolved
@@ -1387,7 +1387,6 @@
     )
 
 
-<<<<<<< HEAD
 def test_debayer():
     check_single_input(
         fn.experimental.debayer,
@@ -1397,10 +1396,10 @@
         blue_position=[0, 0],
         algorithm="bilinear_ocv",
     )
-=======
+
+
 def test_warp_perspective():
     check_single_input(fn.experimental.warp_perspective, matrix=np.eye(3))
->>>>>>> a9fcac97
 
 
 tested_methods = [
