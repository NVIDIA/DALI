# Copyright (c) 2020-2022, NVIDIA CORPORATION & AFFILIATES. All rights reserved.
#
# Licensed under the Apache License, Version 2.0 (the "License");
# you may not use this file except in compliance with the License.
# You may obtain a copy of the License at
#
#     http://www.apache.org/licenses/LICENSE-2.0
#
# Unless required by applicable law or agreed to in writing, software
# distributed under the License is distributed on an "AS IS" BASIS,
# WITHOUT WARRANTIES OR CONDITIONS OF ANY KIND, either express or implied.
# See the License for the specific language governing permissions and
# limitations under the License.

import glob
import numpy as np
import nvidia.dali.tensors as tensors
import nvidia.dali.fn as fn
import nvidia.dali.math as dmath
import nvidia.dali.tfrecord as tfrec
import nvidia.dali.types as types
import os
import re
from collections.abc import Iterable
from nose.plugins.attrib import attr
from nvidia.dali.pipeline import Pipeline, pipeline_def
from nvidia.dali.plugin.numba.fn.experimental import numba_function

from nose_utils import assert_raises
from segmentation_test_utils import make_batch_select_masks
from test_dali_cpu_only_utils import (pipeline_arithm_ops_cpu, setup_test_nemo_asr_reader_cpu,
                                      setup_test_numpy_reader_cpu)
from test_detection_pipeline import coco_anchors
from test_utils import get_dali_extra_path, get_files, module_functions
from webdataset_base import generate_temp_index_file as generate_temp_wds_index


data_root = get_dali_extra_path()
images_dir = os.path.join(data_root, 'db', 'single', 'jpeg')
audio_files = get_files(os.path.join('db', 'audio', 'wav'), 'wav')
caffe_dir = os.path.join(data_root, 'db', 'lmdb')
caffe2_dir = os.path.join(data_root, 'db', 'c2lmdb')
recordio_dir = os.path.join(data_root, 'db', 'recordio')
tfrecord_dir = os.path.join(data_root, 'db', 'tfrecord')
webdataset_dir = os.path.join(data_root, 'db', 'webdataset')
coco_dir = os.path.join(data_root, 'db', 'coco', 'images')
coco_annotation = os.path.join(data_root, 'db', 'coco', 'instances.json')
sequence_dir = os.path.join(data_root, 'db', 'sequence', 'frames')
video_files = [
    os.path.join(get_dali_extra_path(), 'db', 'video', 'vfr', 'test_1.mp4'),
    os.path.join(get_dali_extra_path(), 'db', 'video', 'vfr', 'test_2.mp4')]

batch_size = 2
test_data_shape = [10, 20, 3]


def get_data():
    out = [np.random.randint(0, 255, size=test_data_shape, dtype=np.uint8) for _ in
           range(batch_size)]
    return out


def test_move_to_device_end():
    test_data_shape = [1, 3, 0, 4]

    def get_data():
        out = [np.empty(test_data_shape, dtype=np.uint8) for _ in range(batch_size)]
        return out

    pipe = Pipeline(batch_size=batch_size, num_threads=3, device_id=None)
    outs = fn.external_source(source=get_data)
    pipe.set_outputs(outs.gpu())
    assert_raises(
        RuntimeError, pipe.build,
        glob='Cannot move the data node __ExternalSource_0 to the GPU in a CPU-only pipeline. '
             'The `device_id` parameter is set to `CPU_ONLY_DEVICE_ID`. '
             'Set `device_id` to a valid GPU identifier to enable GPU features in the pipeline.')


def test_move_to_device_middle():
    test_data_shape = [1, 3, 0, 4]

    def get_data():
        out = [np.empty(test_data_shape, dtype=np.uint8) for _ in range(batch_size)]
        return out

    pipe = Pipeline(batch_size=batch_size, num_threads=3, device_id=None)
    data = fn.external_source(source=get_data)
    outs = fn.rotate(data.gpu(), angle=25)
    pipe.set_outputs(outs)
    assert_raises(
        RuntimeError, pipe.build,
        glob="Cannot add a GPU operator Rotate, device_id should not be equal CPU_ONLY_DEVICE_ID.")


def check_bad_device(device_id, error_msg):
    test_data_shape = [1, 3, 0, 4]

    def get_data():
        out = [np.empty(test_data_shape, dtype=np.uint8) for _ in range(batch_size)]
        return out

    pipe = Pipeline(batch_size=batch_size, num_threads=3, device_id=device_id)
    outs = fn.external_source(source=get_data, device="gpu")
    pipe.set_outputs(outs)
    assert_raises(RuntimeError, pipe.build, glob=error_msg)


def test_gpu_op_bad_device():
    device_ids = [None, 0]
    error_msgs = [
        "Cannot add a GPU operator ExternalSource, device_id should not be equal CPU_ONLY_DEVICE_ID.",  # noqa: E501
        "Failed to load libcuda.so. Check your library paths and if the driver is installed correctly."  # noqa: E501
    ]

    for device_id, error_msg in zip(device_ids, error_msgs):
        yield check_bad_device, device_id, error_msg


def check_mixed_op_bad_device(device_id, error_msg):
    pipe = Pipeline(batch_size=batch_size, num_threads=4, device_id=device_id)
    input, _ = fn.readers.file(file_root=images_dir, shard_id=0, num_shards=1)
    decoded = fn.decoders.image(input, device="mixed", output_type=types.RGB)
    pipe.set_outputs(decoded)
    assert_raises(RuntimeError, pipe.build, glob=error_msg)


def test_mixed_op_bad_device():
    device_ids = [None, 0]
    error_msgs = [
        "Cannot add a mixed operator decoders__Image with a GPU output, device_id should not be CPU_ONLY_DEVICE_ID.",  # noqa: E501
        "Failed to load libcuda.so. Check your library paths and if the driver is installed correctly."  # noqa: E501
    ]

    for device_id, error_msg in zip(device_ids, error_msgs):
        yield check_mixed_op_bad_device, device_id, error_msg


def test_image_decoder_cpu():
    pipe = Pipeline(batch_size=batch_size, num_threads=4, device_id=None)
    with pipe:
        input, _ = fn.readers.file(file_root=images_dir, shard_id=0, num_shards=1)
        decoded = fn.decoders.image(input, output_type=types.RGB)
        pipe.set_outputs(decoded)
    pipe.build()
    for _ in range(3):
        pipe.run()


def check_single_input(op, input_layout="HWC", get_data=get_data, batch=True, cycle=None,
                       exec_async=True, exec_pipelined=True, **kwargs):
    pipe = Pipeline(batch_size=batch_size, num_threads=4, device_id=None, exec_async=exec_async,
                    exec_pipelined=exec_pipelined)
    with pipe:
        data = fn.external_source(source=get_data, layout=input_layout, batch=batch, cycle=cycle)
        processed = op(data, **kwargs)
        if isinstance(processed, Iterable):
            pipe.set_outputs(*processed)
        else:
            pipe.set_outputs(processed)
    pipe.build()
    for _ in range(3):
        pipe.run()


def check_no_input(op, get_data=get_data, **kwargs):
    pipe = Pipeline(batch_size=batch_size, num_threads=4, device_id=None)
    with pipe:
        processed = op(**kwargs)
        if isinstance(processed, Iterable):
            pipe.set_outputs(*processed)
        else:
            pipe.set_outputs(processed)
    pipe.build()
    for _ in range(3):
        pipe.run()


def test_rotate_cpu():
    check_single_input(fn.rotate, angle=25)


def test_brightness_contrast_cpu():
    check_single_input(fn.brightness_contrast)


def test_hue_cpu():
    check_single_input(fn.hue)


def test_brightness_cpu():
    check_single_input(fn.brightness)


def test_contrast_cpu():
    check_single_input(fn.contrast)


def test_hsv_cpu():
    check_single_input(fn.hsv)


def test_color_twist_cpu():
    check_single_input(fn.color_twist)


def test_saturation_cpu():
    check_single_input(fn.saturation)


def test_shapes_cpu():
    check_single_input(fn.shapes)


def test_crop_cpu():
    check_single_input(fn.crop, crop=(5, 5))


def test_color_space_coversion_cpu():
    check_single_input(fn.color_space_conversion, image_type=types.BGR, output_type=types.RGB)


def test_cast_cpu():
    check_single_input(fn.cast, dtype=types.INT32)


def test_resize_cpu():
    check_single_input(fn.resize, resize_x=50, resize_y=50)


def test_per_frame_cpu():
    check_single_input(fn.per_frame, replace=True)


def test_gaussian_blur_cpu():
    check_single_input(fn.gaussian_blur, window_size=5)


def test_laplacian_cpu():
    check_single_input(fn.laplacian, window_size=5)


def test_crop_mirror_normalize_cpu():
    check_single_input(fn.crop_mirror_normalize)


def test_flip_cpu():
    check_single_input(fn.flip, horizontal=True)


def test_jpeg_compression_distortion_cpu():
    check_single_input(fn.jpeg_compression_distortion, quality=10)


def test_noise_gaussian_cpu():
    check_single_input(fn.noise.gaussian)


def test_noise_shot_cpu():
    check_single_input(fn.noise.shot)


def test_noise_salt_and_pepper_cpu():
    check_single_input(fn.noise.salt_and_pepper)


def test_image_decoder_crop_device():
    pipe = Pipeline(batch_size=batch_size, num_threads=4, device_id=None)
    input, _ = fn.readers.file(file_root=images_dir, shard_id=0, num_shards=1)
    decoded = fn.decoders.image_crop(input, output_type=types.RGB, crop=(10, 10))
    pipe.set_outputs(decoded)
    pipe.build()
    for _ in range(3):
        pipe.run()


def test_image_decoder_random_crop_device():
    pipe = Pipeline(batch_size=batch_size, num_threads=4, device_id=None)
    input, _ = fn.readers.file(file_root=images_dir, shard_id=0, num_shards=1)
    decoded = fn.decoders.image_random_crop(input, output_type=types.RGB)
    pipe.set_outputs(decoded)
    pipe.build()
    for _ in range(3):
        pipe.run()


def test_coin_flip_device():
    check_no_input(fn.random.coin_flip)


def test_uniform_device():
    check_no_input(fn.random.uniform)


def test_reshape_cpu():
    new_shape = test_data_shape.copy()
    new_shape[0] //= 2
    new_shape[1] *= 2
    check_single_input(fn.reshape, shape=new_shape)


def test_reinterpret_cpu():
    check_single_input(fn.reinterpret, rel_shape=[0.5, 1, -1])


def test_water_cpu():
    check_single_input(fn.water)


def test_sphere_cpu():
    check_single_input(fn.sphere)


def test_erase_cpu():
    check_single_input(fn.erase, anchor=[0.3], axis_names="H", normalized_anchor=True, shape=[0.1],
                       normalized_shape=True)


def test_random_resized_crop_cpu():
    check_single_input(fn.random_resized_crop, size=[5, 5])


def test_expand_dims_cpu():
    check_single_input(fn.expand_dims, axes=1, new_axis_names="Z")


def test_coord_transform_cpu():
    M = [0, 0, 1,
         0, 1, 0,
         1, 0, 0]
    check_single_input(fn.coord_transform, M=M, dtype=types.UINT8)


def test_grid_mask_cpu():
    check_single_input(fn.grid_mask, tile=51, ratio=0.38158387, angle=2.6810782)


def test_multi_paste_cpu():
    check_single_input(fn.multi_paste, in_ids=np.array([0, 1]), output_size=test_data_shape)


def test_roi_random_crop_cpu():
    check_single_input(fn.roi_random_crop,
                       crop_shape=[x // 2 for x in test_data_shape],
                       roi_start=[x // 4 for x in test_data_shape],
                       roi_shape=[x // 2 for x in test_data_shape])


def test_random_object_bbox_cpu():
    get_data = [
        np.int32([[1, 0, 0, 0],
                  [1, 2, 2, 1],
                  [1, 1, 2, 0],
                  [2, 0, 0, 1]]),

        np.int32([[0, 3, 3, 0],
                  [1, 0, 1, 2],
                  [0, 1, 1, 0],
                  [0, 2, 0, 1],
                  [0, 2, 2, 1]])
    ]
    check_single_input(fn.segmentation.random_object_bbox, get_data=get_data, batch=False,
                       cycle="quiet", input_layout="")


def test_numba_func_cpu():
    def set_all_values_to_255_batch(out0, in0):
        out0[0][:] = 255

    def setup_out_shape(out_shape, in_shape):
        pass

    check_single_input(numba_function, run_fn=set_all_values_to_255_batch, out_types=[types.UINT8],
                       in_types=[types.UINT8], outs_ndim=[3], ins_ndim=[3],
                       setup_fn=setup_out_shape, batch_processing=True)


@attr('pytorch')
def test_dl_tensor_python_function_cpu():
    import torch.utils.dlpack as torch_dlpack

    def dl_tensor_operation(tensor):
        tensor = torch_dlpack.from_dlpack(tensor)
        tensor_n = tensor.double() / 255
        ret = tensor_n.sin()
        ret = torch_dlpack.to_dlpack(ret)
        return ret

    def batch_dl_tensor_operation(tensors):
        out = [dl_tensor_operation(t) for t in tensors]
        return out

    check_single_input(fn.dl_tensor_python_function, function=batch_dl_tensor_operation,
                       batch_processing=True, exec_async=False, exec_pipelined=False)


def test_nonsilent_region_cpu():
    pipe = Pipeline(batch_size=batch_size, num_threads=4, device_id=None)
    test_data_shape = [200]

    def get_data():
        out = [np.random.randint(0, 255, size=test_data_shape, dtype=np.uint8) for _ in
               range(batch_size)]
        out[0][0] = 0
        out[1][0] = 0
        out[1][1] = 0
        return out

    data = fn.external_source(source=get_data)
    processed, _ = fn.nonsilent_region(data)
    pipe.set_outputs(processed)
    pipe.build()
    for _ in range(3):
        pipe.run()


test_audio_data_shape = [200]


def get_audio_data():
    out = [np.random.ranf(size=test_audio_data_shape).astype(dtype=np.float32) for _ in
           range(batch_size)]
    return out


def test_preemphasis_filter_cpu():
    check_single_input(fn.preemphasis_filter, get_data=get_audio_data, input_layout=None)


def test_power_spectrum_cpu():
    check_single_input(fn.power_spectrum, get_data=get_audio_data, input_layout=None)


def test_spectrogram_cpu():
    check_single_input(fn.spectrogram, get_data=get_audio_data, input_layout=None, nfft=60,
                       window_length=50, window_step=25)


def test_mel_filter_bank_cpu():
    pipe = Pipeline(batch_size=batch_size, num_threads=4, device_id=None)
    data = fn.external_source(source=get_audio_data)
    spectrum = fn.spectrogram(data, nfft=60, window_length=50, window_step=25)
    processed = fn.mel_filter_bank(spectrum)
    pipe.set_outputs(processed)
    pipe.build()
    for _ in range(3):
        pipe.run()


def test_to_decibels_cpu():
    check_single_input(fn.to_decibels, get_data=get_audio_data, input_layout=None)


def test_audio_resample():
    check_single_input(fn.audio_resample, get_data=get_audio_data, input_layout=None,
                       scale=1.25)


def test_mfcc_cpu():
    pipe = Pipeline(batch_size=batch_size, num_threads=4, device_id=None)
    data = fn.external_source(source=get_audio_data)
    spectrum = fn.spectrogram(data, nfft=60, window_length=50, window_step=25)
    mel = fn.mel_filter_bank(spectrum)
    dec = fn.to_decibels(mel)
    processed = fn.mfcc(dec)
    pipe.set_outputs(processed)
    pipe.build()
    for _ in range(3):
        pipe.run()


def test_fast_resize_crop_mirror_cpu():
    check_single_input(fn.fast_resize_crop_mirror, crop=[5, 5], resize_shorter=10)


def test_resize_crop_mirror_cpu():
    check_single_input(fn.resize_crop_mirror, crop=[5, 5], resize_shorter=10)


def test_normal_distribution_cpu():
    check_no_input(fn.random.normal, shape=[5, 5])


def test_one_hot_cpu():
    pipe = Pipeline(batch_size=batch_size, num_threads=4, device_id=None)
    test_data_shape = [200]

    def get_data():
        out = [np.random.randint(0, 255, size=test_data_shape, dtype=np.uint8) for _ in
               range(batch_size)]
        return out

    data = fn.external_source(source=get_data)
    processed = fn.one_hot(data, num_classes=256)
    pipe.set_outputs(processed)
    pipe.build()
    for _ in range(3):
        pipe.run()


def test_transpose_cpu():
    check_single_input(fn.transpose, perm=[2, 0, 1])


def test_audio_decoder_cpu():
    pipe = Pipeline(batch_size=batch_size, num_threads=4, device_id=None)
    input, _ = fn.readers.file(files=audio_files, shard_id=0, num_shards=1)
    decoded, _ = fn.decoders.audio(input)
    pipe.set_outputs(decoded)
    pipe.build()
    for _ in range(3):
        pipe.run()


def test_coord_flip_cpu():
    test_data_shape = [200, 2]

    def get_data():
        out = [(np.random.randint(0, 255, size=test_data_shape, dtype=np.uint8) / 255).astype(
            dtype=np.float32) for _ in range(batch_size)]
        return out

    check_single_input(fn.coord_flip, get_data=get_data, input_layout=None)


def test_bb_flip_cpu():
    test_data_shape = [200, 4]

    def get_data():
        out = [(np.random.randint(0, 255, size=test_data_shape, dtype=np.uint8) / 255).astype(
            dtype=np.float32) for _ in range(batch_size)]
        return out

    check_single_input(fn.bb_flip, get_data=get_data, input_layout=None)


def test_warp_affine_cpu():
    warp_matrix = (0.1, 0.9, 10, 0.8, -0.2, -20)
    check_single_input(fn.warp_affine, matrix=warp_matrix)


def test_normalize_cpu():
    check_single_input(fn.normalize, batch=True)


def test_lookup_table_cpu():
    test_data_shape = [100]

    def get_data():
        out = [np.random.randint(0, 5, size=test_data_shape, dtype=np.uint8) for _ in
               range(batch_size)]
        return out

    check_single_input(fn.lookup_table, keys=[1, 3], values=[10, 50], get_data=get_data,
                       input_layout=None)


def test_slice_cpu():
    anch_shape = [2]

    def get_anchors():
        out = [(np.random.randint(1, 256, size=anch_shape, dtype=np.uint8) / 255).astype(
            dtype=np.float32) for _ in range(batch_size)]
        return out

    def get_shape():
        out = [(np.random.randint(1, 256, size=anch_shape, dtype=np.uint8) / 255).astype(
            dtype=np.float32) for _ in range(batch_size)]
        return out

    pipe = Pipeline(batch_size=batch_size, num_threads=4, device_id=None)
    data = fn.external_source(source=get_data, layout="HWC")
    anchors = fn.external_source(source=get_anchors)
    shape = fn.external_source(source=get_shape)
    processed = fn.slice(data, anchors, shape, out_of_bounds_policy="pad")
    pipe.set_outputs(processed)
    pipe.build()
    for _ in range(3):
        pipe.run()


def test_image_decoder_slice_cpu():
    anch_shape = [2]

    def get_anchors():
        out = [(np.random.randint(1, 128, size=anch_shape, dtype=np.uint8) / 255).astype(
            dtype=np.float32) for _ in range(batch_size)]
        return out

    def get_shape():
        out = [(np.random.randint(1, 128, size=anch_shape, dtype=np.uint8) / 255).astype(
            dtype=np.float32) for _ in range(batch_size)]
        return out

    pipe = Pipeline(batch_size=batch_size, num_threads=4, device_id=None)
    input, _ = fn.readers.file(file_root=images_dir, shard_id=0, num_shards=1)
    anchors = fn.external_source(source=get_anchors)
    shape = fn.external_source(source=get_shape)
    processed = fn.decoders.image_slice(input, anchors, shape)
    pipe.set_outputs(processed)
    pipe.build()
    for _ in range(3):
        pipe.run()


def test_pad_cpu():
    pipe = Pipeline(batch_size=batch_size, num_threads=4, device_id=None)
    test_data_shape = [5, 4, 3]

    def get_data():
        out = [np.random.randint(0, 255, size=test_data_shape, dtype=np.uint8) for _ in
               range(batch_size)]
        return out

    data = fn.external_source(source=get_data, layout="HWC")
    processed = fn.pad(data, fill_value=-1, axes=(0,), shape=(10,))
    pipe.set_outputs(processed)
    pipe.build()
    for _ in range(3):
        pipe.run()


def test_mxnet_reader_cpu():
    pipe = Pipeline(batch_size=batch_size, num_threads=4, device_id=None)  # noqa: F841
    out, _ = fn.readers.mxnet(path=os.path.join(recordio_dir, "train.rec"),
                              index_path=os.path.join(recordio_dir, "train.idx"), shard_id=0,
                              num_shards=1)
    check_no_input(fn.readers.mxnet, path=os.path.join(recordio_dir, "train.rec"),
                   index_path=os.path.join(recordio_dir, "train.idx"), shard_id=0, num_shards=1)


def test_tfrecord_reader_cpu():
    pipe = Pipeline(batch_size=batch_size, num_threads=4, device_id=None)
    tfrecord = sorted(glob.glob(os.path.join(tfrecord_dir, '*[!i][!d][!x]')))
    tfrecord_idx = sorted(glob.glob(os.path.join(tfrecord_dir, '*idx')))
    input = fn.readers.tfrecord(path=tfrecord, index_path=tfrecord_idx, shard_id=0, num_shards=1,
                                features={
                                    "image/encoded": tfrec.FixedLenFeature((), tfrec.string, ""),
                                    "image/class/label": tfrec.FixedLenFeature([1], tfrec.int64, -1)
                                })
    out = input["image/encoded"]
    pipe.set_outputs(out)
    pipe.build()
    for _ in range(3):
        pipe.run()


def test_webdataset_reader_cpu():
    webdataset = os.path.join(webdataset_dir, 'MNIST', 'devel-0.tar')
    webdataset_idx = generate_temp_wds_index(webdataset)
    check_no_input(fn.readers.webdataset, paths=webdataset, index_paths=webdataset_idx.name,
                   ext=["jpg", "cls"], shard_id=0, num_shards=1)


def test_coco_reader_cpu():
    check_no_input(fn.readers.coco, file_root=coco_dir, annotations_file=coco_annotation,
                   shard_id=0, num_shards=1)


def test_caffe_reader_cpu():
    check_no_input(fn.readers.caffe, path=caffe_dir, shard_id=0, num_shards=1)


def test_caffe2_reader_cpu():
    check_no_input(fn.readers.caffe2, path=caffe2_dir, shard_id=0, num_shards=1)


def test_nemo_asr_reader_cpu():
    tmp_dir, nemo_asr_manifest = setup_test_nemo_asr_reader_cpu()

    with tmp_dir:
        check_no_input(fn.readers.nemo_asr, manifest_filepaths=[nemo_asr_manifest],
                       dtype=types.INT16, downmix=False, read_sample_rate=True, read_text=True,
                       seed=1234)


def test_video_reader():
    check_no_input(fn.experimental.readers.video, filenames=video_files, labels=[0, 1],
                   sequence_length=10)


def test_copy_cpu():
    check_single_input(fn.copy)


def test_element_extract_cpu():
    check_single_input(fn.element_extract, element_map=[0, 3], input_layout=None)


def test_bbox_paste_cpu():
    pipe = Pipeline(batch_size=batch_size, num_threads=4, device_id=None)
    test_data_shape = [200, 4]

    def get_data():
        out = [(np.random.randint(0, 255, size=test_data_shape, dtype=np.uint8) / 255).astype(
            dtype=np.float32) for _ in range(batch_size)]
        return out

    data = fn.external_source(source=get_data)
    paste_posx = fn.random.uniform(range=(0, 1))
    paste_posy = fn.random.uniform(range=(0, 1))
    paste_ratio = fn.random.uniform(range=(1, 2))
    processed = fn.bbox_paste(data, paste_x=paste_posx, paste_y=paste_posy, ratio=paste_ratio)
    pipe.set_outputs(processed)
    pipe.build()
    for _ in range(3):
        pipe.run()


def test_random_bbox_crop_cpu():
    pipe = Pipeline(batch_size=batch_size, num_threads=4, device_id=None)
    test_box_shape = [200, 4]

    def get_boxes():
        out = [(np.random.randint(0, 255, size=test_box_shape, dtype=np.uint8) / 255).astype(
            dtype=np.float32) for _ in range(batch_size)]
        return out

    test_lables_shape = [200, 1]

    def get_lables():
        out = [np.random.randint(0, 255, size=test_lables_shape, dtype=np.int32) for _ in
               range(batch_size)]
        return out

    boxes = fn.external_source(source=get_boxes)
    lables = fn.external_source(source=get_lables)
    processed, _, _, _ = fn.random_bbox_crop(boxes, lables, aspect_ratio=[0.5, 2.0],
                                             thresholds=[0.1, 0.3, 0.5], scaling=[0.8, 1.0],
                                             bbox_layout="xyXY")
    pipe.set_outputs(processed)
    pipe.build()
    for _ in range(3):
        pipe.run()


def test_ssd_random_crop_cpu():
    pipe = Pipeline(batch_size=batch_size, num_threads=4, device_id=None)
    test_box_shape = [200, 4]

    def get_boxes():
        out = [(np.random.randint(0, 255, size=test_box_shape, dtype=np.uint8) / 255).astype(
            dtype=np.float32) for _ in range(batch_size)]
        return out

    test_lables_shape = [200]

    def get_lables():
        out = [np.random.randint(0, 255, size=test_lables_shape, dtype=np.int32) for _ in
               range(batch_size)]
        return out

    data = fn.external_source(source=get_data)
    boxes = fn.external_source(source=get_boxes)
    lables = fn.external_source(source=get_lables)
    processed, _, _ = fn.ssd_random_crop(data, boxes, lables)
    pipe.set_outputs(processed)
    pipe.build()
    for _ in range(3):
        pipe.run()


def test_sequence_rearrange_cpu():
    test_data_shape = [5, 10, 20, 3]

    def get_data():
        out = [np.random.randint(0, 255, size=test_data_shape, dtype=np.uint8) for _ in
               range(batch_size)]
        return out

    check_single_input(fn.sequence_rearrange, new_order=[0, 4, 1, 3, 2], get_data=get_data,
                       input_layout="FHWC")


def test_box_encoder_cpu():
    pipe = Pipeline(batch_size=batch_size, num_threads=4, device_id=None)
    test_box_shape = [20, 4]

    def get_boxes():
        out = [(np.random.randint(0, 255, size=test_box_shape, dtype=np.uint8) / 255).astype(
            dtype=np.float32) for _ in range(batch_size)]
        return out

    test_lables_shape = [20, 1]

    def get_labels():
        out = [np.random.randint(0, 255, size=test_lables_shape, dtype=np.int32) for _ in
               range(batch_size)]
        return out

    boxes = fn.external_source(source=get_boxes)
    labels = fn.external_source(source=get_labels)
    processed, _ = fn.box_encoder(boxes, labels, anchors=coco_anchors())
    pipe.set_outputs(processed)
    pipe.build()
    for _ in range(3):
        pipe.run()


def test_numpy_reader_cpu():
    with setup_test_numpy_reader_cpu() as test_data_root:
        check_no_input(fn.readers.numpy, file_root=test_data_root)


@attr('pytorch')
def test_python_function_cpu():
    from PIL import Image

    def resize(image):
        return np.array(Image.fromarray(image).resize((50, 10)))

    pipe = Pipeline(  # noqa: F841
        batch_size=batch_size, num_threads=4, device_id=None, exec_async=False,
        exec_pipelined=False)
    check_single_input(fn.python_function, function=resize, exec_async=False, exec_pipelined=False)


def test_constant_cpu():
    check_no_input(fn.constant, fdata=(1.25, 2.5, 3))


def test_dump_image_cpu():
    check_single_input(fn.dump_image)


def test_sequence_reader_cpu():
    check_no_input(fn.readers.sequence, file_root=sequence_dir, sequence_length=2, shard_id=0,
                   num_shards=1)


def test_affine_translate_cpu():
    check_no_input(fn.transforms.translation, offset=(2, 3))


def test_affine_scale_cpu():
    check_no_input(fn.transforms.scale, scale=(2, 3))


def test_affine_rotate_cpu():
    check_no_input(fn.transforms.rotation, angle=30.0)


def test_affine_shear_cpu():
    check_no_input(fn.transforms.shear, shear=(2., 1.))


def test_affine_crop_cpu():
    check_no_input(fn.transforms.crop, from_start=(0., 1.), from_end=(1., 1.), to_start=(0.2, 0.3),
                   to_end=(0.8, 0.5))


def test_combine_transforms_cpu():
    pipe = Pipeline(batch_size=batch_size, num_threads=4, device_id=None)
    with pipe:
        t = fn.transforms.translation(offset=(1, 2))
        r = fn.transforms.rotation(angle=30.0)
        s = fn.transforms.scale(scale=(2, 3))
        out = fn.transforms.combine(t, r, s)
    pipe.set_outputs(out)
    pipe.build()
    for _ in range(3):
        pipe.run()


def test_reduce_min_cpu():
    check_single_input(fn.reductions.min)


def test_reduce_max_cpu():
    check_single_input(fn.reductions.max)


def test_reduce_sum_cpu():
    check_single_input(fn.reductions.sum)


def test_segmentation_select_masks():
    def get_data_source(*args, **kwargs):
        return lambda: make_batch_select_masks(*args, **kwargs)

    pipe = Pipeline(batch_size=batch_size, num_threads=4, device_id=None, seed=1234)
    with pipe:
        polygons, vertices, selected_masks = fn.external_source(
            num_outputs=3, device='cpu',
            source=get_data_source(batch_size, vertex_ndim=2, npolygons_range=(1, 5),
                                   nvertices_range=(3, 10)))
        out_polygons, out_vertices = fn.segmentation.select_masks(
            selected_masks, polygons, vertices, reindex_masks=False)
    pipe.set_outputs(polygons, vertices, selected_masks, out_polygons, out_vertices)
    pipe.build()
    for _ in range(3):
        pipe.run()


def test_reduce_mean_cpu():
    check_single_input(fn.reductions.mean)


def test_reduce_mean_square_cpu():
    check_single_input(fn.reductions.mean_square)


def test_reduce_root_mean_square_cpu():
    check_single_input(fn.reductions.rms)


def test_reduce_std_cpu():
    pipe = Pipeline(batch_size=batch_size, num_threads=4, device_id=None)
    data = fn.external_source(source=get_data)
    mean = fn.reductions.mean(data)
    reduced = fn.reductions.std_dev(data, mean)
    pipe.set_outputs(reduced)
    pipe.build()
    for _ in range(3):
        pipe.run()


def test_reduce_variance_cpu():
    pipe = Pipeline(batch_size=batch_size, num_threads=4, device_id=None)
    data = fn.external_source(source=get_data)
    mean = fn.reductions.mean(data)
    reduced = fn.reductions.variance(data, mean)
    pipe.set_outputs(reduced)


def test_arithm_ops_cpu():
    pipe = pipeline_arithm_ops_cpu(get_data, batch_size=batch_size, num_threads=4, device_id=None)
    pipe.build()
    for _ in range(3):
        pipe.run()


def test_arithm_ops_cpu_gpu():
    pipe = Pipeline(batch_size=batch_size, num_threads=4, device_id=None)
    data = fn.external_source(source=get_data, layout="HWC")
    processed = [data * data.gpu(),
                 data + data.gpu(),
                 data - data.gpu(),
                 data / data.gpu(),
                 data // data.gpu(),
                 data ** data.gpu(),
                 data == data.gpu(),
                 data != data.gpu(),
                 data < data.gpu(),
                 data <= data.gpu(),
                 data > data.gpu(),
                 data >= data.gpu(),
                 data & data.gpu(),
                 data | data.gpu(),
                 data ^ data.gpu()]
    pipe.set_outputs(*processed)
    assert_raises(RuntimeError, pipe.build,
                  glob="Cannot add a GPU operator ArithmeticGenericOp, device_id should not be equal CPU_ONLY_DEVICE_ID.")  # noqa: E501


@attr('pytorch')
def test_pytorch_plugin_cpu():
    import nvidia.dali.plugin.pytorch as pytorch
    pipe = Pipeline(batch_size=batch_size, num_threads=3, device_id=None)
    outs = fn.external_source(source=get_data, layout="HWC")
    pipe.set_outputs(outs)
    pii = pytorch.DALIGenericIterator([pipe], ["data"])  # noqa: F841


def test_random_mask_pixel_cpu():
    check_single_input(fn.segmentation.random_mask_pixel)


def test_cat_cpu():
    pipe = Pipeline(batch_size=batch_size, num_threads=3, device_id=None)
    data = fn.external_source(source=get_data, layout="HWC")
    data2 = fn.external_source(source=get_data, layout="HWC")
    data3 = fn.external_source(source=get_data, layout="HWC")
    pixel_pos = fn.cat(data, data2, data3)
    pipe.set_outputs(pixel_pos)
    pipe.build()
    for _ in range(3):
        pipe.run()


def test_stack_cpu():
    pipe = Pipeline(batch_size=batch_size, num_threads=3, device_id=None)
    data = fn.external_source(source=get_data, layout="HWC")
    data2 = fn.external_source(source=get_data, layout="HWC")
    data3 = fn.external_source(source=get_data, layout="HWC")
    pixel_pos = fn.stack(data, data2, data3)
    pipe.set_outputs(pixel_pos)
    pipe.build()
    for _ in range(3):
        pipe.run()


def test_batch_permute_cpu():
    pipe = Pipeline(batch_size=batch_size, num_threads=3, device_id=None)
    data = fn.external_source(source=get_data, layout="HWC")
    perm = fn.batch_permutation(seed=420)
    processed = fn.permute_batch(data, indices=perm)
    pipe.set_outputs(processed)
    pipe.build()
    for _ in range(3):
        pipe.run()


def test_squeeze_cpu():
    test_data_shape = [10, 20, 3, 1, 1]

    def get_data():
        out = [np.zeros(shape=test_data_shape, dtype=np.uint8) for _ in range(batch_size)]
        return out

    check_single_input(fn.squeeze, axis_names="YZ", get_data=get_data, input_layout="HWCYZ")


def test_peek_image_shape_cpu():
    pipe = Pipeline(batch_size=batch_size, num_threads=4, device_id=None)
    input, _ = fn.readers.file(file_root=images_dir, shard_id=0, num_shards=1)
    shapes = fn.peek_image_shape(input)
    pipe.set_outputs(shapes)
    pipe.build()
    for _ in range(3):
        pipe.run()


def test_separated_exec_setup():
    batch_size = 128
    pipe = Pipeline(batch_size=batch_size, num_threads=3, device_id=None,
                    prefetch_queue_depth={"cpu_size": 5, "gpu_size": 3})
    inputs, labels = fn.readers.caffe(path=caffe_dir, shard_id=0, num_shards=1)
    images = fn.decoders.image(inputs, output_type=types.RGB)
    images = fn.resize(images, resize_x=224, resize_y=224)
    images_cpu = fn.dump_image(images, suffix="cpu")
    pipe.set_outputs(images, images_cpu)

    pipe.build()
    out = pipe.run()
    assert out[0].is_dense_tensor()
    assert out[1].is_dense_tensor()
    assert out[0].as_tensor().shape() == out[1].as_tensor().shape()
    a_raw = out[0]
    a_cpu = out[1]
    for i in range(batch_size):
        t_raw = a_raw.at(i)
        t_cpu = a_cpu.at(i)
        assert np.sum(np.abs(t_cpu - t_raw)) == 0


def test_tensor_subscript():
    pipe = Pipeline(batch_size=3, num_threads=3, device_id=None)
    input = fn.external_source(source=get_data)
    pipe.set_outputs(input[1:, :-1, 1])
    pipe.build()
    out, = pipe.run()
    assert out.at(0).shape == np.zeros(test_data_shape)[1:, :-1, 1].shape


def test_subscript_dim_check():
    check_single_input(fn.subscript_dim_check, num_subscripts=3)


def test_get_property():
    @pipeline_def
    def file_properties(files):
        read, _ = fn.readers.file(files=files)
        return fn.get_property(read, key="source_info")

    root_path = os.path.join(data_root, 'db', 'single', 'png', '0')
    files = [os.path.join(root_path, i) for i in os.listdir(root_path)]
    p = file_properties(files, batch_size=8, num_threads=4, device_id=None)
    p.build()
    output = p.run()
    for out in output:
        for source_info, ref in zip(out, files):
            assert np.array(source_info).tobytes().decode() == ref


<<<<<<< HEAD
def test_video_decoder():
    def get_data():
        filename = os.path.join(get_dali_extra_path(), 'db', 'video', 'cfr', 'test_1.mp4')
        return np.fromfile(filename, dtype=np.uint8)

    check_single_input(fn.experimental.decoders.video, "", get_data, batch=False)
=======
def test_tensor_list_cpu():
    n_ar = np.empty([2, 3])
    d_ten = tensors.TensorCPU(n_ar)
    d_tl = tensors.TensorListCPU([d_ten])
    del d_tl
>>>>>>> f001432a


tested_methods = [
    "audio_decoder",
    "image_decoder",
    "image_decoder_slice",
    "image_decoder_crop",
    "image_decoder_random_crop",
    "decoders.image",
    "decoders.image_crop",
    "decoders.image_slice",
    "decoders.image_random_crop",
    "decoders.audio",
    "external_source",
    "stack",
    "reductions.variance",
    "reductions.std_dev",
    "reductions.rms",
    "reductions.mean",
    "reductions.mean_square",
    "reductions.max",
    "reductions.min",
    "reductions.sum",
    "transforms.translation",
    "transforms.rotation",
    "transforms.scale",
    "transforms.combine",
    "transforms.shear",
    "transforms.crop",
    "transform_translation",
    "crop",
    "constant",
    "dump_image",
    "get_property",
    "numpy_reader",
    "tfrecord_reader",
    "file_reader",
    "sequence_reader",
    "mxnet_reader",
    "caffe_reader",
    "caffe2_reader",
    "coco_reader",
    "nemo_asr_reader",
    "readers.nemo_asr",
    "readers.file",
    "readers.sequence",
    "readers.tfrecord",
    "readers.mxnet",
    "readers.caffe",
    "readers.caffe2",
    "readers.coco",
    "readers.numpy",
    "readers.webdataset",
    "experimental.readers.video",
    "coin_flip",
    "uniform",
    "random.uniform",
    "random.coin_flip",
    "random.normal",
    "random_bbox_crop",
    "python_function",
    "rotate",
    "brightness_contrast",
    "hue",
    "brightness",
    "contrast",
    "hsv",
    "color_twist",
    "saturation",
    "shapes",
    "crop",
    "color_space_conversion",
    "cast",
    "resize",
    "gaussian_blur",
    "laplacian",
    "crop_mirror_normalize",
    "flip",
    "jpeg_compression_distortion",
    "noise.shot",
    "noise.gaussian",
    "noise.salt_and_pepper",
    "reshape",
    "per_frame",
    "reinterpret",
    "water",
    "sphere",
    "erase",
    "random_resized_crop",
    "ssd_random_crop",
    "bbox_paste",
    "coord_flip",
    "cat",
    "bb_flip",
    "warp_affine",
    "normalize",
    "pad",
    "preemphasis_filter",
    "power_spectrum",
    "spectrogram",
    "to_decibels",
    "sequence_rearrange",
    "normal_distribution",
    "mel_filter_bank",
    "nonsilent_region",
    "one_hot",
    "copy",
    "resize_crop_mirror",
    "fast_resize_crop_mirror",
    "segmentation.select_masks",
    "slice",
    "segmentation.random_mask_pixel",
    "transpose",
    "mfcc",
    "lookup_table",
    "element_extract",
    "arithmetic_generic_op",
    "box_encoder",
    "permute_batch",
    "batch_permutation",
    "squeeze",
    "peek_image_shape",
    "expand_dims",
    "coord_transform",
    "grid_mask",
    "multi_paste",
    "roi_random_crop",
    "segmentation.random_object_bbox",
    "tensor_subscript",
    "subscript_dim_check",
    "math.ceil",
    "math.clamp",
    "math.tanh",
    "math.tan",
    "math.log2",
    "math.atanh",
    "math.atan",
    "math.atan2",
    "math.sin",
    "math.cos",
    "math.asinh",
    "math.abs",
    "math.sqrt",
    "math.exp",
    "math.acos",
    "math.log",
    "math.fabs",
    "math.sinh",
    "math.rsqrt",
    "math.asin",
    "math.floor",
    "math.cosh",
    "math.log10",
    "math.max",
    "math.cbrt",
    "math.pow",
    "math.fpow",
    "math.acosh",
    "math.min",
    "numba.fn.experimental.numba_function",
    "dl_tensor_python_function",
    "audio_resample",
    "experimental.decoders.video"
]

excluded_methods = [
    "hidden.*",
    "jitter",  # not supported for CPU
    "video_reader",  # not supported for CPU
    "video_reader_resize",  # not supported for CPU
    "readers.video",  # not supported for CPU
    "readers.video_resize",  # not supported for CPU
    "optical_flow",  # not supported for CPU
    "paste",  # not supported for CPU
    "experimental.audio_resample"  # Alias of audio_resample (already tested)
]


def test_coverage():
    methods = module_functions(fn, remove_prefix="nvidia.dali.fn")
    methods += module_functions(dmath, remove_prefix="nvidia.dali")
    exclude = "|".join([
        "(^" + x.replace(".", r"\.").replace("*", ".*").replace("?", ".") + "$)"
        for x in excluded_methods
    ])
    exclude = re.compile(exclude)
    methods = [x for x in methods if not exclude.match(x)]
    # we are fine with covering more we can easily list, like numba
    assert set(methods).difference(set(tested_methods)) == set(), \
        "Test doesn't cover:\n {}".format(set(methods) - set(tested_methods))<|MERGE_RESOLUTION|>--- conflicted
+++ resolved
@@ -1073,20 +1073,19 @@
             assert np.array(source_info).tobytes().decode() == ref
 
 
-<<<<<<< HEAD
 def test_video_decoder():
     def get_data():
         filename = os.path.join(get_dali_extra_path(), 'db', 'video', 'cfr', 'test_1.mp4')
         return np.fromfile(filename, dtype=np.uint8)
 
     check_single_input(fn.experimental.decoders.video, "", get_data, batch=False)
-=======
+
+
 def test_tensor_list_cpu():
     n_ar = np.empty([2, 3])
     d_ten = tensors.TensorCPU(n_ar)
     d_tl = tensors.TensorListCPU([d_ten])
     del d_tl
->>>>>>> f001432a
 
 
 tested_methods = [
