# Copyright (c) 2020, NVIDIA CORPORATION. All rights reserved.
#
# Licensed under the Apache License, Version 2.0 (the "License");
# you may not use this file except in compliance with the License.
# You may obtain a copy of the License at
#
#     http://www.apache.org/licenses/LICENSE-2.0
#
# Unless required by applicable law or agreed to in writing, software
# distributed under the License is distributed on an "AS IS" BASIS,
# WITHOUT WARRANTIES OR CONDITIONS OF ANY KIND, either express or implied.
# See the License for the specific language governing permissions and
# limitations under the License.

from nvidia.dali.pipeline import Pipeline
import nvidia.dali.fn as fn
import nvidia.dali.types as types
import nvidia.dali.tfrecord as tfrec
from test_utils import get_dali_extra_path, check_batch, RandomlyShapedDataIterator, dali_type
from PIL import Image, ImageEnhance

import numpy as np
from nose.tools import assert_raises
import os
import glob
from math import ceil, sqrt
import tempfile

data_root = get_dali_extra_path()
images_dir = os.path.join(data_root, 'db', 'single', 'jpeg')
audio_dir = os.path.join(data_root, 'db', 'audio')
caffe_dir = os.path.join(data_root, 'db', 'lmdb')
caffe2_dir = os.path.join(data_root, 'db', 'c2lmdb')
recordio_dir = os.path.join(data_root, 'db', 'recordio')
tfrecord_dir = os.path.join(data_root, 'db', 'tfrecord')
coco_dir = os.path.join(data_root, 'db', 'coco', 'images')
coco_annotation = os.path.join(data_root, 'db', 'coco', 'instances.json')
sequence_dir = os.path.join(data_root, 'db', 'sequence', 'frames')

batch_size = 2
test_data_shape = [10, 20, 3]
def get_data():
    out = [np.random.randint(0, 255, size = test_data_shape, dtype = np.uint8) for _ in range(batch_size)]
    return out

def check_bad_device(device_id):
    test_data_shape = [1, 3, 0, 4]
    def get_data():
        out = [np.empty(test_data_shape, dtype = np.uint8) for _ in range(batch_size)]
        return out

    pipe = Pipeline(batch_size=batch_size, num_threads=3, device_id=device_id)
    outs = fn.external_source(source = get_data, device = "gpu")
    pipe.set_outputs(outs)
    assert_raises(RuntimeError, pipe.build)

def test_gpu_op_bad_device():
    for device_id in [None, 0]:
        yield check_bad_device, device_id

def check_mixed_op_bad_device(device_id):
    pipe = Pipeline(batch_size=batch_size, num_threads=4, device_id=device_id)
    input, _ = fn.file_reader(file_root=images_dir, shard_id=0, num_shards=1)
    decoded = fn.image_decoder(input, device="mixed", output_type=types.RGB)
    pipe.set_outputs(decoded)
    assert_raises(RuntimeError, pipe.build)

def test_mixed_op_bad_device():
    for device_id in [None, 0]:
        yield check_bad_device, device_id

def test_image_decoder_cpu():
    pipe = Pipeline(batch_size=batch_size, num_threads=4, device_id=None)
    input, _ = fn.file_reader(file_root=images_dir, shard_id=0, num_shards=1)
    decoded = fn.image_decoder(input, output_type=types.RGB)
    pipe.set_outputs(decoded)
    pipe.build()
    for _ in range(3):
        pipe.run()

def check_single_input(op, input_layout = "HWC", get_data = get_data, **kwargs):
    pipe = Pipeline(batch_size=batch_size, num_threads=4, device_id=None)
    data = fn.external_source(source = get_data, layout = input_layout)
    processed = op(data, **kwargs)
    pipe.set_outputs(processed)
    pipe.build()
    for _ in range(3):
        pipe.run()

def check_no_input(op, get_data = get_data, **kwargs):
    pipe = Pipeline(batch_size=batch_size, num_threads=4, device_id=None)
    processed = op(**kwargs)
    pipe.set_outputs(processed)
    pipe.build()
    for _ in range(3):
        pipe.run()

def test_rotate_cpu():
    check_single_input(fn.rotate, angle = 25)

def test_brightness_contrast_cpu():
    check_single_input(fn.brightness_contrast)

def test_hue_cpu():
    check_single_input(fn.hue)

def test_brightness_cpu():
    check_single_input(fn.brightness)

def test_contrast_cpu():
    check_single_input(fn.contrast)

def test_hsv_cpu():
    check_single_input(fn.hsv)

def test_color_twist_cpu():
    check_single_input(fn.color_twist)

def test_saturation_cpu():
    check_single_input(fn.saturation)

def test_old_color_twist_cpu():
    check_single_input(fn.old_color_twist)

def test_shapes_cpu():
    check_single_input(fn.shapes)

def test_crop_cpu():
    check_single_input(fn.crop, crop = (5, 5))

def test_color_space_coversion_cpu():
    check_single_input(fn.color_space_conversion, image_type = types.BGR, output_type = types.RGB)

def test_cast_cpu():
    check_single_input(fn.cast, dtype  = types.INT32)

def test_resize_cpu():
    check_single_input(fn.resize, resize_x=50, resize_y=50)

def test_gaussian_blur_cpu():
    check_single_input(fn.gaussian_blur, window_size = 5)

def test_crop_mirror_normalize_cpu():
    check_single_input(fn.crop_mirror_normalize)

def test_flip_cpu():
    check_single_input(fn.flip, horizontal = True)

def test_image_decoder_crop_device():
    pipe = Pipeline(batch_size=batch_size, num_threads=4, device_id=None)
    input, _ = fn.file_reader(file_root=images_dir, shard_id=0, num_shards=1)
    decoded = fn.image_decoder_crop(input, output_type=types.RGB, crop = (10, 10))
    pipe.set_outputs(decoded)
    pipe.build()
    for _ in range(3):
        pipe.run()

def test_image_decoder_random_crop_device():
    pipe = Pipeline(batch_size=batch_size, num_threads=4, device_id=None)
    input, _ = fn.file_reader(file_root=images_dir, shard_id=0, num_shards=1)
    decoded = fn.image_decoder_random_crop(input, output_type=types.RGB)
    pipe.set_outputs(decoded)
    pipe.build()
    for _ in range(3):
        pipe.run()

def test_coin_flip_device():
    check_no_input(fn.coin_flip)

def test_uniform_device():
    check_no_input(fn.uniform)

def test_reshape_cpu():
    new_shape = test_data_shape.copy()
    new_shape[0] //= 2
    new_shape[1] *= 2
    check_single_input(fn.reshape, shape = new_shape)

def test_reinterpret_cpu():
    check_single_input(fn.reinterpret, rel_shape = [0.5, 1, -1])

def test_water_cpu():
    check_single_input(fn.water)

def test_sphere_cpu():
    check_single_input(fn.sphere)

def test_erase_cpu():
    check_single_input(fn.erase, anchor=[0.3], axis_names="H", normalized_anchor = True, shape = [0.1],normalized_shape = True)

def test_random_resized_crop_cpu():
    check_single_input(fn.random_resized_crop, size = [5, 5])

def test_nonsilent_region_cpu():
    pipe = Pipeline(batch_size=batch_size, num_threads=4, device_id=None)
    test_data_shape = [200]
    def get_data():
        out = [np.random.randint(0, 255, size = test_data_shape, dtype = np.uint8) for _ in range(batch_size)]
        out[0][0] = 0
        out[1][0] = 0
        out[1][1] = 0
        return out
    data = fn.external_source(source = get_data)
    processed, _ = fn.nonsilent_region(data)
    pipe.set_outputs(processed)
    pipe.build()
    for _ in range(3):
        pipe.run()

test_audio_data_shape = [200]
def get_audio_data():
    out = [np.random.ranf(size = test_audio_data_shape).astype(dtype = np.float32) for _ in range(batch_size)]
    return out

def test_preemphasis_filter_cpu():
    check_single_input(fn.preemphasis_filter, get_data = get_audio_data, input_layout = None)

def test_power_spectrum_cpu():
    check_single_input(fn.power_spectrum, get_data = get_audio_data, input_layout = None)

def test_spectrogram_cpu():
    check_single_input(fn.spectrogram, get_data = get_audio_data, input_layout = None, nfft = 60, window_length = 50, window_step = 25)

def test_mel_filter_bank_cpu():
    pipe = Pipeline(batch_size=batch_size, num_threads=4, device_id=None)
    data = fn.external_source(source = get_audio_data)
    spectrum = fn.spectrogram(data, nfft = 60, window_length = 50, window_step = 25)
    processed = fn.mel_filter_bank(spectrum)
    pipe.set_outputs(processed)
    pipe.build()
    for _ in range(3):
        pipe.run()

def test_to_decibels_cpu():
    check_single_input(fn.to_decibels, get_data = get_audio_data, input_layout = None)

def test_mfcc_cpu():
    pipe = Pipeline(batch_size=batch_size, num_threads=4, device_id=None)
    data = fn.external_source(source = get_audio_data)
    spectrum = fn.spectrogram(data, nfft = 60, window_length = 50, window_step = 25)
    mel = fn.mel_filter_bank(spectrum)
    dec = fn.to_decibels(mel)
    processed = fn.mfc(dec)
    pipe.set_outputs(processed)
    pipe.build()
    for _ in range(3):
        pipe.run()

def test_fast_resize_crop_mirror_cpu():
    check_single_input(fn.fast_resize_crop_mirror, crop = [5, 5], resize_shorter = 10)

def test_resize_crop_mirror_cpu():
    check_single_input(fn.resize_crop_mirror, crop = [5, 5], resize_shorter = 10)

def test_normal_distribution_cpu():
    check_no_input(fn.normal_distribution, shape = [5, 5])

def test_one_hot_cpu():
    pipe = Pipeline(batch_size=batch_size, num_threads=4, device_id=None)
    test_data_shape = [200]
    def get_data():
        out = [np.random.randint(0, 255, size = test_data_shape, dtype = np.uint8) for _ in range(batch_size)]
        return out
    data = fn.external_source(source = get_data)
    processed = fn.one_hot(data, num_classes = 256)
    pipe.set_outputs(processed)
    pipe.build()
    for _ in range(3):
        pipe.run()

def test_transpose_cpu():
    check_single_input(fn.transpose, perm  = [2, 0, 1])

def test_audio_decoder_cpu():
    pipe = Pipeline(batch_size=batch_size, num_threads=4, device_id=None)
    input, _ = fn.file_reader(file_root=audio_dir, shard_id=0, num_shards=1)
    decoded, _ = fn.audio_decoder(input)
    pipe.set_outputs(decoded)
    pipe.build()
    for _ in range(3):
        pipe.run()

def test_coord_flip_cpu():
    pipe = Pipeline(batch_size=batch_size, num_threads=4, device_id=None)
    test_data_shape = [200, 2]
    def get_data():
        out = [(np.random.randint(0, 255, size = test_data_shape, dtype = np.uint8) / 255).astype(dtype = np.float32) for _ in range(batch_size)]
        return out
    data = fn.external_source(source = get_data)
    processed = fn.coord_flip(data)
    pipe.set_outputs(processed)
    pipe.build()
    for _ in range(3):
        pipe.run()

def test_bb_flip_cpu():
    pipe = Pipeline(batch_size=batch_size, num_threads=4, device_id=None)
    test_data_shape = [200, 4]
    def get_data():
        out = [(np.random.randint(0, 255, size = test_data_shape, dtype = np.uint8) / 255).astype(dtype = np.float32) for _ in range(batch_size)]
        return out
    data = fn.external_source(source = get_data)
    processed = fn.bb_flip(data)
    pipe.set_outputs(processed)
    pipe.build()
    for _ in range(3):
        pipe.run()

def test_warp_affine_cpu():
    warp_matrix = (0.1, 0.9, 10, 0.8, -0.2, -20)
    check_single_input(fn.warp_affine, matrix = warp_matrix)

def test_normalize_cpu():
    check_single_input(fn.normalize, batch  = True)

def test_lookup_table_cpu():
    pipe = Pipeline(batch_size=batch_size, num_threads=4, device_id=None)
    test_data_shape = [100]
    def get_data():
        out = [np.random.randint(0, 5, size = test_data_shape, dtype = np.uint8) for _ in range(batch_size)]
        return out
    data = fn.external_source(source = get_data)
    processed = fn.lookup_table(data, keys = [1, 3], values = [10, 50])
    pipe.set_outputs(processed)
    pipe.build()
    for _ in range(3):
        pipe.run()

def test_slice_cpu():
    anch_shape = [2]
    def get_anchors():
        out = [(np.random.randint(1, 256, size = anch_shape, dtype = np.uint8) / 255).astype(dtype = np.float32) for _ in range(batch_size)]
        return out
    def get_shape():
        out = [(np.random.randint(1, 256, size = anch_shape, dtype = np.uint8) / 255).astype(dtype = np.float32) for _ in range(batch_size)]
        return out

    pipe = Pipeline(batch_size=batch_size, num_threads=4, device_id=None)
    data = fn.external_source(source = get_data, layout = "HWC")
    anchors = fn.external_source(source = get_anchors)
    shape = fn.external_source(source = get_shape)
    processed = fn.slice(data, anchors, shape, out_of_bounds_policy = "pad")
    pipe.set_outputs(processed)
    pipe.build()
    for _ in range(3):
        pipe.run()

def test_image_decoder_slice_cpu():
    anch_shape = [2]
    def get_anchors():
        out = [(np.random.randint(1, 128, size = anch_shape, dtype = np.uint8) / 255).astype(dtype = np.float32) for _ in range(batch_size)]
        return out
    def get_shape():
        out = [(np.random.randint(1, 128, size = anch_shape, dtype = np.uint8) / 255).astype(dtype = np.float32) for _ in range(batch_size)]
        return out

    pipe = Pipeline(batch_size=batch_size, num_threads=4, device_id=None)
    input, _ = fn.file_reader(file_root=images_dir, shard_id=0, num_shards=1)
    anchors = fn.external_source(source = get_anchors)
    shape = fn.external_source(source = get_shape)
    processed = fn.image_decoder_slice(input, anchors, shape)
    pipe.set_outputs(processed)
    pipe.build()
    for _ in range(3):
        pipe.run()

def test_pad_cpu():
    pipe = Pipeline(batch_size=batch_size, num_threads=4, device_id=None)
    test_data_shape = [5, 4, 3]
    def get_data():
        out = [np.random.randint(0, 255, size = test_data_shape, dtype = np.uint8) for _ in range(batch_size)]
        return out
    data = fn.external_source(source = get_data, layout = "HWC")
    processed = fn.pad(data, fill_value = -1, axes = (0,), shape = (10,) )
    pipe.set_outputs(processed)
    pipe.build()
    for _ in range(3):
        pipe.run()

def test_mxnet_reader_cpu():
    pipe = Pipeline(batch_size=batch_size, num_threads=4, device_id=None)
    out, _ = fn.mxnet_reader(path = os.path.join(recordio_dir, "train.rec"),
                             index_path = os.path.join(recordio_dir, "train.idx"),
                             shard_id=0, num_shards=1)
    pipe.set_outputs(out)
    pipe.build()
    for _ in range(3):
        pipe.run()

def test_tfrecord_reader_cpu():
    pipe = Pipeline(batch_size=batch_size, num_threads=4, device_id=None)
    tfrecord = sorted(glob.glob(os.path.join(tfrecord_dir, '*[!i][!d][!x]')))
    tfrecord_idx = sorted(glob.glob(os.path.join(tfrecord_dir, '*idx')))
    input = fn.tfrecord_reader(path = tfrecord,
                                index_path = tfrecord_idx,
                                shard_id=0, num_shards=1,
                                features = {"image/encoded" : tfrec.FixedLenFeature((), tfrec.string, ""),
                                            "image/class/label": tfrec.FixedLenFeature([1], tfrec.int64,  -1)})
    out = input["image/encoded"]
    pipe.set_outputs(out)
    pipe.build()
    for _ in range(3):
        pipe.run()

def test_coco_reader_cpu():
    pipe = Pipeline(batch_size=batch_size, num_threads=4, device_id=None)
    out, _, _ = fn.coco_reader(file_root=coco_dir, annotations_file=coco_annotation, shard_id=0, num_shards=1)
    pipe.set_outputs(out)
    pipe.build()
    for _ in range(3):
        pipe.run()

def test_caffe_reader_cpu():
    pipe = Pipeline(batch_size=batch_size, num_threads=4, device_id=None)
    out, _ = fn.caffe_reader(path = caffe_dir, shard_id=0, num_shards=1)
    pipe.set_outputs(out)
    pipe.build()
    for _ in range(3):
        pipe.run()

def test_caffe2_reader_cpu():
    pipe = Pipeline(batch_size=batch_size, num_threads=4, device_id=None)
    out, _ = fn.caffe2_reader(path = caffe2_dir, shard_id=0, num_shards=1)
    pipe.set_outputs(out)
    pipe.build()
    for _ in range(3):
        pipe.run()

def test_copy_cpu():
    check_single_input(fn.copy)

def test_element_extract_cpu():
    pipe = Pipeline(batch_size=batch_size, num_threads=4, device_id=None)
    test_data_shape = [5, 10, 20, 3]
    def get_data():
        out = [np.random.randint(0, 255, size = test_data_shape, dtype = np.uint8) for _ in range(batch_size)]
        return out
    data = fn.external_source(source = get_data, layout = "FHWC")
    processed, _ = fn.element_extract(data, element_map=[0, 3])
    pipe.set_outputs(processed)
    pipe.build()
    for _ in range(3):
        pipe.run()

def test_bbox_paste_cpu():
    pipe = Pipeline(batch_size=batch_size, num_threads=4, device_id=None)
    test_data_shape = [200, 4]
    def get_data():
        out = [(np.random.randint(0, 255, size = test_data_shape, dtype = np.uint8) / 255).astype(dtype = np.float32) for _ in range(batch_size)]
        return out
    data = fn.external_source(source = get_data)
    paste_posx = fn.uniform(range=(0, 1))
    paste_posy = fn.uniform(range=(0, 1))
    paste_ratio = fn.uniform(range=(1, 2))
    processed = fn.bbox_paste(data, paste_x=paste_posx, paste_y=paste_posy, ratio=paste_ratio)
    pipe.set_outputs(processed)
    pipe.build()
    for _ in range(3):
        pipe.run()

def test_random_bbox_crop_cpu():
    pipe = Pipeline(batch_size=batch_size, num_threads=4, device_id=None)
    test_box_shape = [200, 4]
    def get_boxes():
        out = [(np.random.randint(0, 255, size = test_box_shape, dtype = np.uint8) / 255).astype(dtype = np.float32) for _ in range(batch_size)]
        return out
    test_lables_shape = [200, 1]
    def get_lables():
        out = [np.random.randint(0, 255, size = test_lables_shape, dtype = np.int32) for _ in range(batch_size)]
        return out
    boxes = fn.external_source(source = get_boxes)
    lables = fn.external_source(source = get_lables)
    processed, _, _, _ = fn.random_bbox_crop(boxes, lables,
                                             aspect_ratio=[0.5, 2.0],
                                             thresholds=[0.1, 0.3, 0.5],
                                             scaling=[0.8, 1.0],
                                             bbox_layout="xyXY")
    pipe.set_outputs(processed)
    pipe.build()
    for _ in range(3):
        pipe.run()

def test_ssd_random_crop_cpu():
    pipe = Pipeline(batch_size=batch_size, num_threads=4, device_id=None)
    test_box_shape = [200, 4]
    def get_boxes():
        out = [(np.random.randint(0, 255, size = test_box_shape, dtype = np.uint8) / 255).astype(dtype = np.float32) for _ in range(batch_size)]
        return out
    test_lables_shape = [200, 1]
    def get_lables():
        out = [np.random.randint(0, 255, size = test_lables_shape, dtype = np.int32) for _ in range(batch_size)]
        return out
    data = fn.external_source(source = get_data)
    boxes = fn.external_source(source = get_boxes)
    lables = fn.external_source(source = get_lables)
    processed, _, _ = fn.ssd_random_crop(data, boxes, lables)
    pipe.set_outputs(processed)
    pipe.build()
    for _ in range(3):
        pipe.run()

def test_sequence_rearrange_cpu():
    pipe = Pipeline(batch_size=batch_size, num_threads=4, device_id=None)
    test_data_shape = [5, 10, 20, 3]
    def get_data():
        out = [np.random.randint(0, 255, size = test_data_shape, dtype = np.uint8) for _ in range(batch_size)]
        return out
    data = fn.external_source(source = get_data, layout = "FHWC")
    processed = fn.sequence_rearrange(data, new_order = [0, 4, 1, 3, 2])
    pipe.set_outputs(processed)
    pipe.build()
    for _ in range(3):
        pipe.run()

def test_box_encoder_cpu():
    def coco_anchors():
        anchors = []

        fig_size = 300
        feat_sizes = [38, 19, 10, 5, 3, 1]
        feat_count = len(feat_sizes)
        steps = [8., 16., 32., 64., 100., 300.]
        scales = [21., 45., 99., 153., 207., 261., 315.]
        aspect_ratios = [[2], [2, 3], [2, 3], [2, 3], [2], [2]]

        fks = []
        for step in steps:
            fks.append(fig_size / step)

        anchor_idx = 0
        for idx in range(feat_count):
            sk1 = scales[idx] / fig_size
            sk2 = scales[idx + 1] / fig_size
            sk3 = sqrt(sk1 * sk2)

            all_sizes = [[sk1, sk1], [sk3, sk3]]

            for alpha in aspect_ratios[idx]:
                w = sk1 * sqrt(alpha)
                h = sk1 / sqrt(alpha)
                all_sizes.append([w, h])
                all_sizes.append([h, w])

            for sizes in all_sizes:
                w, h = sizes[0], sizes[1]

                for i in range(feat_sizes[idx]):
                    for j in range(feat_sizes[idx]):
                        cx = (j + 0.5) / fks[idx]
                        cy = (i + 0.5) / fks[idx]

                        cx = max(min(cx, 1.), 0.)
                        cy = max(min(cy, 1.), 0.)
                        w = max(min(w, 1.), 0.)
                        h = max(min(h, 1.), 0.)

                        anchors.append(cx - 0.5 * w)
                        anchors.append(cy - 0.5 * h)
                        anchors.append(cx + 0.5 * w)
                        anchors.append(cy + 0.5 * h)

                        anchor_idx = anchor_idx + 1
        return anchors

    pipe = Pipeline(batch_size=batch_size, num_threads=4, device_id=None)
    test_box_shape = [20, 4]
    def get_boxes():
        out = [(np.random.randint(0, 255, size = test_box_shape, dtype = np.uint8) / 255).astype(dtype = np.float32) for _ in range(batch_size)]
        return out
    test_lables_shape = [20, 1]
    def get_lables():
        out = [np.random.randint(0, 255, size = test_lables_shape, dtype = np.int32) for _ in range(batch_size)]
        return out
    boxes = fn.external_source(source = get_boxes)
    lables = fn.external_source(source = get_lables)
    processed, _ = fn.box_encoder(boxes, lables, anchors=coco_anchors())
    pipe.set_outputs(processed)
    pipe.build()
    for _ in range(3):
        pipe.run()

def test_numpy_reader_cpu():
    with tempfile.TemporaryDirectory() as test_data_root:
        rng = np.random.RandomState(12345)
        def create_numpy_file(filename, shape, typ, fortran_order):
            # generate random array
            arr = rng.random_sample(shape) * 10.
            arr = arr.astype(typ)
            if fortran_order:
                arr = np.asfortranarray(arr)
            np.save(filename, arr)

        num_samples = 20
        filenames = []
        for index in range(0, num_samples):
            filename = os.path.join(test_data_root, "test_{:02d}.npy".format(index))
            filenames.append(filename)
            create_numpy_file(filename, (5, 2, 8), np.float32, False)

        pipe = Pipeline(batch_size=batch_size, num_threads=4, device_id=None)
        processed = fn.numpy_reader(file_root = test_data_root)
        pipe.set_outputs(processed)
        pipe.build()
        for _ in range(3):
            pipe.run()

def test_python_function_cpu():
    def resize(image):
        return np.array(Image.fromarray(image).resize((50, 10)))

    pipe = Pipeline(batch_size=batch_size, num_threads=4, device_id=None, exec_async=False, exec_pipelined=False)
    with pipe:
        data = fn.external_source(source = get_data, layout = "HWC")
        processed = fn.python_function(data, function=resize)
        pipe.set_outputs(processed)
    pipe.build()
    for _ in range(3):
        pipe.run()

def test_constant_cpu():
    check_no_input(fn.constant, fdata = (1.25,2.5,3))

def test_dump_image_cpu():
    check_single_input(fn.dump_image)

def test_sequence_reader_cpu():
    pipe = Pipeline(batch_size=batch_size, num_threads=4, device_id=None)
    processed = fn.sequence_reader(file_root=sequence_dir, sequence_length=2, shard_id=0, num_shards=1)
    pipe.set_outputs(processed)
    pipe.build()
    for _ in range(3):
        pipe.run()

def test_affine_translate_cpu():
    check_no_input(fn.transform_translation, offset=(2, 3))

def test_affine_scale_cpu():
    check_no_input(fn.transform_scale, scale=(2, 3))

def test_affine_rotate_cpu():
    check_no_input(fn.transform_rotation, angle=30.0)

def test_affine_shear_cpu():
    check_no_input(fn.transform_shear, shear=(2., 1.))

def test_affine_crop_cpu():
    check_no_input(fn.transform_crop,
        from_start=(0., 1.), from_end=(1., 1.), to_start=(0.2, 0.3), to_end=(0.8, 0.5))
<<<<<<< HEAD

def test_combine_transforms_cpu():
    pipe = Pipeline(batch_size=batch_size, num_threads=4, device_id=None)
    with pipe:
        t = fn.transform_translation(offset=(1, 2))
        r = fn.transform_rotation(angle=30.0)
        s = fn.transform_scale(scale=(2, 3))
        out = fn.combine_transforms(t, r, s)
    pipe.set_outputs(out)
    pipe.build()
    for _ in range(3):
        pipe.run()
=======
>>>>>>> cc12fdc1

# ToDo add tests for DLTensorPythonFunction if easily possible<|MERGE_RESOLUTION|>--- conflicted
+++ resolved
@@ -646,7 +646,6 @@
 def test_affine_crop_cpu():
     check_no_input(fn.transform_crop,
         from_start=(0., 1.), from_end=(1., 1.), to_start=(0.2, 0.3), to_end=(0.8, 0.5))
-<<<<<<< HEAD
 
 def test_combine_transforms_cpu():
     pipe = Pipeline(batch_size=batch_size, num_threads=4, device_id=None)
@@ -659,7 +658,5 @@
     pipe.build()
     for _ in range(3):
         pipe.run()
-=======
->>>>>>> cc12fdc1
 
 # ToDo add tests for DLTensorPythonFunction if easily possible