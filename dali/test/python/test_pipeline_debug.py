--- conflicted
+++ resolved
@@ -320,7 +320,29 @@
 
 
 @pipeline_def(batch_size=8, num_threads=3, device_id=0, seed=47, debug=True)
-<<<<<<< HEAD
+def shape_pipeline(output_device):
+    jpegs, _ = fn.readers.file(
+        file_root=file_root, shard_id=0, num_shards=2)
+    images = fn.decoders.image(jpegs, device=output_device, output_type=types.RGB)
+    assert images.shape() == [tuple(im.shape()) for im in images.get()]
+    return images
+
+
+def _test_shape_pipeline(device):
+    pipe = shape_pipeline(device)
+    pipe.build()
+    res, = pipe.run()
+
+    # Test TensorList.shape() directly.
+    assert res.shape() == [tuple(im.shape()) for im in res]
+
+
+def test_shape_pipeline():
+    for device in ['cpu', 'mixed']:
+        yield _test_shape_pipeline, device
+
+
+@pipeline_def(batch_size=8, num_threads=3, device_id=0, seed=47, debug=True)
 def seed_pipeline():
     coin_flip = fn.random.coin_flip()
     normal = fn.random.normal()
@@ -352,26 +374,4 @@
 def test_seed_generation_base():
     pipe1 = seed_rn50_pipeline_base()
     pipe2 = seed_rn50_pipeline_base()
-    compare_pipelines(pipe1, pipe2, 8, 10)
-=======
-def shape_pipeline(output_device):
-    jpegs, _ = fn.readers.file(
-        file_root=file_root, shard_id=0, num_shards=2)
-    images = fn.decoders.image(jpegs, device=output_device, output_type=types.RGB)
-    assert images.shape() == [tuple(im.shape()) for im in images.get()]
-    return images
-
-
-def _test_shape_pipeline(device):
-    pipe = shape_pipeline(device)
-    pipe.build()
-    res, = pipe.run()
-
-    # Test TensorList.shape() directly.
-    assert res.shape() == [tuple(im.shape()) for im in res]
-
-
-def test_shape_pipeline():
-    for device in ['cpu', 'mixed']:
-        yield _test_shape_pipeline, device
->>>>>>> a3965c7b
+    compare_pipelines(pipe1, pipe2, 8, 10)