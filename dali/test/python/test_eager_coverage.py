# Copyright (c) 2022-2024, NVIDIA CORPORATION & AFFILIATES. All rights reserved.
#
# Licensed under the Apache License, Version 2.0 (the 'License');
# you may not use this file except in compliance with the License.
# You may obtain a copy of the License at
#
#     http://www.apache.org/licenses/LICENSE-2.0
#
# Unless required by applicable law or agreed to in writing, software
# distributed under the License is distributed on an 'AS IS' BASIS,
# WITHOUT WARRANTIES OR CONDITIONS OF ANY KIND, either express or implied.
# See the License for the specific language governing permissions and
# limitations under the License.

import numpy as np
import io
import os
import re
from functools import reduce

from nvidia.dali import fn
from nvidia.dali import tensors
from nvidia.dali import types
from nvidia.dali.experimental import eager
from nvidia.dali.pipeline import Pipeline, pipeline_def
from nvidia.dali._utils.eager_utils import _slice_tensorlist
from test_dali_cpu_only_utils import (
    pipeline_arithm_ops_cpu,
    setup_test_nemo_asr_reader_cpu,
    setup_test_numpy_reader_cpu,
)
from test_detection_pipeline import coco_anchors
from test_utils import check_batch, get_dali_extra_path, get_files, module_functions
from segmentation_test_utils import make_batch_select_masks
from webdataset_base import generate_temp_index_file as generate_temp_wds_index

""" Tests of coverage of eager operators. For each operator results from standard pipeline and
eager version are compared across a couple of iterations.
If you have added a new operator you should add a test here for an eager version of it. Also make
sure you have correctly classified the operator in `dali/python/nvidia/dali/_utils/eager_utils.py`
as stateless, stateful or iterator.
"""

data_root = get_dali_extra_path()
images_dir = os.path.join(data_root, "db", "single", "jpeg")
audio_files = get_files(os.path.join("db", "audio", "wav"), "wav")
caffe_dir = os.path.join(data_root, "db", "lmdb")
caffe2_dir = os.path.join(data_root, "db", "c2lmdb")
recordio_dir = os.path.join(data_root, "db", "recordio")
webdataset_dir = os.path.join(data_root, "db", "webdataset")
coco_dir = os.path.join(data_root, "db", "coco", "images")
coco_annotation = os.path.join(data_root, "db", "coco", "instances.json")
sequence_dir = os.path.join(data_root, "db", "sequence", "frames")
video_files = get_files(os.path.join("db", "video", "vfr"), "mp4")

rng = np.random.default_rng()

batch_size = 2
data_size = 10
sample_shape = [20, 20, 3]

# Sample data of image-like shape and type, used in many tests to avoid multiple object creation.
data = [
    [rng.integers(0, 255, size=sample_shape, dtype=np.uint8) for _ in range(batch_size)]
    for _ in range(data_size)
]

# Sample data for audio operators.
audio_data = [
    [rng.random(size=[200], dtype=np.float32) for _ in range(batch_size)] for _ in range(data_size)
]

# Sample data with single non-batch dimension.
flat_data = [
    [rng.integers(0, 255, size=[200], dtype=np.uint8) for _ in range(batch_size)]
    for _ in range(data_size)
]


def get_tl(data, layout="HWC"):
    """Utility function to create a TensorListCPU with given data and layout."""
    layout = "" if layout is None or (data.ndim != 4 and layout == "HWC") else layout
    return tensors.TensorListCPU(data, layout=layout)


def get_data(i):
    """Callback function to access data (numpy array) at given index. Used for generating inputs
    for standard pipelines.
    """
    return data[i]


def get_data_eager(i, layout="HWC"):
    """Callback function to access data at given index returned as TensorListCPU. Used for
    generating inputs for eager operators.
    """
    return get_tl(np.array(get_data(i)), layout)


def get_multi_data_eager(n):
    """Used for generating multiple inputs for eager operators."""

    def get(i, _):
        return tuple(get_data_eager(i) for _ in range(n))

    return get


class PipelineInput:
    """Class for generating inputs for pipeline.

    Args:
        pipe_fun: pipeline definition function.
        args: arguments for the pipeline creation.
        kwargs: possible keyword arguments used inside pipeline definition function.
    """

    def __init__(self, pipe_fun, *args, **kwargs) -> None:
        if kwargs:
            self.pipe = pipe_fun(*args, kwargs)
        else:
            self.pipe = pipe_fun(*args)

    def __call__(self, *_):
        return self.pipe.run()


class GetData:
    """Utility class implementing callback functions for pipeline and eager operators from
    a single dataset.
    """

    def __init__(self, data) -> None:
        """
        Construct the dataset

        Parameters
        ----------
        data : list of batches
            List of batches that will be returned as is or as TensorListCPU (depending on
            the fn or eager context).
        """
        self.data = data

    def fn_source(self, i):
        return self.data[i]

    def eager_source(self, i, layout="HWC"):
        return get_tl(np.array(self.fn_source(i)), layout)


def get_ops(op_path, fn_op=None, eager_op=None, eager_module=eager):
    """Get fn and eager versions of operators from given path."""

    import_path = op_path.split(".")
    if fn_op is None:
        fn_op = reduce(getattr, [fn] + import_path)
    if eager_op is None:
        eager_op = reduce(getattr, [eager_module] + import_path)
    return fn_op, eager_op


def compare_eager_with_pipeline(
    pipe,
    eager_op,
    *,
    eager_source=get_data_eager,
    layout="HWC",
    batch_size=batch_size,
    N_iterations=5,
    **kwargs,
):
    """Compares outputs from standard pipeline `pipe` and eager operator `eager_op` across
    `N_iterations`.
    """

    for i in range(N_iterations):
        input_tl = eager_source(i, layout)
        out_fn = pipe.run()
        if isinstance(input_tl, (tuple, list)):
            if len(input_tl):
                out_eager = eager_op(*input_tl, **kwargs)
            else:
                out_eager = eager_op(batch_size=batch_size, **kwargs)
        else:
            out_eager = eager_op(input_tl, **kwargs)

        if not isinstance(out_eager, (tuple, list)):
            out_eager = (out_eager,)

        assert len(out_fn) == len(out_eager)

        for tensor_out_fn, tensor_out_eager in zip(out_fn, out_eager):
            assert type(tensor_out_fn) is type(tensor_out_eager)

            if tensor_out_fn.dtype == types.BOOL:
                for t_fn, t_eager in zip(tensor_out_fn, tensor_out_eager):
                    assert np.array_equal(t_fn, t_eager)
            else:
                check_batch(tensor_out_fn, tensor_out_eager, batch_size)


@pipeline_def(batch_size=batch_size, num_threads=4, device_id=None)
def single_op_pipeline(op, kwargs, source=get_data, layout="HWC"):
    data = fn.external_source(source=source, layout=layout)
    out = op(data, **kwargs)

    if isinstance(out, list):
        out = tuple(out)
    return out


def check_single_input(
    op_path,
    *,
    pipe_fun=single_op_pipeline,
    fn_source=get_data,
    fn_op=None,
    eager_source=get_data_eager,
    eager_op=None,
    layout="HWC",
    **kwargs,
):
    fn_op, eager_op = get_ops(op_path, fn_op, eager_op)
    pipe = pipe_fun(fn_op, kwargs, source=fn_source, layout=layout)

    compare_eager_with_pipeline(pipe, eager_op, eager_source=eager_source, layout=layout, **kwargs)


@pipeline_def(batch_size=batch_size, num_threads=4, device_id=None)
def no_input_pipeline(op, kwargs):
    out = op(**kwargs)
    if isinstance(out, list):
        out = tuple(out)
    return out


def no_input_source(*_):
    return ()


def check_no_input(
    op_path, *, fn_op=None, eager_op=None, batch_size=batch_size, N_iterations=5, **kwargs
):
    fn_op, eager_op = get_ops(op_path, fn_op, eager_op)
    pipe = no_input_pipeline(fn_op, kwargs)
    compare_eager_with_pipeline(
        pipe,
        eager_op,
        eager_source=no_input_source,
        batch_size=batch_size,
        N_iterations=N_iterations,
        **kwargs,
    )


def prep_stateful_operators(op_path):
    # Replicating seed that will be used inside rng_state, that way we expect fn and eager
    # operators to return same results.
    seed_upper_bound = (1 << 31) - 1
    seed = rng.integers(seed_upper_bound)
    fn_seed = np.random.default_rng(seed).integers(seed_upper_bound)
    eager_state = eager.rng_state(seed)

    fn_op, eager_op = get_ops(op_path, eager_module=eager_state)

    return fn_op, eager_op, fn_seed


def check_single_input_stateful(
    op_path,
    pipe_fun=single_op_pipeline,
    fn_source=get_data,
    fn_op=None,
    eager_source=get_data_eager,
    eager_op=None,
    layout="HWC",
    **kwargs,
):
    fn_op, eager_op, fn_seed = prep_stateful_operators(op_path)

    kwargs["seed"] = fn_seed
    pipe = pipe_fun(fn_op, kwargs, source=fn_source, layout=layout)
    kwargs.pop("seed", None)

    compare_eager_with_pipeline(pipe, eager_op, eager_source=eager_source, layout=layout, **kwargs)


def check_no_input_stateful(
    op_path, *, fn_op=None, eager_op=None, batch_size=batch_size, N_iterations=5, **kwargs
):
    fn_op, eager_op, fn_seed = prep_stateful_operators(op_path)
    kwargs["seed"] = fn_seed
    pipe = no_input_pipeline(fn_op, kwargs)
    kwargs.pop("seed", None)
    compare_eager_with_pipeline(
        pipe,
        eager_op,
        eager_source=no_input_source,
        batch_size=batch_size,
        N_iterations=N_iterations,
        **kwargs,
    )


@pipeline_def(batch_size=batch_size, num_threads=4, device_id=None)
def reader_pipeline(op, kwargs):
    out = op(pad_last_batch=True, **kwargs)
    if isinstance(out, list):
        out = tuple(out)
    return out


def check_reader(
    op_path, *, fn_op=None, eager_op=None, batch_size=batch_size, N_iterations=2, **kwargs
):
    fn_op, eager_op = get_ops(op_path, fn_op, eager_op)
    pipe = reader_pipeline(fn_op, kwargs)

    iter_eager = eager_op(batch_size=batch_size, **kwargs)

    for _ in range(N_iterations):
        for i, out_eager in enumerate(iter_eager):
            out_fn = pipe.run()

            if not isinstance(out_eager, (tuple, list)):
                out_eager = (out_eager,)

            assert len(out_fn) == len(out_eager)

            for tensor_out_fn, tensor_out_eager in zip(out_fn, out_eager):
                if i == len(iter_eager) - 1:
                    tensor_out_fn = _slice_tensorlist(tensor_out_fn, len(tensor_out_eager))

                assert type(tensor_out_fn) is type(tensor_out_eager)
                check_batch(tensor_out_fn, tensor_out_eager, len(tensor_out_eager))


@pipeline_def(batch_size=batch_size, num_threads=4, device_id=None)
def file_reader_pipeline(kwargs):
    data, _ = fn.readers.file(**kwargs)
    return data


@pipeline_def(batch_size=batch_size, num_threads=4, device_id=None)
def reader_op_pipeline(op, kwargs, source=None, layout=None):
    if source is None:
        raise RuntimeError("No source for file reader.")
    data, _ = fn.readers.file(file_root=source)
    out = op(data, **kwargs)
    if isinstance(out, list):
        out = tuple(out)
    return out


def test_decoders_image():
    check_single_input(
        "decoders.image",
        pipe_fun=reader_op_pipeline,
        fn_source=images_dir,
        eager_source=PipelineInput(file_reader_pipeline, file_root=images_dir),
        output_type=types.RGB,
    )


def test_experimental_decoders_image():
    check_single_input(
        "experimental.decoders.image",
        pipe_fun=reader_op_pipeline,
        fn_source=images_dir,
        eager_source=PipelineInput(file_reader_pipeline, file_root=images_dir),
        output_type=types.RGB,
    )


def test_decoders_image_crop():
    check_single_input(
        "decoders.image_crop",
        pipe_fun=reader_op_pipeline,
        fn_source=images_dir,
        eager_source=PipelineInput(file_reader_pipeline, file_root=images_dir),
        output_type=types.RGB,
        crop=(10, 10),
    )


def test_experimental_decoders_image_crop():
    check_single_input(
        "experimental.decoders.image_crop",
        pipe_fun=reader_op_pipeline,
        fn_source=images_dir,
        eager_source=PipelineInput(file_reader_pipeline, file_root=images_dir),
        output_type=types.RGB,
        crop=(10, 10),
    )


def test_decoders_image_random_crop():
    check_single_input_stateful(
        "decoders.image_random_crop",
        pipe_fun=reader_op_pipeline,
        fn_source=images_dir,
        eager_source=PipelineInput(file_reader_pipeline, file_root=images_dir),
        output_type=types.RGB,
    )


def test_experimental_decoders_image_random_crop():
    check_single_input_stateful(
        "experimental.decoders.image_random_crop",
        pipe_fun=reader_op_pipeline,
        fn_source=images_dir,
        eager_source=PipelineInput(file_reader_pipeline, file_root=images_dir),
        output_type=types.RGB,
    )


<<<<<<< HEAD
def test_paste():
    check_single_input("paste", fill_value=0, ratio=2.0)
=======
def test_decoders_numpy():
    def encode_sample(data):
        buff = io.BytesIO()
        np.save(buff, data)
        buff.seek(0)
        return np.frombuffer(buff.read(), dtype=np.uint8)

    in_data = [
        [encode_sample(np.arange(i * j).reshape(i, j)) for j in range(1, batch_size + 1)]
        for i in range(1, data_size + 1)
    ]
    eager_in_data = [tensors.TensorListCPU(batch) for batch in in_data]

    def fn_source(i):
        return in_data[i]

    def eager_source(i, layout):
        return eager_in_data[i]

    check_single_input(
        "decoders.numpy",
        fn_source=fn_source,
        eager_source=eager_source,
        layout=None,
    )
>>>>>>> 10056307


def test_rotate():
    check_single_input("rotate", angle=25)


def test_brightness_contrast():
    check_single_input("brightness_contrast")


def test_hue():
    check_single_input("hue")


def test_brightness():
    check_single_input("brightness")


def test_contrast():
    check_single_input("contrast")


def test_hsv():
    check_single_input("hsv")


def test_color_twist():
    check_single_input("color_twist")


def test_saturation():
    check_single_input("saturation")


def test__shape():
    check_single_input("_shape")


def test_crop():
    check_single_input("crop", crop=(5, 5))


def test_color_space_coversion():
    check_single_input("color_space_conversion", image_type=types.BGR, output_type=types.RGB)


def test_cast():
    check_single_input("cast", dtype=types.INT32)


def test_cast_like():
    source = np.array([1, 2, 3], dtype=np.int32)
    target = np.array([1.0], dtype=np.float32)

    @pipeline_def(batch_size=batch_size, num_threads=4, device_id=None)
    def cast_like_pipe():
        return fn.cast_like(source, target)

    compare_eager_with_pipeline(
        cast_like_pipe(),
        lambda x: eager.cast_like(x, get_tl([target] * batch_size, None)),
        eager_source=lambda _i, _layout: get_tl([source] * batch_size, None),
        layout=None,
    )


def test_resize():
    check_single_input("resize", resize_x=50, resize_y=50)


def test_tensor_resize_cpu():
    check_single_input("experimental.tensor_resize", sizes=[50, 50], axes=[0, 1])


def test_per_frame():
    check_single_input("per_frame", replace=True)


def test_gaussian_blur():
    check_single_input("gaussian_blur", window_size=5)


def test_laplacian():
    check_single_input("laplacian", window_size=5)


def test_crop_mirror_normalize():
    check_single_input("crop_mirror_normalize")


def test_flip():
    check_single_input("flip", horizontal=True)


def test_jpeg_compression_distortion():
    check_single_input("jpeg_compression_distortion", quality=10)


def test_reshape():
    new_shape = sample_shape.copy()
    new_shape[0] //= 2
    new_shape[1] *= 2
    check_single_input("reshape", shape=new_shape)


def test_reinterpret():
    check_single_input("reinterpret", rel_shape=[0.5, 1, -1])


def test_water():
    check_single_input("water")


def test_sphere():
    check_single_input("sphere")


def test_erase():
    check_single_input(
        "erase",
        anchor=[0.3],
        axis_names="H",
        normalized_anchor=True,
        shape=[0.1],
        normalized_shape=True,
    )


def test_expand_dims():
    check_single_input("expand_dims", axes=1, new_axis_names="Z")


def test_coord_transform():
    M = [0, 0, 1, 0, 1, 0, 1, 0, 0]
    check_single_input("coord_transform", M=M, dtype=types.UINT8)


def test_grid_mask():
    check_single_input("grid_mask", tile=51, ratio=0.38158387, angle=2.6810782)


def test_multi_paste():
    check_single_input("multi_paste", in_ids=np.array([0, 1]), output_size=sample_shape)


def test_nonsilent_region():
    data = [
        [rng.integers(0, 255, size=[200], dtype=np.uint8) for _ in range(batch_size)]
    ] * data_size
    data[0][0][0] = 0
    data[0][1][0] = 0
    data[0][1][1] = 0
    get_data = GetData(data)

    check_single_input(
        "nonsilent_region",
        fn_source=get_data.fn_source,
        eager_source=get_data.eager_source,
        layout="",
    )


def test_preemphasis_filter():
    get_data = GetData(audio_data)
    check_single_input(
        "preemphasis_filter",
        fn_source=get_data.fn_source,
        eager_source=get_data.eager_source,
        layout=None,
    )


def test_power_spectrum():
    get_data = GetData(audio_data)
    check_single_input(
        "power_spectrum",
        fn_source=get_data.fn_source,
        eager_source=get_data.eager_source,
        layout=None,
    )


def test_spectrogram():
    get_data = GetData(audio_data)
    check_single_input(
        "spectrogram",
        fn_source=get_data.fn_source,
        eager_source=get_data.eager_source,
        layout=None,
        nfft=60,
        window_length=50,
        window_step=25,
    )


@pipeline_def(batch_size=batch_size, num_threads=4, device_id=None)
def mel_filter_pipeline(source):
    data = fn.external_source(source=source)
    spectrum = fn.spectrogram(data, nfft=60, window_length=50, window_step=25)
    processed = fn.mel_filter_bank(spectrum)
    return processed


@pipeline_def(batch_size=batch_size, num_threads=4, device_id=None)
def mel_filter_input_pipeline(source):
    data = fn.external_source(source=source)
    spectrum = fn.spectrogram(data, nfft=60, window_length=50, window_step=25)
    return spectrum


def test_mel_filter_bank():
    compare_eager_with_pipeline(
        mel_filter_pipeline(audio_data),
        eager.mel_filter_bank,
        eager_source=PipelineInput(mel_filter_input_pipeline, audio_data),
    )


def test_to_decibels():
    get_data = GetData(audio_data)
    check_single_input(
        "to_decibels", fn_source=get_data.fn_source, eager_source=get_data.eager_source, layout=None
    )


def test_audio_resample():
    get_data = GetData(audio_data)
    check_single_input(
        "audio_resample",
        fn_source=get_data.fn_source,
        eager_source=get_data.eager_source,
        layout=None,
        scale=1.25,
    )


@pipeline_def(batch_size=batch_size, num_threads=4, device_id=None)
def mfcc_pipeline(source):
    data = fn.external_source(source=source)
    spectrum = fn.spectrogram(data, nfft=60, window_length=50, window_step=25)
    mel = fn.mel_filter_bank(spectrum)
    dec = fn.to_decibels(mel)
    processed = fn.mfcc(dec)

    return processed


@pipeline_def(batch_size=batch_size, num_threads=4, device_id=None)
def mfcc_input_pipeline(source):
    data = fn.external_source(source=source)
    spectrum = fn.spectrogram(data, nfft=60, window_length=50, window_step=25)
    mel = fn.mel_filter_bank(spectrum)
    dec = fn.to_decibels(mel)

    return dec


def test_mfcc():
    compare_eager_with_pipeline(
        mfcc_pipeline(audio_data),
        eager.mfcc,
        eager_source=PipelineInput(mfcc_input_pipeline, audio_data),
    )


def test_one_hot():
    get_data = GetData(flat_data)
    check_single_input(
        "one_hot",
        fn_source=get_data.fn_source,
        eager_source=get_data.eager_source,
        num_classes=256,
        layout=None,
    )


def test_transpose():
    check_single_input("transpose", perm=[2, 0, 1])


@pipeline_def(batch_size=batch_size, num_threads=4, device_id=None)
def audio_decoder_pipeline():
    data, _ = fn.readers.file(files=audio_files)
    out = fn.decoders.audio(data)
    return tuple(out)


def test_audio_decoder():
    compare_eager_with_pipeline(
        audio_decoder_pipeline(),
        eager.decoders.audio,
        eager_source=PipelineInput(file_reader_pipeline, files=audio_files),
    )


def test_coord_flip():
    get_data = GetData(
        [
            [
                (rng.integers(0, 255, size=[200, 2], dtype=np.uint8) / 255).astype(dtype=np.float32)
                for _ in range(batch_size)
            ]
            for _ in range(data_size)
        ]
    )

    check_single_input(
        "coord_flip", fn_source=get_data.fn_source, eager_source=get_data.eager_source, layout=None
    )


def test_bb_flip():
    get_data = GetData(
        [
            [
                (rng.integers(0, 255, size=[200, 4], dtype=np.uint8) / 255).astype(dtype=np.float32)
                for _ in range(batch_size)
            ]
            for _ in range(data_size)
        ]
    )

    check_single_input(
        "bb_flip", fn_source=get_data.fn_source, eager_source=get_data.eager_source, layout=None
    )


def test_warp_affine():
    check_single_input("warp_affine", matrix=(0.1, 0.9, 10, 0.8, -0.2, -20))


def test_warp_perspective():
    check_single_input("experimental.warp_perspective", matrix=np.eye(3))


def test_normalize():
    check_single_input("normalize")


def test_lookup_table():
    get_data = GetData(
        [
            [rng.integers(0, 5, size=[100], dtype=np.uint8) for _ in range(batch_size)]
            for _ in range(data_size)
        ]
    )

    check_single_input(
        "lookup_table",
        keys=[1, 3],
        values=[10, 50],
        fn_source=get_data.fn_source,
        eager_source=get_data.eager_source,
        layout=None,
    )


@pipeline_def(batch_size=batch_size, num_threads=4, device_id=None)
def slice_pipeline(get_anchor, get_shape):
    data = fn.external_source(source=get_data, layout="HWC")
    anchors = fn.external_source(source=get_anchor)
    shape = fn.external_source(source=get_shape)
    processed = fn.slice(data, anchors, shape, out_of_bounds_policy="pad")

    return processed


def test_slice():
    get_anchors = GetData(
        [
            [
                (rng.integers(1, 256, size=[2], dtype=np.uint8) / 255).astype(dtype=np.float32)
                for _ in range(batch_size)
            ]
            for _ in range(data_size)
        ]
    )
    get_shapes = GetData(
        [
            [
                (rng.integers(1, 256, size=[2], dtype=np.uint8) / 255).astype(dtype=np.float32)
                for _ in range(batch_size)
            ]
            for _ in range(data_size)
        ]
    )

    def eager_source(i, _):
        return get_data_eager(i), get_anchors.eager_source(i), get_shapes.eager_source(i)

    pipe = slice_pipeline(get_anchors.fn_source, get_shapes.fn_source)
    compare_eager_with_pipeline(
        pipe, eager.slice, eager_source=eager_source, out_of_bounds_policy="pad"
    )


@pipeline_def(batch_size=batch_size, num_threads=4, device_id=None)
def image_decoder_slice_pipeline(get_anchors, get_shape):
    input, _ = fn.readers.file(file_root=images_dir)
    anchors = fn.external_source(source=get_anchors)
    shape = fn.external_source(source=get_shape)
    processed = fn.decoders.image_slice(input, anchors, shape)

    return processed


def test_image_decoder_slice():
    get_anchors = GetData(
        [
            [
                (rng.integers(1, 128, size=[2], dtype=np.uint8) / 255).astype(dtype=np.float32)
                for _ in range(batch_size)
            ]
            for _ in range(data_size)
        ]
    )
    get_shapes = GetData(
        [
            [
                (rng.integers(1, 128, size=[2], dtype=np.uint8) / 255).astype(dtype=np.float32)
                for _ in range(batch_size)
            ]
            for _ in range(data_size)
        ]
    )

    eager_input = file_reader_pipeline({"file_root": images_dir})

    def eager_source(i, _):
        return (
            eager_input.run()[0],
            get_anchors.eager_source(i, None),
            get_shapes.eager_source(i, None),
        )

    pipe = image_decoder_slice_pipeline(get_anchors.fn_source, get_shapes.fn_source)
    compare_eager_with_pipeline(pipe, eager.decoders.image_slice, eager_source=eager_source)


def test_pad():
    get_data = GetData(
        [
            [rng.integers(0, 255, size=[5, 4, 3], dtype=np.uint8) for _ in range(batch_size)]
            for _ in range(data_size)
        ]
    )

    check_single_input(
        "pad",
        fn_source=get_data.fn_source,
        eager_source=get_data.eager_source,
        fill_value=-1,
        axes=(0,),
        shape=(10,),
    )


def test_file_reader():
    check_reader("readers.file", file_root=images_dir)


def test_mxnet_reader():
    check_reader(
        "readers.mxnet",
        path=os.path.join(recordio_dir, "train.rec"),
        index_path=os.path.join(recordio_dir, "train.idx"),
        shard_id=0,
        num_shards=1,
    )


def test_webdataset_reader():
    webdataset = os.path.join(webdataset_dir, "MNIST", "devel-0.tar")
    webdataset_idx = generate_temp_wds_index(webdataset)
    check_reader(
        "readers.webdataset",
        paths=webdataset,
        index_paths=webdataset_idx.name,
        ext=["jpg", "cls"],
        shard_id=0,
        num_shards=1,
    )


def test_coco_reader():
    check_reader(
        "readers.coco",
        file_root=coco_dir,
        annotations_file=coco_annotation,
        shard_id=0,
        num_shards=1,
    )


def test_caffe_reader():
    check_reader("readers.caffe", path=caffe_dir, shard_id=0, num_shards=1)


def test_caffe2_reader():
    check_reader("readers.caffe2", path=caffe2_dir, shard_id=0, num_shards=1)


def test_nemo_asr_reader():
    tmp_dir, nemo_asr_manifest = setup_test_nemo_asr_reader_cpu()

    with tmp_dir:
        check_reader(
            "readers.nemo_asr",
            manifest_filepaths=[nemo_asr_manifest],
            dtype=types.INT16,
            downmix=False,
            read_sample_rate=True,
            read_text=True,
            seed=1234,
        )


def test_video_reader():
    check_reader("experimental.readers.video", filenames=video_files, sequence_length=3)


def test_copy():
    check_single_input("copy")


def test_element_extract():
    check_single_input("element_extract", element_map=[0, 3], layout=None)


def test_bbox_paste():
    get_data = GetData(
        [
            [
                (rng.integers(0, 255, size=[200, 4], dtype=np.uint8) / 255).astype(dtype=np.float32)
                for _ in range(batch_size)
            ]
            for _ in range(data_size)
        ]
    )
    check_single_input(
        "bbox_paste",
        fn_source=get_data.fn_source,
        eager_source=get_data.eager_source,
        layout=None,
        paste_x=0.25,
        paste_y=0.25,
        ratio=1.5,
    )


def test_sequence_rearrange():
    get_data = GetData(
        [
            [rng.integers(0, 255, size=[5, 10, 20, 3], dtype=np.uint8) for _ in range(batch_size)]
            for _ in range(data_size)
        ]
    )

    check_single_input(
        "sequence_rearrange",
        new_order=[0, 4, 1, 3, 2],
        fn_source=get_data.fn_source,
        eager_source=get_data.eager_source,
        layout="FHWC",
    )


@pipeline_def(batch_size=batch_size, num_threads=4, device_id=None)
def box_encoder_pipeline(get_boxes, get_labels):
    boxes = fn.external_source(source=get_boxes)
    labels = fn.external_source(source=get_labels)
    out = fn.box_encoder(boxes, labels, anchors=coco_anchors())
    return tuple(out)


def test_box_encoder():
    get_boxes = GetData(
        [
            [
                (rng.integers(0, 255, size=[20, 4], dtype=np.uint8) / 255).astype(dtype=np.float32)
                for _ in range(batch_size)
            ]
            for _ in range(data_size)
        ]
    )
    get_labels = GetData(
        [
            [rng.integers(0, 255, size=[20, 1], dtype=np.int32) for _ in range(batch_size)]
            for _ in range(data_size)
        ]
    )

    def eager_source(i, _):
        return get_boxes.eager_source(i), get_labels.eager_source(i)

    pipe = box_encoder_pipeline(get_boxes.fn_source, get_labels.fn_source)
    compare_eager_with_pipeline(
        pipe, eager.box_encoder, eager_source=eager_source, anchors=coco_anchors()
    )


def test_numpy_reader():
    with setup_test_numpy_reader_cpu() as test_data_root:
        check_reader("readers.numpy", file_root=test_data_root)


def test_constant():
    check_no_input("constant", fdata=(1.25, 2.5, 3))


def test_dump_image():
    check_single_input("dump_image")


def test_affine_translate():
    check_no_input("transforms.translation", offset=(2, 3))


def test_affine_scale():
    check_no_input("transforms.scale", scale=(2, 3))


def test_affine_rotate():
    check_no_input("transforms.rotation", angle=30.0)


def test_affine_shear():
    check_no_input("transforms.shear", shear=(2.0, 1.0))


def test_affine_crop():
    check_no_input(
        "transforms.crop",
        from_start=(0.1, 0.2),
        from_end=(1.0, 1.2),
        to_start=(0.2, 0.3),
        to_end=(0.5, 0.6),
    )


@pipeline_def(batch_size=batch_size, num_threads=4, device_id=None)
def combine_transforms_pipeline():
    t = fn.transforms.translation(offset=(1, 2))
    r = fn.transforms.rotation(angle=30.0)
    s = fn.transforms.scale(scale=(2, 3))
    out = fn.transforms.combine(t, r, s)

    return out


@pipeline_def(batch_size=batch_size, num_threads=4, device_id=None)
def combine_transforms_input_pipeline():
    t = fn.transforms.translation(offset=(1, 2))
    r = fn.transforms.rotation(angle=30.0)
    s = fn.transforms.scale(scale=(2, 3))

    return t, r, s


def test_combine_transforms():
    compare_eager_with_pipeline(
        combine_transforms_pipeline(),
        eager.transforms.combine,
        eager_source=PipelineInput(combine_transforms_input_pipeline),
    )


def test_reduce_min():
    check_single_input("reductions.min")


def test_reduce_max():
    check_single_input("reductions.max")


def test_reduce_sum():
    check_single_input("reductions.sum")


@pipeline_def(batch_size=batch_size, num_threads=4, device_id=None)
def segmentation_select_masks_pipeline(source):
    device = "cpu" if Pipeline.current().device_id is None else "gpu"
    polygons, vertices, selected_masks = fn.external_source(
        source=source, num_outputs=3, device=device
    )
    out_polygons, out_vertices = fn.segmentation.select_masks(
        selected_masks, polygons, vertices, reindex_masks=False
    )

    return out_polygons, out_vertices


@pipeline_def(batch_size=batch_size, num_threads=4, device_id=None)
def segmentation_select_masks_input_pipeline(source):
    device = "cpu" if Pipeline.current().device_id is None else "gpu"
    polygons, vertices, selected_masks = fn.external_source(
        source=source, num_outputs=3, device=device
    )

    return selected_masks, polygons, vertices


def test_segmentation_select_masks():
    data = [
        make_batch_select_masks(
            batch_size, vertex_ndim=2, npolygons_range=(1, 5), nvertices_range=(3, 10)
        )
        for _ in range(data_size)
    ]

    pipe = segmentation_select_masks_pipeline(data)
    compare_eager_with_pipeline(
        pipe,
        eager.segmentation.select_masks,
        eager_source=PipelineInput(segmentation_select_masks_input_pipeline, data),
    )


def test_reduce_mean():
    check_single_input("reductions.mean")


def test_reduce_mean_square():
    check_single_input("reductions.mean_square")


def test_reduce_root_mean_square():
    check_single_input("reductions.rms")


@pipeline_def(batch_size=batch_size, num_threads=4, device_id=None)
def reduce_pipeline(op):
    data = fn.external_source(source=get_data)
    mean = fn.reductions.mean(data)
    out = op(data, mean)

    return out


@pipeline_def(batch_size=batch_size, num_threads=4, device_id=None)
def reduce_input_pipeline():
    data = fn.external_source(source=get_data)
    mean = fn.reductions.mean(data)

    return data, mean


def test_reduce_std():
    pipe = reduce_pipeline(fn.reductions.std_dev)
    compare_eager_with_pipeline(
        pipe, eager_op=eager.reductions.std_dev, eager_source=PipelineInput(reduce_input_pipeline)
    )


def test_reduce_variance():
    pipe = reduce_pipeline(fn.reductions.variance)
    compare_eager_with_pipeline(
        pipe, eager_op=eager.reductions.variance, eager_source=PipelineInput(reduce_input_pipeline)
    )


@pipeline_def(batch_size=batch_size, num_threads=4, device_id=None)
def multi_input_pipeline(op, n):
    data = [fn.external_source(source=get_data, layout="HWC") for _ in range(n)]
    out = op(*data)

    return out


def test_cat():
    num_inputs = 3
    compare_eager_with_pipeline(
        multi_input_pipeline(fn.cat, num_inputs),
        eager_op=eager.cat,
        eager_source=get_multi_data_eager(num_inputs),
    )


def test_stack():
    num_inputs = 3
    compare_eager_with_pipeline(
        multi_input_pipeline(fn.stack, num_inputs),
        eager_op=eager.stack,
        eager_source=get_multi_data_eager(num_inputs),
    )


def test_batch_permute():
    check_single_input("permute_batch", indices=rng.permutation(batch_size).tolist())


def test_squeeze():
    get_data = GetData(
        [[np.zeros(shape=[10, 20, 3, 1, 1], dtype=np.uint8) for _ in range(batch_size)]] * data_size
    )
    check_single_input(
        "squeeze",
        fn_source=get_data.fn_source,
        eager_source=get_data.eager_source,
        axis_names="YZ",
        layout="HWCYZ",
    )


def test_peek_image_shape():
    check_single_input(
        "peek_image_shape",
        pipe_fun=reader_op_pipeline,
        fn_source=images_dir,
        eager_source=PipelineInput(file_reader_pipeline, file_root=images_dir),
    )


def test_experimental_peek_image_shape():
    check_single_input(
        "experimental.peek_image_shape",
        pipe_fun=reader_op_pipeline,
        fn_source=images_dir,
        eager_source=PipelineInput(file_reader_pipeline, file_root=images_dir),
    )


def test_subscript_dim_check():
    check_single_input("subscript_dim_check", num_subscripts=3)


def test_resize_crop_mirror():
    check_single_input("resize_crop_mirror", crop=[5, 5], resize_shorter=10)


@pipeline_def(batch_size=batch_size, num_threads=4, device_id=None)
def get_property_pipeline(files):
    data, _ = fn.readers.file(files=files)
    out = fn.get_property(data, key="source_info")

    return out


def test_get_property():
    root_path = os.path.join(data_root, "db", "single", "png", "0")
    files = [os.path.join(root_path, i) for i in os.listdir(root_path)]

    pipe = get_property_pipeline(files)
    compare_eager_with_pipeline(
        pipe,
        eager.get_property,
        eager_source=PipelineInput(file_reader_pipeline, files=files),
        key="source_info",
    )


def test_tensor_subscript():
    check_single_input("tensor_subscript", lo_0=1, hi_1=-1, at_2=1)


def eager_arithm_ops(data):
    return (
        data * 2,
        data + 2,
        data - 2,
        data / 2,
        data // 2,
        data**2,
        data == 2,
        data != 2,
        data < 2,
        data <= 2,
        data > 2,
        data >= 2,
        data & 2,
        data | 2,
        data ^ 2,
        eager.math.abs(data),
        eager.math.fabs(data),
        eager.math.floor(data),
        eager.math.ceil(data),
        eager.math.pow(data, 2),
        eager.math.fpow(data, 1.5),
        eager.math.min(data, 2),
        eager.math.max(data, 50),
        eager.math.clamp(data, 10, 50),
        eager.math.sqrt(data),
        eager.math.rsqrt(data),
        eager.math.cbrt(data),
        eager.math.exp(data),
        eager.math.exp(data),
        eager.math.log(data),
        eager.math.log2(data),
        eager.math.log10(data),
        eager.math.sin(data),
        eager.math.cos(data),
        eager.math.tan(data),
        eager.math.asin(data),
        eager.math.acos(data),
        eager.math.atan(data),
        eager.math.atan2(data, 3),
        eager.math.sinh(data),
        eager.math.cosh(data),
        eager.math.tanh(data),
        eager.math.asinh(data),
        eager.math.acosh(data),
        eager.math.atanh(data),
    )


def test_arithm_ops():
    with eager.arithmetic():
        pipe = pipeline_arithm_ops_cpu(
            get_data, batch_size=batch_size, num_threads=4, device_id=None
        )
        compare_eager_with_pipeline(pipe, eager_op=eager_arithm_ops)


def test_noise_gaussian():
    check_single_input_stateful("noise.gaussian")


def test_noise_salt_and_pepper():
    check_single_input_stateful("noise.salt_and_pepper")


def test_noise_shot():
    check_single_input_stateful("noise.shot")


def test_random_mask_pixel():
    check_single_input_stateful("segmentation.random_mask_pixel")


def test_random_resized_crop():
    check_single_input_stateful("random_resized_crop", size=[5, 5])


def test_random_object_bbox():
    data = tensors.TensorListCPU(
        [
            tensors.TensorCPU(np.int32([[1, 0, 0, 0], [1, 2, 2, 1], [1, 1, 2, 0], [2, 0, 0, 1]])),
            tensors.TensorCPU(
                np.int32([[0, 3, 3, 0], [1, 0, 1, 2], [0, 1, 1, 0], [0, 2, 0, 1], [0, 2, 2, 1]])
            ),
        ]
    )

    def eager_source(_i, _layout):
        return data

    def fn_source(_):
        return data

    check_single_input_stateful(
        "segmentation.random_object_bbox", fn_source=fn_source, eager_source=eager_source, layout=""
    )


def test_roi_random_crop():
    shape = [10, 20, 3]
    check_single_input_stateful(
        "roi_random_crop",
        crop_shape=[x // 2 for x in shape],
        roi_start=[x // 4 for x in shape],
        roi_shape=[x // 2 for x in shape],
    )


@pipeline_def(batch_size=batch_size, num_threads=4, device_id=None)
def random_bbox_crop_pipeline(get_boxes, get_labels, seed):
    boxes = fn.external_source(source=get_boxes)
    labels = fn.external_source(source=get_labels)
    out = fn.random_bbox_crop(
        boxes,
        labels,
        aspect_ratio=[0.5, 2.0],
        thresholds=[0.1, 0.3, 0.5],
        scaling=[0.8, 1.0],
        bbox_layout="xyXY",
        seed=seed,
    )

    return tuple(out)


def test_random_bbox_crop():
    get_boxes = GetData(
        [
            [
                (rng.integers(0, 255, size=[200, 4], dtype=np.uint8) / 255).astype(dtype=np.float32)
                for _ in range(batch_size)
            ]
            for _ in range(data_size)
        ]
    )
    get_labels = GetData(
        [
            [rng.integers(0, 255, size=[200, 1], dtype=np.int32) for _ in range(batch_size)]
            for _ in range(data_size)
        ]
    )

    def eager_source(i, _):
        return get_boxes.eager_source(i), get_labels.eager_source(i)

    _, eager_op, fn_seed = prep_stateful_operators("random_bbox_crop")

    pipe = random_bbox_crop_pipeline(get_boxes.fn_source, get_labels.fn_source, fn_seed)

    compare_eager_with_pipeline(
        pipe,
        eager_op,
        eager_source=eager_source,
        aspect_ratio=[0.5, 2.0],
        thresholds=[0.1, 0.3, 0.5],
        scaling=[0.8, 1.0],
        bbox_layout="xyXY",
    )


def test_random_choice_cpu():
    shape_batch_list = [[np.array(i + 3) for i in range(batch_size)] for _ in range(data_size)]

    data = GetData(shape_batch_list)

    check_single_input_stateful(
        "random.choice",
        fn_source=data.fn_source,
        eager_source=data.eager_source,
        layout=None,
    )


def test_random_coin_flip():
    check_no_input_stateful("random.coin_flip")


def test_normal_distribution():
    check_no_input_stateful("random.normal", shape=[5, 5])


def test_random_uniform():
    check_no_input_stateful("random.uniform")


def test_random_beta():
    check_no_input_stateful("random.beta")


def test_batch_permutation():
    check_no_input_stateful("batch_permutation")


def test_random_crop_generator_cpu():
    shape_batch_list = [
        [np.random.randint(100, 800, size=(2,), dtype=np.int64) for _ in range(batch_size)]
        for _ in range(data_size)
    ]

    data = GetData(shape_batch_list)

    check_single_input_stateful(
        "random_crop_generator",
        fn_source=data.fn_source,
        eager_source=data.eager_source,
        layout=None,
    )


def test_video_decoder():
    filename = os.path.join(get_dali_extra_path(), "db", "video", "cfr", "test_1.mp4")
    data = [
        [np.fromfile(filename, dtype=np.uint8) for _ in range(batch_size)] for _ in range(data_size)
    ]

    data = GetData(data)

    check_single_input(
        "experimental.decoders.video",
        fn_source=data.fn_source,
        eager_source=data.eager_source,
        layout=None,
    )


def test_zeros():
    check_no_input("zeros", shape=(2, 3))


def test_zeros_like():
    check_single_input("zeros_like", layout=None)


def test_ones():
    check_no_input("ones", shape=(2, 3))


def test_ones_like():
    check_single_input("ones_like", layout=None)


def test_full():
    check_single_input("full", shape=(1,))


def test_full_like():
    fill_value = np.array([1, 2, 3], dtype=np.int32)
    array_like = np.zeros((2, 3))

    @pipeline_def(batch_size=batch_size, num_threads=4, device_id=None)
    def full_like_pipe():
        return fn.full_like(array_like, fill_value)

    compare_eager_with_pipeline(
        full_like_pipe(),
        lambda x: eager.full_like(x, get_tl([fill_value] * batch_size, None)),
        eager_source=lambda _i, _layout: get_tl([array_like] * batch_size, None),
        layout=None,
    )


def test_io_file_read():
    filenames = [
        os.path.join(get_dali_extra_path(), "db/single/png/0/cat-1046544_640.png"),
    ]

    data = []
    i = 0
    for _ in range(data_size):
        batch = []
        for _ in range(batch_size):
            batch.append(np.frombuffer(filenames[i % len(filenames)].encode(), dtype=np.int8))
            i += 1
        data.append(batch)
    data = GetData(data)

    check_single_input(
        "io.file.read",
        fn_source=data.fn_source,
        eager_source=data.eager_source,
        layout=None,
    )


tested_methods = [
    "decoders.image",
    "decoders.image_crop",
    "decoders.image_slice",
    "decoders.image_random_crop",
    "decoders.numpy",
    "experimental.decoders.image",
    "experimental.decoders.image_crop",
    "experimental.decoders.image_slice",
    "experimental.decoders.image_random_crop",
    "paste",
    "rotate",
    "brightness_contrast",
    "hue",
    "brightness",
    "contrast",
    "hsv",
    "color_twist",
    "saturation",
    "shapes",
    "crop",
    "color_space_conversion",
    "cast",
    "cast_like",
    "resize",
    "experimental.tensor_resize",
    "per_frame",
    "gaussian_blur",
    "laplacian",
    "crop_mirror_normalize",
    "flip",
    "jpeg_compression_distortion",
    "reshape",
    "reinterpret",
    "water",
    "sphere",
    "erase",
    "expand_dims",
    "coord_transform",
    "grid_mask",
    "multi_paste",
    "nonsilent_region",
    "preemphasis_filter",
    "power_spectrum",
    "spectrogram",
    "mel_filter_bank",
    "to_decibels",
    "audio_resample",
    "mfcc",
    "one_hot",
    "transpose",
    "decoders.audio",
    "coord_flip",
    "bb_flip",
    "warp_affine",
    "normalize",
    "lookup_table",
    "slice",
    "pad",
    "readers.file",
    "readers.mxnet",
    "readers.webdataset",
    "readers.coco",
    "readers.caffe",
    "readers.caffe2",
    "readers.nemo_asr",
    "experimental.readers.video",
    "copy",
    "element_extract",
    "bbox_paste",
    "sequence_rearrange",
    "box_encoder",
    "readers.numpy",
    "constant",
    "dump_image",
    "readers.sequence",
    "transforms.translation",
    "transforms.scale",
    "transforms.rotation",
    "transforms.shear",
    "transforms.crop",
    "transforms.combine",
    "reductions.min",
    "reductions.max",
    "reductions.sum",
    "segmentation.select_masks",
    "reductions.mean",
    "reductions.mean_square",
    "reductions.rms",
    "reductions.std_dev",
    "reductions.variance",
    "cat",
    "stack",
    "permute_batch",
    "squeeze",
    "peek_image_shape",
    "experimental.peek_image_shape",
    "subscript_dim_check",
    "get_property",
    "tensor_subscript",
    "arithmetic_generic_op",
    "noise.gaussian",
    "noise.salt_and_pepper",
    "noise.shot",
    "segmentation.random_mask_pixel",
    "segmentation.random_object_bbox",
    "roi_random_crop",
    "random_bbox_crop",
    "random_resized_crop",
    "resize_crop_mirror",
    "random.choice",
    "random.coin_flip",
    "random.normal",
    "random.uniform",
    "random.beta",
    "batch_permutation",
    "random_crop_generator",
    "experimental.decoders.video",
    "zeros",
    "zeros_like",
    "ones",
    "ones_like",
    "full",
    "full_like",
    "io.file.read",
    "experimental.warp_perspective",
]

excluded_methods = [
    "hidden.*",
    "jitter",  # not supported for CPU
    "video_reader",  # not supported for CPU
    "video_reader_resize",  # not supported for CPU
    "readers.video",  # not supported for CPU
    "readers.video_resize",  # not supported for CPU
    "optical_flow",  # not supported for CPU
    "experimental.debayer",  # not supported for CPU
    "experimental.equalize",  # not supported for CPU
    "experimental.filter",  # not supported for CPU
    "experimental.inflate",  # not supported for CPU
    "experimental.remap",  # operator is GPU-only
    "experimental.readers.fits",  # lacking test files in DALI_EXTRA
    "experimental.median_blur",  # not supported for CPU
    "experimental.dilate",  # not supported for CPU
    "experimental.erode",  # not supported for CPU
    "experimental.resize",  # not supported for CPU
    "plugin.video.decoder",  # not supported for CPU
]


def test_coverage():
    """Checks coverage of eager operators (almost every operator is also exposed in eager mode).
    If you added a new operator, you should also add a test for it here and add the operator name
    to the ``tested_methods`` list. You should also add eager classification for your operator in
    `dali/python/nvidia/dali/_utils/eager_utils.py`.
    """

    methods = module_functions(eager, remove_prefix="nvidia.dali.experimental.eager")
    methods += module_functions(eager.rng_state(), remove_prefix="rng_state", check_non_module=True)
    # TODO(ksztenderski): Add coverage for GPU operators.
    exclude = "|".join(
        [
            "(^" + x.replace(".", "\.").replace("*", ".*").replace("?", ".") + "$)"  # noqa: W605
            for x in excluded_methods
        ]
    )
    exclude = re.compile(exclude)
    methods = [x for x in methods if not exclude.match(x)]

    assert set(methods).difference(set(tested_methods)) == set(), "Test doesn't cover:\n {}".format(
        set(methods) - set(tested_methods)
    )<|MERGE_RESOLUTION|>--- conflicted
+++ resolved
@@ -415,10 +415,10 @@
     )
 
 
-<<<<<<< HEAD
 def test_paste():
     check_single_input("paste", fill_value=0, ratio=2.0)
-=======
+
+
 def test_decoders_numpy():
     def encode_sample(data):
         buff = io.BytesIO()
@@ -444,7 +444,6 @@
         eager_source=eager_source,
         layout=None,
     )
->>>>>>> 10056307
 
 
 def test_rotate():
