--- conflicted
+++ resolved
@@ -395,8 +395,6 @@
         sliced_arr = to_array(sliced_out[i])
         assert_array_equal(roi_arr, sliced_arr)
 
-<<<<<<< HEAD
-=======
 # testcase name used for visibility in the output logs
 def _testimpl_numpy_reader_roi_empty_axes(testcase_name, file_root, batch_size, ndim, dtype, device, file_filter="*.npy"):
     @pipeline_def(batch_size=batch_size, device_id=0, num_threads=8)
@@ -437,7 +435,6 @@
             else:
                 assert roi_arr.shape[d] == arr.shape[d]
 
->>>>>>> 41c1c326
 def test_numpy_reader_roi():
     # setup file
     shapes=[(10, 10), (12, 10), (10, 12), (20, 15), (10, 11), (12, 11), (13, 11), (19, 10)]
@@ -464,12 +461,9 @@
         ([-10, 2], None, [8, 9], None, None, None, [0, 1], "pad"),
         ([1, 2], None, [20, 9], None, None, None, [0, 1], "trim_to_shape"),
         ([-10, 2], None, [8, 9], None, None, None, [0, 1], "trim_to_shape"),
-<<<<<<< HEAD
-=======
         (fn.random.uniform(range=(0, 2), shape=(2,), dtype=types.INT32), None, fn.random.uniform(range=(7, 10), shape=(2,), dtype=types.INT32), None, None, None, (0, 1), None),
         (fn.random.uniform(range=(0, 2), shape=(1,), dtype=types.INT32), None, fn.random.uniform(range=(7, 10), shape=(1,), dtype=types.INT32), None, None, None, (1,), None),
         (None, fn.random.uniform(range=(0.0, 0.2), shape=(1,)), None, fn.random.uniform(range=(0.8, 1.0), shape=(1,)), None, None, (1,), None),
->>>>>>> 41c1c326
     ]
 
     for fortran_order in [False, True, None]:
@@ -488,24 +482,14 @@
                     yield _testimpl_numpy_reader_roi, test_data_root, batch_size, ndim, dtype, device, fortran_order, file_filter, \
                         roi_start, rel_roi_start, roi_end, rel_roi_end, roi_shape, rel_roi_shape, roi_axes, out_of_bounds_policy, fill_value
 
-<<<<<<< HEAD
-=======
             yield _testimpl_numpy_reader_roi_empty_axes, "empty axes", test_data_root, batch_size, ndim, dtype, device, file_filter
             yield _testimpl_numpy_reader_roi_empty_range, "empty range", test_data_root, batch_size, ndim, dtype, device, file_filter
->>>>>>> 41c1c326
 
 def _testimpl_numpy_reader_roi_error(file_root, batch_size, ndim, dtype, device, fortran_order=False, file_filter="*.npy",
                                      roi_start=None, rel_roi_start=None, roi_end=None, rel_roi_end=None, roi_shape=None,
                                      rel_roi_shape=None, roi_axes=None, out_of_bounds_policy=None, fill_value=None):
-<<<<<<< HEAD
-    @pipeline_def(batch_size=3, device_id=0, num_threads=8)
-    def pipe():
-        print(file_root)
-        print(file_filter)
-=======
     @pipeline_def(batch_size=batch_size, device_id=0, num_threads=8)
     def pipe():
->>>>>>> 41c1c326
         data = fn.readers.numpy(device=device, file_root=file_root, file_filter=file_filter,
                                 roi_start=roi_start, rel_roi_start=rel_roi_start,
                                 roi_end=roi_end, rel_roi_end=rel_roi_end,
