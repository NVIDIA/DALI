# Copyright (c) 2020, NVIDIA CORPORATION. All rights reserved.
#
# Licensed under the Apache License, Version 2.0 (the "License");
# you may not use this file except in compliance with the License.
# You may obtain a copy of the License at
#
#     http://www.apache.org/licenses/LICENSE-2.0
#
# Unless required by applicable law or agreed to in writing, software
# distributed under the License is distributed on an "AS IS" BASIS,
# WITHOUT WARRANTIES OR CONDITIONS OF ANY KIND, either express or implied.
# See the License for the specific language governing permissions and
# limitations under the License.

import nvidia.dali as dali
import nvidia.dali.ops as ops
import nvidia.dali.types as types
from nvidia.dali.pipeline import Pipeline
from nvidia.dali.backend_impl import TensorListGPU
import numpy as np
import scipy.stats as st
import math


def check_uniform_default(device='cpu', batch_size=32, shape=[1e5], val_range=None):
    pipe = Pipeline(batch_size=batch_size, device_id=0, num_threads=3, seed=123456)
    with pipe:
        pipe.set_outputs(dali.fn.random.uniform(device=device, range=val_range, shape=shape))
    pipe.build()
    outputs = pipe.run()
    val_range = (-1.0, 1.0) if val_range is None else val_range
    data_out = outputs[0].as_cpu() \
        if isinstance(outputs[0], TensorListGPU) else outputs[0]
<<<<<<< HEAD
=======
    pvs = []
>>>>>>> 677cf5e4
    for i in range(batch_size):
        data = np.array(data_out[i])
        # Check that the data is within the default range
        assert (data >= val_range[0]).all() and \
               (data <= val_range[1]).all(), \
            "Value returned from the op is outside of requested range"

        h, b = np.histogram(data, bins=10)
        mean_h = np.mean(h)
        for hval in h:
            np.testing.assert_allclose(mean_h, hval, rtol=0.05)  # +/- 5%

        # normalize to 0-1 range
        data_kstest = (data - val_range[0]) / (val_range[1] - val_range[0])
        _, pv = st.kstest(rvs=data_kstest, cdf='uniform')
<<<<<<< HEAD
        assert pv > 0.05, f"data is not a uniform distribution (pv = {pv})"

def test_uniform_continuous():
    batch_size = 8
=======
        pvs = pvs + [pv]
    assert np.mean(pvs) > 0.05, f"data is not a uniform distribution. pv = {np.mean(pvs)}"

def test_uniform_continuous():
    batch_size = 4
>>>>>>> 677cf5e4
    shape = [100000]
    for device in ['cpu', 'gpu']:
        for val_range in [None, (200.0, 400.0)]:
            yield check_uniform_default, device, batch_size, shape, val_range
<<<<<<< HEAD

def check_uniform_discrete(device='cpu', batch_size=32, shape=[1e5], values=None):
    pipe = Pipeline(batch_size=batch_size, device_id=0, num_threads=3, seed=123456)
    with pipe:
        pipe.set_outputs(dali.fn.random.uniform(device=device, values=values, shape=shape))
    pipe.build()
    outputs = pipe.run()
    data_out = outputs[0].as_cpu() \
        if isinstance(outputs[0], TensorListGPU) else outputs[0]
    values_set = set(values)
    maxval = np.max(values)
    bins = np.concatenate([values, np.array([np.nextafter(maxval, maxval+1)])])
    bins.sort()
    for i in range(batch_size):
        data = np.array(data_out[i])
        for x in data:
            assert x in values_set
        h, _ = np.histogram(data, bins=bins)
        _, pv = st.chisquare(h)
        assert pv > 0.05, f"data is not a uniform distribution. pv = {pv}"

def test_uniform_discrete():
    batch_size = 8
=======

def check_uniform_continuous_next_after(device='cpu', batch_size=32, shape=[1e5]):
    batch_size = 4
    shape = [100000]
    val_range = [np.float32(10.0), np.nextafter(np.float32(10.0), np.float32(11.0))]

    pipe = Pipeline(batch_size=batch_size, device_id=0, num_threads=3, seed=123456)
    with pipe:
        pipe.set_outputs(dali.fn.random.uniform(device=device, range=val_range, shape=shape))
    pipe.build()
    outputs = pipe.run()
    data_out = outputs[0].as_cpu() \
        if isinstance(outputs[0], TensorListGPU) else outputs[0]
    for i in range(batch_size):
        data = np.array(data_out[i])
        assert (val_range[0] == data).all(), \
            f"{data} is outside of requested range"

def test_uniform_continuous_next_after():
    batch_size = 4
    shape = [100000]
    for device in ['cpu', 'gpu']:
        yield check_uniform_continuous_next_after, device, batch_size, shape

def check_uniform_discrete(device='cpu', batch_size=32, shape=[1e5], values=None):
    pipe = Pipeline(batch_size=batch_size, device_id=0, num_threads=3, seed=123456)
    with pipe:
        pipe.set_outputs(dali.fn.random.uniform(device=device, values=values, shape=shape))
    pipe.build()
    outputs = pipe.run()
    data_out = outputs[0].as_cpu() \
        if isinstance(outputs[0], TensorListGPU) else outputs[0]
    values_set = set(values)
    maxval = np.max(values)
    bins = np.concatenate([values, np.array([np.nextafter(maxval, maxval+1)])])
    bins.sort()
    pvs = []
    for i in range(batch_size):
        data = np.array(data_out[i])
        for x in data:
            assert x in values_set
        h, _ = np.histogram(data, bins=bins)
        _, pv = st.chisquare(h)
        pvs = pvs + [pv]
    assert np.mean(pvs) > 0.05, f"data is not a uniform distribution. pv = {np.mean(pvs)}"

def test_uniform_discrete():
    batch_size = 4
>>>>>>> 677cf5e4
    shape = [100000]
    for device in ['cpu', 'gpu']:
        for values in [(0, 1, 2, 3, 4, 5), (200, 400, 5000, 1)]:
            yield check_uniform_discrete, device, batch_size, shape, values<|MERGE_RESOLUTION|>--- conflicted
+++ resolved
@@ -31,10 +31,7 @@
     val_range = (-1.0, 1.0) if val_range is None else val_range
     data_out = outputs[0].as_cpu() \
         if isinstance(outputs[0], TensorListGPU) else outputs[0]
-<<<<<<< HEAD
-=======
     pvs = []
->>>>>>> 677cf5e4
     for i in range(batch_size):
         data = np.array(data_out[i])
         # Check that the data is within the default range
@@ -50,47 +47,15 @@
         # normalize to 0-1 range
         data_kstest = (data - val_range[0]) / (val_range[1] - val_range[0])
         _, pv = st.kstest(rvs=data_kstest, cdf='uniform')
-<<<<<<< HEAD
-        assert pv > 0.05, f"data is not a uniform distribution (pv = {pv})"
-
-def test_uniform_continuous():
-    batch_size = 8
-=======
         pvs = pvs + [pv]
     assert np.mean(pvs) > 0.05, f"data is not a uniform distribution. pv = {np.mean(pvs)}"
 
 def test_uniform_continuous():
     batch_size = 4
->>>>>>> 677cf5e4
     shape = [100000]
     for device in ['cpu', 'gpu']:
         for val_range in [None, (200.0, 400.0)]:
             yield check_uniform_default, device, batch_size, shape, val_range
-<<<<<<< HEAD
-
-def check_uniform_discrete(device='cpu', batch_size=32, shape=[1e5], values=None):
-    pipe = Pipeline(batch_size=batch_size, device_id=0, num_threads=3, seed=123456)
-    with pipe:
-        pipe.set_outputs(dali.fn.random.uniform(device=device, values=values, shape=shape))
-    pipe.build()
-    outputs = pipe.run()
-    data_out = outputs[0].as_cpu() \
-        if isinstance(outputs[0], TensorListGPU) else outputs[0]
-    values_set = set(values)
-    maxval = np.max(values)
-    bins = np.concatenate([values, np.array([np.nextafter(maxval, maxval+1)])])
-    bins.sort()
-    for i in range(batch_size):
-        data = np.array(data_out[i])
-        for x in data:
-            assert x in values_set
-        h, _ = np.histogram(data, bins=bins)
-        _, pv = st.chisquare(h)
-        assert pv > 0.05, f"data is not a uniform distribution. pv = {pv}"
-
-def test_uniform_discrete():
-    batch_size = 8
-=======
 
 def check_uniform_continuous_next_after(device='cpu', batch_size=32, shape=[1e5]):
     batch_size = 4
@@ -139,7 +104,6 @@
 
 def test_uniform_discrete():
     batch_size = 4
->>>>>>> 677cf5e4
     shape = [100000]
     for device in ['cpu', 'gpu']:
         for values in [(0, 1, 2, 3, 4, 5), (200, 400, 5000, 1)]:
