--- conflicted
+++ resolved
@@ -27,7 +27,6 @@
     with pipe:
         pipe.set_outputs(dali.fn.random.uniform(device=device, range=val_range, shape=shape))
     pipe.build()
-<<<<<<< HEAD
     outputs = pipe.run()
     val_range = (-1.0, 1.0) if val_range is None else val_range
     data_out = outputs[0].as_cpu() \
@@ -55,44 +54,12 @@
     for device in ['cpu', 'gpu']:
         for val_range in [None, (200.0, 400.0)]:
             yield check_uniform_default, device, batch_size, shape, val_range
-=======
-    oo = pipe.run()
-    possibly_uniform_distribution = oo[0].as_array()[0]
-    # normalize to 0-1 range
-    possibly_uniform_distribution_kstest = (possibly_uniform_distribution + 1) / 2
-    _, pv = st.kstest(rvs=possibly_uniform_distribution_kstest, cdf='uniform')
-    assert pv > 0.05, "`possibly_uniform_distribution` is not a uniform distribution"
-    assert (-1 <= possibly_uniform_distribution).all() and \
-            (possibly_uniform_distribution < 1).all(), \
-                "Value returned from the op is outside of requested range"
-
-def test_uniform_continuous():
-    pipe = dali.pipeline.Pipeline(1, 1, 0)
-    lo = -100
-    hi = 100
-    test_range = (hi - lo) * np.random.random_sample(2) + lo  # 2 elems from [-100, 100] range
-    test_range.sort()
-    test_range = test_range.astype('float32')
-    with pipe:
-        pipe.set_outputs(dali.fn.uniform(range=test_range.tolist(), shape=[1e6]))
-    pipe.build()
-    oo = pipe.run()
-    possibly_uniform_distribution = oo[0].as_array()[0]
-    # normalize to 0-1 range
-    possibly_uniform_distribution_kstest = (possibly_uniform_distribution - test_range[0]) / (test_range[1] - test_range[0])
-    _, pv = st.kstest(rvs=possibly_uniform_distribution_kstest, cdf='uniform')
-    assert pv > 0.05, "`possibly_uniform_distribution` is not a uniform distribution"
-    assert (test_range[0] <= possibly_uniform_distribution).all() and \
-            (possibly_uniform_distribution < test_range[1]).all(), \
-                "Value returned from the op is outside of requested range"
->>>>>>> 042e6936
 
 def check_uniform_discrete(device='cpu', batch_size=32, shape=[1e5], values=None):
     pipe = Pipeline(batch_size=batch_size, device_id=0, num_threads=3, seed=123456)
     with pipe:
         pipe.set_outputs(dali.fn.random.uniform(device=device, values=values, shape=shape))
     pipe.build()
-<<<<<<< HEAD
     outputs = pipe.run()
     data_out = outputs[0].as_cpu() \
         if isinstance(outputs[0], TensorListGPU) else outputs[0]
@@ -108,36 +75,9 @@
         _, pv = st.chisquare(h)
         assert pv > 0.05, f"data is not a uniform distribution. pv = {pv}"
 
-check_uniform_discrete('cpu', 32, shape=[10000], values=(0, 1, 2, 3, 4, 5, 6, 7))
-=======
-    oo = pipe.run()
-    possibly_uniform_distribution = oo[0].as_array()[0]
-    assert (test_range[0] == possibly_uniform_distribution).all(), \
-                "Value returned from the op is outside of requested range"
->>>>>>> 042e6936
-
 def test_uniform_discrete():
-    pipe = dali.pipeline.Pipeline(1, 1, 0)
-    lo = -100
-    hi = 100
-    test_set = (hi - lo) * np.random.random_sample(10) + lo  # 10 elems from [-100, 100] range
-    test_set = test_set.astype('float32')
-    with pipe:
-        pipe.set_outputs(dali.fn.uniform(values=test_set.tolist(), shape=[1e6]))
-    pipe.build()
-    oo = pipe.run()
-    possibly_uniform_distribution = oo[0].as_array()[0]
-    test_set_max = np.max(test_set)
-    bins = np.concatenate([test_set, np.array([np.nextafter(test_set_max, test_set_max+1)])])
-    bins.sort()
-<<<<<<< HEAD
-    h, _ = np.histogram(possibly_uniform_distribution, bins=bins)[0]
-    _, pv = st.chisquare(h)
-=======
-    possibly_uniform_distribution_chisquare = np.histogram(possibly_uniform_distribution, bins=bins)[0]
-    _, pv = st.chisquare(possibly_uniform_distribution_chisquare)
->>>>>>> 042e6936
-    assert pv > 0.05, "`possibly_uniform_distribution` is not a uniform distribution"
-    for val in possibly_uniform_distribution:
-        assert val in test_set, \
-            "Value returned from the op is outside of requested discrete set"+    batch_size = 8
+    shape = [100000]
+    for device in ['cpu', 'gpu']:
+        for values in [(0, 1, 2, 3, 4, 5), (200, 400, 5000, 1)]:
+            yield check_uniform_discrete, device, batch_size, shape, values