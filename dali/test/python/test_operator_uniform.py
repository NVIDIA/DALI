--- conflicted
+++ resolved
@@ -15,26 +15,45 @@
 import nvidia.dali as dali
 import nvidia.dali.ops as ops
 import nvidia.dali.types as types
+from nvidia.dali.pipeline import Pipeline
+from nvidia.dali.backend_impl import TensorListGPU
 import numpy as np
 import scipy.stats as st
 import math
 
 
+def check_uniform_default(device='cpu', batch_size=8, shape=[1e5], val_range=None):
+    pipe = Pipeline(batch_size=batch_size, device_id=0, num_threads=3, seed=123456)
+    with pipe:
+        pipe.set_outputs(dali.fn.random.uniform(device=device, range=val_range, shape=shape))
+    pipe.build()
+    outputs = pipe.run()
+    val_range = (-1.0, 1.0) if val_range is None else val_range
+    data_out = outputs[0].as_cpu() \
+        if isinstance(outputs[0], TensorListGPU) else outputs[0]
+    for i in range(batch_size):
+        data = np.array(data_out[i])
+        # Check that the data is within the default range
+        assert (data >= val_range[0]).all() and \
+               (data <= val_range[1]).all(), \
+            "Value returned from the op is outside of requested range"
+
+        h, b = np.histogram(data, bins=10)
+        print("sample ", i)
+        print("histogram ", h)
+        print("min/max ", np.min(data), np.max(data))
+
+        # normalize to 0-1 range
+        data_kstest = (data - val_range[0]) / (val_range[1] - val_range[0])
+        _, pv = st.kstest(rvs=data_kstest, cdf='uniform')
+        print("pv: ", pv)
+        # assert pv > 0.05, f"data is not a uniform distribution (pv = {pv})"
+
+check_uniform_default('gpu', val_range=(200.0, 300.0))
 
 def test_uniform_default():
-    pipe = dali.pipeline.Pipeline(1, 1, 0)
-    with pipe:
-        pipe.set_outputs(dali.fn.uniform(shape=[1e6]))
-    pipe.build()
-    oo = pipe.run()
-    possibly_uniform_distribution = oo[0].as_array()[0]
-    # normalize to 0-1 range
-    possibly_uniform_distribution_kstest = (possibly_uniform_distribution + 1) / 2
-    _, pv = st.kstest(rvs=possibly_uniform_distribution_kstest, cdf='uniform')
-    assert pv > 0.05, "`possibly_uniform_distribution` is not a uniform distribution"
-    assert (-1 <= possibly_uniform_distribution).all() and \
-            (possibly_uniform_distribution < 1).all(), \
-                "Value returned from the op is outside of requested range"
+    for device in ['cpu', 'gpu']:
+        yield check_uniform_default, device
 
 def test_uniform_continuous():
     pipe = dali.pipeline.Pipeline(1, 1, 0)
@@ -91,8 +110,4 @@
     assert pv > 0.05, "`possibly_uniform_distribution` is not a uniform distribution"
     for val in possibly_uniform_distribution:
         assert val in test_set, \
-<<<<<<< HEAD
-            "Value returned from the op is outside of requested discrete set"
-=======
-            "Value returned from the op is outside of requested discrete set"
->>>>>>> 695dc28e
+            "Value returned from the op is outside of requested discrete set"