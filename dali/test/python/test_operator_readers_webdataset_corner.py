--- conflicted
+++ resolved
@@ -12,7 +12,6 @@
 # See the License for the specific language governing permissions and
 # limitations under the License.
 
-<<<<<<< HEAD
 import math
 import nvidia.dali as dali
 import os
@@ -24,17 +23,6 @@
 from nose_utils import assert_raises
 from test_utils import compare_pipelines, get_dali_extra_path
 
-=======
-from webdataset_base import *
-from nose.tools import assert_equal
-from nose_utils import assert_raises
-import tempfile
-import os
-import math
-from glob import glob
-from test_utils import compare_pipelines, get_dali_extra_path
-import nvidia.dali as dali
->>>>>>> 2e3919bc
 
 def general_corner_case(
         test_batch_size=base.test_batch_size, dtypes=None, missing_component_behavior="", **kwargs
