--- conflicted
+++ resolved
@@ -329,7 +329,6 @@
     except Exception as e:
         print(e)
         return
-<<<<<<< HEAD
     raise Exception('Should not pass')
 
 
@@ -345,7 +344,4 @@
     pipe = SinkTestPipeline(BATCH_SIZE, DEVICE_ID, SEED, images_dir, increase)
     pipe.build()
     pipe.run()
-    assert counter == BATCH_SIZE
-=======
-    raise Exception('Should not pass')
->>>>>>> 1ea060d8
+    assert counter == BATCH_SIZE