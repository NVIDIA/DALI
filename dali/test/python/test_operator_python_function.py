# Copyright (c) 2019, NVIDIA CORPORATION. All rights reserved.
#
# Licensed under the Apache License, Version 2.0 (the "License");
# you may not use this file except in compliance with the License.
# You may obtain a copy of the License at
#
#     http://www.apache.org/licenses/LICENSE-2.0
#
# Unless required by applicable law or agreed to in writing, software
# distributed under the License is distributed on an "AS IS" BASIS,
# WITHOUT WARRANTIES OR CONDITIONS OF ANY KIND, either express or implied.
# See the License for the specific language governing permissions and
# limitations under the License.

from __future__ import print_function
from nvidia.dali.pipeline import Pipeline
from nvidia.dali.ops import _EdgeReference
import nvidia.dali.ops as ops
import nvidia.dali.types as types
import numpy
import random
from PIL import Image, ImageEnhance
import os
import glob
import tempfile
import time
import cv2
from nose.tools import raises
from test_utils import get_dali_extra_path

test_data_root = get_dali_extra_path()
images_dir = os.path.join(test_data_root, 'db', 'single', 'jpeg')


def test_dlpack_conversions():
    array = numpy.arange(0, 10, 0.5)
    reshaped = array.reshape((2, 10, 1))
    slice = reshaped[:, 2:5, :]
    dlpack = ops._dlpack_from_array(slice)
    result_array = ops._dlpack_to_array(dlpack)
    print(slice)
    print(result_array)
    assert result_array.shape == slice.shape
    assert numpy.array_equal(result_array, slice)


def resize(image):
    return numpy.array(Image.fromarray(image).resize((300, 300)))


class CommonPipeline(Pipeline):
    def __init__(self, batch_size, num_threads, device_id, _seed, image_dir):
        super(CommonPipeline, self).__init__(batch_size, num_threads, device_id, seed=_seed, exec_async=False,
                                             exec_pipelined=False)
        self.input = ops.FileReader(file_root=image_dir)
        self.decode = ops.ImageDecoder(device = 'cpu', output_type=types.RGB)
        self.resize = ops.PythonFunction(function=resize)
        self.set_layout = ops.Reshape(layout="HWC")

    def load(self):
        jpegs, labels = self.input()
        decoded = self.decode(jpegs)
        resized = self.resize(decoded)
        resized = self.set_layout(resized)
        return resized, labels

    def define_graph(self):
        pass


class BasicPipeline(CommonPipeline):
    def __init__(self, batch_size, num_threads, device_id, seed, image_dir):
        super(BasicPipeline, self).__init__(batch_size, num_threads, device_id, seed, image_dir)

    def define_graph(self):
        images, labels = self.load()
        return images


class PythonOperatorPipeline(CommonPipeline):
    def __init__(self, batch_size, num_threads, device_id, seed, image_dir, function):
        super(PythonOperatorPipeline, self).__init__(batch_size, num_threads, device_id, seed, image_dir)
        self.python_function = ops.PythonFunction(function=function)

    def define_graph(self):
        images, labels = self.load()
        processed = self.python_function(images)
        assert isinstance(processed, _EdgeReference)
        return processed

class PythonOperatorInvalidPipeline(PythonOperatorPipeline):
    def __init__(self, batch_size, num_threads, device_id, seed, image_dir, function):
        super(PythonOperatorInvalidPipeline, self).__init__(batch_size, num_threads, device_id,
                                                            seed, image_dir, function)
        self.python_function = ops.PythonFunction(function=function)

    def define_graph(self):
        images, labels = self.load()
        processed = self.python_function([images, images])
        return processed

class FlippingPipeline(CommonPipeline):
    def __init__(self, batch_size, num_threads, device_id, seed, image_dir):
        super(FlippingPipeline, self).__init__(batch_size, num_threads, device_id, seed, image_dir)
        self.flip = ops.Flip(horizontal=1)

    def define_graph(self):
        images, labels = self.load()
        flipped = self.flip(images)
        return flipped


class TwoOutputsPythonOperatorPipeline(CommonPipeline):
    def __init__(self, batch_size, num_threads, device_id, seed, image_dir, function):
        super(TwoOutputsPythonOperatorPipeline, self).__init__(batch_size, num_threads,
                                                               device_id, seed, image_dir)
        self.python_function = ops.PythonFunction(function=function, num_outputs=2)

    def define_graph(self):
        images, labels = self.load()
        out1, out2 = self.python_function(images)
        assert isinstance(out1, _EdgeReference)
        assert isinstance(out2, _EdgeReference)
        return out1, out2


class MultiInputMultiOutputPipeline(CommonPipeline):
    def __init__(self, batch_size, num_threads, device_id, seed, image_dir, function,
                 batch_processing=False):
        super(MultiInputMultiOutputPipeline, self).__init__(batch_size, num_threads,
                                                            device_id, seed, image_dir)
        self.python_function = ops.PythonFunction(function=function, num_outputs=3,
                                                  batch_processing=batch_processing)

    def define_graph(self):
        images1, labels1 = self.load()
        images2, labels2 = self.load()
        out1, out2, out3 = self.python_function(images1, images2)
        assert isinstance(out1, _EdgeReference)
        assert isinstance(out2, _EdgeReference)
        assert isinstance(out3, _EdgeReference)
        return out1, out2, out3


class DoubleLoadPipeline(CommonPipeline):
    def __init__(self, batch_size, num_threads, device_id, seed, image_dir):
        super(DoubleLoadPipeline, self).__init__(batch_size, num_threads,
                                                 device_id, seed, image_dir)

    def define_graph(self):
        images1, labels1 = self.load()
        images2, labels2 = self.load()
        return images1, images2


class SinkTestPipeline(CommonPipeline):
    def __init__(self, batch_size, device_id, seed, image_dir, function):
        super(SinkTestPipeline, self).__init__(batch_size, 1, device_id, seed, image_dir)
        self.python_function = ops.PythonFunction(function=function, num_outputs=0)

    def define_graph(self):
        images, labels = self.load()
        self.python_function(images)
        return images


def random_seed():
    return int(random.random() * (1 << 32))


DEVICE_ID = 0
BATCH_SIZE = 8
ITERS = 32
SEED = random_seed()
NUM_WORKERS = 6


def run_case(func):
    pipe = BasicPipeline(BATCH_SIZE, NUM_WORKERS, DEVICE_ID, SEED, images_dir)
    pyfunc_pipe = PythonOperatorPipeline(BATCH_SIZE, NUM_WORKERS, DEVICE_ID, SEED, images_dir, func)
    pipe.build()
    pyfunc_pipe.build()
    for it in range(ITERS):
        preprocessed_output, = pipe.run()
        output, = pyfunc_pipe.run()
        for i in range(len(output)):
            assert numpy.array_equal(output.at(i), func(preprocessed_output.at(i)))


def one_channel_normalize(image):
    return image[:, :, 1] / 255.


def channels_mean(image):
    r = numpy.mean(image[:, :, 0])
    g = numpy.mean(image[:, :, 1])
    b = numpy.mean(image[:, :, 2])
    return numpy.array([r, g, b])


def bias(image):
    return numpy.array(image > 127, dtype=numpy.bool)


def flip(image):
    return numpy.fliplr(image)


def Rotate(image):
    return numpy.rot90(image)


<<<<<<< HEAD
=======
def Brightness(image):
    return numpy.array(ImageEnhance.Brightness(Image.fromarray(image)).enhance(0.5))


>>>>>>> f9234689
def test_python_operator_one_channel_normalize():
    run_case(one_channel_normalize)


def test_python_operator_channels_mean():
    run_case(channels_mean)


def test_python_operator_bias():
    run_case(bias)


def test_python_operator_flip():
    dali_flip = FlippingPipeline(BATCH_SIZE, NUM_WORKERS, DEVICE_ID, SEED, images_dir)
    numpy_flip = PythonOperatorPipeline(BATCH_SIZE, NUM_WORKERS, DEVICE_ID, SEED, images_dir, flip)
    dali_flip.build()
    numpy_flip.build()
    for it in range(ITERS):
        numpy_output, = numpy_flip.run()
        dali_output, = dali_flip.run()
        for i in range(len(numpy_output)):
            assert numpy.array_equal(numpy_output.at(i), dali_output.at(i))


class RotatePipeline(CommonPipeline):
    def __init__(self, batch_size, num_threads, device_id, seed, image_dir):
        super(RotatePipeline, self).__init__(batch_size, num_threads, device_id, seed, image_dir)
        self.rotate=ops.Rotate(angle=90.0, interp_type=types.INTERP_NN)

    def define_graph(self):
        images, labels = self.load()
        rotate=self.rotate(images)
        return rotate


<<<<<<< HEAD
=======
class BrightnessPipeline(CommonPipeline):
    def __init__(self, batch_size, num_threads, device_id, seed, image_dir):
        super(BrightnessPipeline, self).__init__(batch_size, num_threads, device_id, seed, image_dir)
        self.brightness=ops.BrightnessContrast(device = "gpu", brightness = 0.5)

    def define_graph(self):
        images, labels = self.load()
        bright=self.brightness(images.gpu())
        return bright


>>>>>>> f9234689
def test_python_operator_rotate():
    dali_rotate = RotatePipeline(BATCH_SIZE, NUM_WORKERS, DEVICE_ID, SEED, images_dir)
    numpy_rotate = PythonOperatorPipeline(BATCH_SIZE, NUM_WORKERS, DEVICE_ID, SEED, images_dir, Rotate)
    dali_rotate.build()
    numpy_rotate.build()
    for it in range(ITERS):
        numpy_output, = numpy_rotate.run()
        dali_output, = dali_rotate.run()
        for i in range(len(numpy_output)):
            if not numpy.array_equal(numpy_output.at(i), dali_output.at(i)):
                cv2.imwrite("numpy.png", numpy_output.at(i));
                cv2.imwrite("dali.png", dali_output.at(i));
                assert numpy.array_equal(numpy_output.at(i), dali_output.at(i))


<<<<<<< HEAD
=======
def test_python_operator_brightness():
    dali_brightness = BrightnessPipeline(BATCH_SIZE, NUM_WORKERS, DEVICE_ID, SEED, images_dir)
    numpy_brightness = PythonOperatorPipeline(BATCH_SIZE, NUM_WORKERS, DEVICE_ID, SEED, images_dir, Brightness)
    dali_brightness.build()
    numpy_brightness.build()
    for it in range(ITERS):
        numpy_output, = numpy_brightness.run()
        dali_output, = dali_brightness.run()
        for i in range(len(dali_output)):
            assert numpy.allclose(numpy_output.at(i), dali_output.as_cpu().at(i), rtol = 1e-5, atol = 1)


>>>>>>> f9234689
def invalid_function(image):
    return img


@raises(Exception)
def test_python_operator_invalid_function():
    invalid_pipe = PythonOperatorPipeline(BATCH_SIZE, NUM_WORKERS, DEVICE_ID, SEED, images_dir,
                                          invalid_function)
    invalid_pipe.build()
    invalid_pipe.run()


@raises(TypeError)
def test_python_operator_invalid_pipeline():
    invalid_pipe = PythonOperatorInvalidPipeline(BATCH_SIZE, NUM_WORKERS, DEVICE_ID, SEED,
                                                 images_dir, Rotate)
    invalid_pipe.build()



def split_red_blue(image):
    return image[:, :, 0], image[:, :, 2]


def mixed_types(image):
    return bias(image), one_channel_normalize(image)


def run_two_outputs(func):
    pipe = BasicPipeline(BATCH_SIZE, NUM_WORKERS, DEVICE_ID, SEED, images_dir)
    pyfunc_pipe = TwoOutputsPythonOperatorPipeline(BATCH_SIZE, NUM_WORKERS, DEVICE_ID, SEED,
                                                   images_dir, func)
    pipe.build()
    pyfunc_pipe.build()
    for it in range(ITERS):
        preprocessed_output, = pipe.run()
        output1, output2 = pyfunc_pipe.run()
        for i in range(len(output1)):
            pro1, pro2 = func(preprocessed_output.at(i))
            assert numpy.array_equal(output1.at(i), pro1)
            assert numpy.array_equal(output2.at(i), pro2)


def test_split():
    run_two_outputs(split_red_blue)


def test_mixed_types():
    run_two_outputs(mixed_types)


def multi_per_sample_compare(func, pipe, pyfunc_pipe):
    for it in range(ITERS):
        preprocessed_output1, preprocessed_output2 = pipe.run()
        out1, out2, out3 = pyfunc_pipe.run()
        for i in range(BATCH_SIZE):
            pro1, pro2, pro3 = func(preprocessed_output1.at(i), preprocessed_output2.at(i))
            assert numpy.array_equal(out1.at(i), pro1)
            assert numpy.array_equal(out2.at(i), pro2)
            assert numpy.array_equal(out3.at(i), pro3)


def multi_batch_compare(func, pipe, pyfunc_pipe):
    for it in range(ITERS):
        preprocessed_output1, preprocessed_output2 = pipe.run()
        out1, out2, out3 = pyfunc_pipe.run()
        in1 = [preprocessed_output1.at(i) for i in range(BATCH_SIZE)]
        in2 = [preprocessed_output2.at(i) for i in range(BATCH_SIZE)]
        pro1, pro2, pro3 = func(in1, in2)
        for i in range(BATCH_SIZE):
            assert numpy.array_equal(out1.at(i), pro1[i])
            assert numpy.array_equal(out2.at(i), pro2[i])
            assert numpy.array_equal(out3.at(i), pro3[i])


def run_multi_input_multi_output(func, compare, batch=False):
    pipe = DoubleLoadPipeline(BATCH_SIZE, NUM_WORKERS, DEVICE_ID, SEED, images_dir)
    pyfunc_pipe = MultiInputMultiOutputPipeline(BATCH_SIZE, NUM_WORKERS, DEVICE_ID, SEED,
                                                images_dir, func, batch_processing=batch)
    pipe.build()
    pyfunc_pipe.build()
    compare(func, pipe, pyfunc_pipe)


def split_and_mix(images1, images2):
    r = (images1[:, :, 0] + images2[:, :, 0]) // 2
    g = (images1[:, :, 1] + images2[:, :, 1]) // 2
    b = (images1[:, :, 2] + images2[:, :, 2]) // 2
    return r, g, b


def output_with_stride_mixed_types(images1, images2):
    return images1[:, :, 2], one_channel_normalize(images2), images1 > images2


def test_split_and_mix():
    run_multi_input_multi_output(split_and_mix, multi_per_sample_compare)


def test_output_with_stride_mixed_types():
    run_multi_input_multi_output(output_with_stride_mixed_types, multi_per_sample_compare)


def mix_and_split_batch(images1, images2):
    mixed = [(images1[i] + images2[i]) // 2 for i in range(len(images1))]
    r = [im[:, :, 0] for im in mixed]
    g = [im[:, :, 1] for im in mixed]
    b = [im[:, :, 2] for im in mixed]
    return r, g, b


def with_stride_mixed_types_batch(images1, images2):
    out1 = [im[:, :, 2] for im in images1]
    out2 = [one_channel_normalize(im) for im in images2]
    out3 = [im1 > im2 for (im1, im2) in zip(images1, images2)]
    return out1, out2, out3


def test_split_and_mix_batch():
    run_multi_input_multi_output(mix_and_split_batch, multi_batch_compare, batch=True)


def test_output_with_stride_mixed_types_batch():
    run_multi_input_multi_output(with_stride_mixed_types_batch, multi_batch_compare, batch=True)


@raises(RuntimeError)
def test_wrong_outputs_number():
    invalid_pipe = TwoOutputsPythonOperatorPipeline(BATCH_SIZE, NUM_WORKERS, DEVICE_ID, SEED,
                                                    images_dir, flip)
    invalid_pipe.build()
    invalid_pipe.run()


SINK_PATH = tempfile.mkdtemp()


def save(image):
    Image.fromarray(image).save(SINK_PATH + '/sink_img' + str(time.clock()) + '.jpg', 'JPEG')


def test_sink():
    pipe = SinkTestPipeline(BATCH_SIZE, DEVICE_ID, SEED, images_dir, save)
    pipe.build()
    if not os.path.exists(SINK_PATH):
        os.mkdir(SINK_PATH)
    assert len(glob.glob(SINK_PATH + '/sink_img*')) == 0
    pipe.run()
    created_files = glob.glob(SINK_PATH + '/sink_img*')
    print(created_files)
    assert len(created_files) == BATCH_SIZE
    for file in created_files:
        os.remove(file)
    os.rmdir(SINK_PATH)


counter = 0
def func_with_side_effects(images):
    global counter
    counter = counter + 1

    print('Call ' + str(counter))

    return numpy.full_like(images, counter)

def test_func_with_side_effects():
    pipe_one = PythonOperatorPipeline(
        BATCH_SIZE, NUM_WORKERS, DEVICE_ID, SEED, images_dir, func_with_side_effects)
    pipe_two = PythonOperatorPipeline(
        BATCH_SIZE, NUM_WORKERS, DEVICE_ID, SEED, images_dir, func_with_side_effects)

    pipe_one.build()
    pipe_two.build()

    global counter

    for it in range(ITERS):
        counter = 0
        out_one, = pipe_one.run()
        out_two, = pipe_two.run()

        print('Iter ' + str(it) + ' Len one ' + str(len(out_one)) + ' len two ' + str(len(out_two)))
        assert counter == len(out_one) + len(out_two)
        elems_one = [out_one.at(s)[0][0][0] for s in range(BATCH_SIZE)]
        elems_one.sort()
        assert elems_one == [i for i in range(1, BATCH_SIZE + 1)]
        elems_two = [out_two.at(s)[0][0][0] for s in range(BATCH_SIZE)]
        elems_two.sort()
        assert elems_two == [i for i in range(BATCH_SIZE + 1, 2 * BATCH_SIZE + 1)]


class AsyncPipeline(Pipeline):
    def __init__(self, batch_size, num_threads, device_id, _seed):
        super(AsyncPipeline, self).__init__(batch_size, num_threads, device_id, seed=_seed,
                                            exec_async=True, exec_pipelined=True)
        self.op = ops.PythonFunction(function=lambda: numpy.zeros([2, 2, 2]))

    def define_graph(self):
        return self.op()


@raises(RuntimeError)
def test_wrong_pipeline():
    pipe = AsyncPipeline(BATCH_SIZE, NUM_WORKERS, DEVICE_ID, SEED)
    pipe.build()<|MERGE_RESOLUTION|>--- conflicted
+++ resolved
@@ -210,13 +210,10 @@
     return numpy.rot90(image)
 
 
-<<<<<<< HEAD
-=======
 def Brightness(image):
     return numpy.array(ImageEnhance.Brightness(Image.fromarray(image)).enhance(0.5))
 
 
->>>>>>> f9234689
 def test_python_operator_one_channel_normalize():
     run_case(one_channel_normalize)
 
@@ -252,8 +249,6 @@
         return rotate
 
 
-<<<<<<< HEAD
-=======
 class BrightnessPipeline(CommonPipeline):
     def __init__(self, batch_size, num_threads, device_id, seed, image_dir):
         super(BrightnessPipeline, self).__init__(batch_size, num_threads, device_id, seed, image_dir)
@@ -265,7 +260,6 @@
         return bright
 
 
->>>>>>> f9234689
 def test_python_operator_rotate():
     dali_rotate = RotatePipeline(BATCH_SIZE, NUM_WORKERS, DEVICE_ID, SEED, images_dir)
     numpy_rotate = PythonOperatorPipeline(BATCH_SIZE, NUM_WORKERS, DEVICE_ID, SEED, images_dir, Rotate)
@@ -281,8 +275,6 @@
                 assert numpy.array_equal(numpy_output.at(i), dali_output.at(i))
 
 
-<<<<<<< HEAD
-=======
 def test_python_operator_brightness():
     dali_brightness = BrightnessPipeline(BATCH_SIZE, NUM_WORKERS, DEVICE_ID, SEED, images_dir)
     numpy_brightness = PythonOperatorPipeline(BATCH_SIZE, NUM_WORKERS, DEVICE_ID, SEED, images_dir, Brightness)
@@ -295,7 +287,6 @@
             assert numpy.allclose(numpy_output.at(i), dali_output.as_cpu().at(i), rtol = 1e-5, atol = 1)
 
 
->>>>>>> f9234689
 def invalid_function(image):
     return img
 
