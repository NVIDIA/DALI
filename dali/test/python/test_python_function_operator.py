--- conflicted
+++ resolved
@@ -155,10 +155,6 @@
         for i in range(len(numpy_output)):
             assert numpy.array_equal(numpy_output.at(i), dali_output.at(i))
 
-<<<<<<< HEAD
-=======
-
->>>>>>> 70d27009
 def test_python_operator_rotate():
     dali_rotate = RotatePipeline(BATCH_SIZE, NUM_WORKERS, DEVICE_ID, SEED, images_dir)
     numpy_rotate = PythonOperatorPipeline(BATCH_SIZE, NUM_WORKERS, DEVICE_ID, SEED, images_dir, Rotate)
@@ -168,8 +164,4 @@
         numpy_output, = numpy_rotate.run()
         dali_output, = dali_rotate.run()
         for i in range(len(numpy_output)):
-<<<<<<< HEAD
-            assert numpy.array_equal(numpy_output.at(i), dali_output.at(i))
-=======
-            assert numpy.array_equal(numpy_output.at(i), dali_output.at(i))
->>>>>>> 70d27009
+            assert numpy.array_equal(numpy_output.at(i), dali_output.at(i))