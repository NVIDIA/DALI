# Copyright (c) 2020, NVIDIA CORPORATION. All rights reserved.
#
# Licensed under the Apache License, Version 2.0 (the "License");
# you may not use this file except in compliance with the License.
# You may obtain a copy of the License at
#
#     http://www.apache.org/licenses/LICENSE-2.0
#
# Unless required by applicable law or agreed to in writing, software
# distributed under the License is distributed on an "AS IS" BASIS,
# WITHOUT WARRANTIES OR CONDITIONS OF ANY KIND, either express or implied.
# See the License for the specific language governing permissions and
# limitations under the License.

from nvidia.dali.pipeline import Pipeline
import nvidia.dali.ops as ops
import nvidia.dali.types as types
import nvidia.dali as dali
import numpy as np
from numpy.testing import assert_array_equal, assert_allclose
import os
import tempfile
import nose.tools

class NumpyReaderPipeline(Pipeline):
    def __init__(self, path, batch_size, path_filter="*.npy",
                 num_threads=1, device_id=0, num_gpus=1,
                 slice_anchor=None, slice_shape=None, io_size=0,
                 use_mmap = True):
        super(NumpyReaderPipeline, self).__init__(batch_size,
                                                  num_threads,
                                                  device_id)

        self.input = None
        if (slice_anchor is not None) and (slice_shape is not None):
            self.input = ops.NumpyReader(file_root = path,
                                         file_filter = path_filter,
                                         anchor = slice_anchor,
                                         shape = slice_shape,
                                         shard_id = device_id,
                                         num_shards = num_gpus,
                                         target_io_bytes = io_size,
                                         dont_use_mmap = not use_mmap)
        else:
            self.input = ops.NumpyReader(file_root = path,
                                         file_filter = path_filter,
		                         shard_id = device_id,
                                         num_shards = num_gpus,
                                         dont_use_mmap = not use_mmap)

    def define_graph(self):
        inputs = self.input(name="Reader")

        return inputs

    
class NumpyReaderDynamicPipeline(Pipeline):
    def __init__(self, path, batch_size, path_filter="*.npy",
                 num_threads=1, device_id=0, num_gpus=1,
                 use_mmap = True):
        super(NumpyReaderDynamicPipeline, self).__init__(batch_size,
                                                         num_threads,
                                                         device_id)

        class RNGIterator(object):
            def __init__(self):
                self.rng = np.random.RandomState(12345)

            def __iter__(self):
                self.i = 0
                self.n = 10
                return self
                
            def __next__(self):
                anchor = np.expand_dims(self.rng.random_integers(low = 0, high = 5, size=(3)), axis=0).astype(np.int32)
                shape = np.expand_dims(self.rng.random_integers(low = 1, high = 5, size=(3)), axis=0).astype(np.int32)
                return anchor, shape
    
        rngiter = RNGIterator()
        self.source = ops.ExternalSource(source = rngiter, num_outputs = 2)
        self.input = ops.NumpyReader(file_root = path,
                                     file_filter = path_filter,
                                     shard_id = device_id,
                                     num_shards = num_gpus,
                                     dont_use_mmap = not use_mmap)
        
    def define_graph(self):
        anchor, shape = self.source()
        inputs = self.input(name="Reader",
                            anchor = anchor,
                            shape = shape)

        return inputs, anchor, shape
    

all_numpy_types = set(
    [np.bool_, np.byte, np.ubyte, np.short, np.ushort, np.intc, np.uintc, np.int_, np.uint,
     np.longlong, np.ulonglong, np.half, np.float16, np.single, np.double, np.longdouble,
     np.csingle, np.cdouble, np.clongdouble, np.int8, np.int16, np.int32, np.int64, np.uint8,
     np.uint16, np.uint32, np.uint64, np.intp, np.uintp, np.float32, np.float64, np.float_,
     np.complex64, np.complex128, np.complex_])
unsupported_numpy_types = set(
    [np.bool_, np.csingle, np.cdouble, np.clongdouble, np.complex64, np.complex128, np.longdouble,
     np.complex_])
test_np_shapes = [(), (11), (4, 7), (6, 2, 5), (1, 2, 7, 4)]
rng = np.random.RandomState(12345)
    
# test: compare reader with numpy

# with different batch_size and num_threads
def test_types_and_shapes():
    with tempfile.TemporaryDirectory() as test_data_root:
        index = 0
        for fortran_order in [False, True]:
<<<<<<< HEAD
            for use_mmap in [True, False]:
                for typ in test_np_types:
                    for shape in test_np_shapes:
                        filename = os.path.join(test_data_root, "test_{:02d}.npy".format(index))
                        index += 1
                        yield check_array, filename, shape, typ, fortran_order, use_mmap
=======
            for type in all_numpy_types - unsupported_numpy_types:
                for shape in test_np_shapes:
                    filename = os.path.join(test_data_root, "test_{:02d}.npy".format(index))
                    index += 1
                    yield check_array, filename, shape, type, fortran_order


def test_unsupported_types():
    with tempfile.TemporaryDirectory() as test_data_root:
        index = 0
        filename = os.path.join(test_data_root, "test_{:02d}.npy".format(index))
        shape = test_np_shapes[1]
        fortran_order = True
        for type in unsupported_numpy_types:
            nose.tools.assert_raises(RuntimeError, check_array, filename, shape, type,
                                     fortran_order)
>>>>>>> 8be00d94


# test batch_size > 1
def test_batch():
    with tempfile.TemporaryDirectory() as test_data_root:
        # create files
        num_samples = 20
        batch_size = 4
        filenames = []
        for index in range(0,num_samples):
            filename = os.path.join(test_data_root, "test_{:02d}.npy".format(index))
            filenames.append(filename)
            create_numpy_file(filename, (5, 2, 8), np.float32, False)

        # create pipe
        for num_threads in [1, 2, 4, 8]:
            pipe = NumpyReaderPipeline(path = test_data_root,
                                       path_filter = "test_*.npy",
                                       batch_size = batch_size,
                                       num_threads = num_threads,
                                       device_id = 0)
            pipe.build()

            for batch in range(0, num_samples, batch_size):
                pipe_out = pipe.run()
                arr_rd = pipe_out[0].as_array()
                arr_np = np.stack([np.load(x)
                                   for x in filenames[batch:batch+batch_size]], axis=0)
                
                # compare
                assert_array_equal(arr_rd, arr_np)
            

test_np_chunk_sizes = [0, 128, 4096]
test_np_slice_shapes = [[12], (10, 10), (5, 20, 10), (4, 8, 3, 6)]
test_np_slice_anchors = [[5], (2, 4), (1, 3, 2), (1, 3, 1, 4)]
test_np_slice_subshapes = [[4], (7, 5), (4, 10, 1), (2, 4, 2, 1)]

# test slice read
def test_static_slice():
    with tempfile.TemporaryDirectory() as test_data_root:
        index  = 0
        for fortran_order in [False, True]:
            for io_size in test_np_chunk_sizes:
                for typ in test_np_types:
                    for idx,shape in enumerate(test_np_slice_shapes):
                        filename = os.path.join(test_data_root, "test_slice_{:02d}.npy".format(index))
                        slice_anchor = test_np_slice_anchors[idx]
                        slice_shape = test_np_slice_subshapes[idx]
                        index += 1
                        yield check_array_static_slice, filename, shape, slice_anchor, slice_shape, typ, io_size, fortran_order, True

                
def test_dynamic_slice():
    with tempfile.TemporaryDirectory() as test_data_root:
        index  = 0
        for fortran_order in [False, True]:
            for typ in test_np_types:
                filename = os.path.join(test_data_root, "test_slice_{:02d}.npy".format(index))
                index += 1
                yield check_array_dynamic_slice, filename, (10, 10, 10), typ, fortran_order, True


# test fused reads
test_np_fused_slice_shapes    = [(10, 10), (5, 8, 10), (5, 8, 10), (4, 8, 3, 6), (4, 8, 3, 6)]
test_np_fused_slice_anchors   = [( 2,  0), (1, 0,  2), (1, 0,  0), (1, 0, 1, 4), (1, 0, 1, 0)]
test_np_fused_slice_subshapes = [( 7, 10), (4, 8,  5), (4, 8, 10), (2, 8, 2, 1), (2, 8, 2, 6)]

def test_static_fused_slice():
    with tempfile.TemporaryDirectory() as test_data_root:
        index  = 0
        for fortran_order in [False, True]:
            for use_mmap in [True, False]:
                for io_size in test_np_chunk_sizes:
                    for typ in test_np_types:
                        for idx,shape in enumerate(test_np_fused_slice_shapes):
                            filename = os.path.join(test_data_root, "test_slice_{:02d}.npy".format(index))
                            slice_anchor = test_np_fused_slice_anchors[idx]
                            slice_shape = test_np_fused_slice_subshapes[idx]
                            index += 1
                            yield check_array_static_slice, filename, shape, slice_anchor, slice_shape, typ, io_size, fortran_order, use_mmap


# generic helper routines                
def create_numpy_file(filename, shape, typ, fortran_order):
    # generate random array
    arr = rng.random_sample(shape) * 10.
    arr = arr.astype(typ)
    if fortran_order:
        arr = np.asfortranarray(arr)
    np.save(filename, arr)

def delete_numpy_file(filename):
    if os.path.isfile(filename):
        os.remove(filename)

def check_array(filename, shape, typ, fortran_order = False, use_mmap = True):
    # setup file
    create_numpy_file(filename, shape, typ, fortran_order)
    
    for num_threads in [1, 2, 4, 8]:
        # load with numpy reader
        pipe = NumpyReaderPipeline(path = os.path.dirname(filename),
                                   path_filter = os.path.basename(filename),
                                   batch_size = 1,
                                   num_threads = num_threads,
                                   device_id = 0,
                                   use_mmap = use_mmap)
        pipe.build()
        pipe_out = pipe.run()
        arr_rd = np.squeeze(pipe_out[0].as_array(), axis=0)
        
        # load manually
        arr_np = np.load(filename)
        
        # compare
        assert_array_equal(arr_rd, arr_np)

    # delete temp files
    delete_numpy_file(filename)


def check_array_static_slice(filename, shape, slice_anchor, slice_shape, typ,
                            io_size=0, fortran_order = False, use_mmap = True):
    # setup file
    create_numpy_file(filename, shape, typ, fortran_order)
    
    for num_threads in [1, 2, 4, 8]:
	# load with numpy reader
        pipe = NumpyReaderPipeline(path = os.path.dirname(filename),
                                   path_filter = os.path.basename(filename),
                                   batch_size = 1,
                                   num_threads = num_threads,
                                   device_id = 0,
                                   slice_anchor = slice_anchor,
                                   slice_shape = slice_shape,
                                   io_size = io_size,
                                   use_mmap = use_mmap)
        pipe.build()
        pipe_out = pipe.run()
        arr_rd = np.squeeze(pipe_out[0].as_array(), axis=0)

        # load manually
        arr_np = np.load(filename)
        slab = [slice(x[0], x[0]+x[1]) for x in zip(slice_anchor, slice_shape)]

        print(arr_rd, arr_np)
        
        # compare
        assert_array_equal(arr_rd, arr_np[slab])

    # delete temp files
    delete_numpy_file(filename)


def check_array_dynamic_slice(filename, shape, typ, fortran_order = False, use_mmap = True):
    # setup file
    create_numpy_file(filename, shape, typ, fortran_order)

    for num_threads in [1, 2, 4, 8]:
        # load with numpy reader
        pipe = NumpyReaderDynamicPipeline(path = os.path.dirname(filename),
                                          path_filter = os.path.basename(filename),
                                          batch_size = 1,
                                          num_threads = num_threads,
                                          device_id = 0,
                                          use_mmap = use_mmap)
        pipe.build()
        pipe_out = pipe.run()
        arr_rd = np.squeeze(pipe_out[0].as_array(), axis=0)

        # load manually
        arr_np = np.load(filename)
        slice_anchor = np.squeeze(pipe_out[1].as_array()).tolist()
        slice_shape = np.squeeze(pipe_out[2].as_array()).tolist()
        slab = [slice(x[0], x[0]+x[1]) for x in zip(slice_anchor, slice_shape)]
        
        # compare
        assert_array_equal(arr_rd, arr_np[slab])

    # delete temp files
    delete_numpy_file(filename)<|MERGE_RESOLUTION|>--- conflicted
+++ resolved
@@ -112,19 +112,12 @@
     with tempfile.TemporaryDirectory() as test_data_root:
         index = 0
         for fortran_order in [False, True]:
-<<<<<<< HEAD
             for use_mmap in [True, False]:
-                for typ in test_np_types:
+                for type in all_numpy_types - unsupported_numpy_types:
                     for shape in test_np_shapes:
                         filename = os.path.join(test_data_root, "test_{:02d}.npy".format(index))
                         index += 1
-                        yield check_array, filename, shape, typ, fortran_order, use_mmap
-=======
-            for type in all_numpy_types - unsupported_numpy_types:
-                for shape in test_np_shapes:
-                    filename = os.path.join(test_data_root, "test_{:02d}.npy".format(index))
-                    index += 1
-                    yield check_array, filename, shape, type, fortran_order
+                        yield check_array, filename, shape, type, fortran_order, use_mmap
 
 
 def test_unsupported_types():
@@ -133,11 +126,10 @@
         filename = os.path.join(test_data_root, "test_{:02d}.npy".format(index))
         shape = test_np_shapes[1]
         fortran_order = True
+        use_mmap = True
         for type in unsupported_numpy_types:
             nose.tools.assert_raises(RuntimeError, check_array, filename, shape, type,
-                                     fortran_order)
->>>>>>> 8be00d94
-
+                                     fortran_order, use_mmap)
 
 # test batch_size > 1
 def test_batch():
