--- conflicted
+++ resolved
@@ -126,18 +126,12 @@
         self.test_data = []
         for _ in range(self.batch_size):
             np.random.seed(0)
-<<<<<<< HEAD
             if dtype == np.float32:
                 self.test_data.append(
                     np.array(np.random.rand(*shape) * (1.0), dtype=dtype) - 0.5)
             else:
                 self.test_data.append(
                     np.array(np.random.rand(*shape) * 255, dtype=dtype))
-=======
-            self.test_data.append(
-                np.array(np.random.rand(*shape) * (1.0 if dtype == np.float32 else 255),
-                dtype=dtype ) )
->>>>>>> 319b113c
 
     def __iter__(self):
         self.i = 0
@@ -173,23 +167,4 @@
         self.i = (self.i + 1) % self.n
         return (batch)
 
-    next = __next__
-
-class DataIterator(object):
-    def __init__(self, batch_size, y_data, dtype):
-        self.batch_size = batch_size
-        self.test_data = []
-        for _ in range(self.batch_size):
-            self.test_data.append(np.array(y_data, dtype=dtype))
-
-    def __iter__(self):
-        self.i = 0
-        self.n = self.batch_size
-        return self
-
-    def __next__(self):
-        batch = self.test_data
-        self.i = (self.i + 1) % self.n
-        return (batch)
-
     next = __next__