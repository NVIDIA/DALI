# Copyright (c) 2022, NVIDIA CORPORATION & AFFILIATES. All rights reserved.
#
# Licensed under the Apache License, Version 2.0 (the "License");
# you may not use this file except in compliance with the License.
# You may obtain a copy of the License at
#
#     http://www.apache.org/licenses/LICENSE-2.0
#
# Unless required by applicable law or agreed to in writing, software
# distributed under the License is distributed on an "AS IS" BASIS,
# WITHOUT WARRANTIES OR CONDITIONS OF ANY KIND, either express or implied.
# See the License for the specific language governing permissions and
# limitations under the License.

import nvidia.dali as dali
from nvidia.dali import fn, pipeline_def, types

import numpy as np
import scipy.io.wavfile
from test_audio_decoder_utils import generate_waveforms
from test_utils import check_batch, dali_type_to_np, as_array

names = [
  "/tmp/dali_test_1C.wav",
  "/tmp/dali_test_2C.wav",
  "/tmp/dali_test_4C.wav"
]

freqs = [
  np.array([0.02]),
  np.array([0.01, 0.012]),
  np.array([0.01, 0.012, 0.013, 0.014])
]
rates = [ 16000, 22050, 12347 ]
lengths = [ 10000, 54321, 12345 ]

def create_files():
  for i in range(len(names)):
    wave = generate_waveforms(lengths[i], freqs[i])
    wave = (wave * 32767).round().astype(np.int16)
    scipy.io.wavfile.write(names[i], rates[i], wave)


create_files()


@pipeline_def
def audio_decoder_pipe(device):
    encoded, _ = fn.readers.file(files=names)
    audio0, sr0 = fn.decoders.audio(encoded, dtype=types.FLOAT)
    out_sr = 15000
    audio1, sr1 = fn.decoders.audio(encoded, dtype=types.FLOAT, sample_rate=out_sr)
    if device == 'gpu':
      audio0 = audio0.gpu()
    audio2 = fn.experimental.audio_resample(audio0, in_rate=sr0, out_rate=out_sr)
    audio3 = fn.experimental.audio_resample(audio0, scale=out_sr/sr0)
    audio4 = fn.experimental.audio_resample(audio0, out_length=fn.shapes(audio1)[0])
    return audio1, audio2, audio3, audio4

def _test_standalone_vs_fused(device):
    pipe = audio_decoder_pipe(device=device, batch_size=2, num_threads=1, device_id=0)
    pipe.build()
    is_gpu = device == 'gpu'
    for _ in range(2):
        outs = pipe.run()
        # two sampling rates - should be bit-exact
        check_batch(outs[0], outs[1], eps=1e-6 if is_gpu else 0,
                    max_allowed_error=1e-4 if is_gpu else 0)
        # numerical round-off error in rate
        check_batch(outs[0], outs[2], eps=1e-6, max_allowed_error=1e-4)
        # here, the sampling rate is slightly different, so we can tolerate larger errors
        check_batch(outs[0], outs[3], eps=1e-4, max_allowed_error=1)

def test_standalone_vs_fused():
    for device in ('gpu', 'cpu'):
      yield _test_standalone_vs_fused, device

def _test_type_conversion(device, src_type, in_values, dst_type, out_values, eps):
  src_nptype = dali_type_to_np(src_type)
  dst_nptype = dali_type_to_np(dst_type)
  assert len(out_values) == len(in_values)
  in_data = [np.full((100 + 10 * i,), x, src_nptype) for i, x in enumerate(in_values)]
  @pipeline_def(batch_size=len(in_values))
  def test_pipe(device):
    input = fn.external_source(in_data, batch=False, cycle='quiet', device=device)
    return fn.experimental.audio_resample(input, dtype=dst_type, scale=1, quality=0)
  pipe = test_pipe(device, device_id=0, num_threads=4)
  pipe.build()
  is_gpu = device == 'gpu'
  for _ in range(2):
    out, = pipe.run()
    assert len(out) == len(out_values)
    assert out.dtype == dst_type
    for i in range(len(out_values)):
      ref = np.full_like(in_data[i], out_values[i], dst_nptype)
      out_arr = as_array(out[i])
      if not np.allclose(out_arr, ref, 1e-6, eps):
        print("Actual: ", out_arr)
        print(out_arr.dtype, out_arr.shape)
        print("Reference: ", ref)
        print(ref.dtype, ref.shape)
        print("Diff: ", out_arr.astype(np.float) - ref)
<<<<<<< HEAD
        assert False
=======
        assert np.allclose(out_arr, ref, 1e-6, eps)
>>>>>>> cad85406

def test_dynamic_ranges():
  for type, values, eps in [(types.FLOAT,  [-1.e30, -1-1.e-6, -1, -0.5, -1.e-30, 0, 1.e-30, 0.5, 1, 1+1.e-6, 1e30], 0),
                            (types.UINT8,  [0, 1, 128, 254, 255], 0),
                            (types.INT8,   [-128, -127, -1, 0, 1, 127], 0),
                            (types.UINT16, [0, 1, 32767, 32768, 65534, 65535], 0),
                            (types.INT16,  [-32768, -32767, -100, -1, 0, 1, 100, 32767], 0),
                            (types.UINT32,  [0, 1, 0x7fffffff, 0x80000000, 0xfffffffe, 0xffffffff], 128),
                            (types.INT32,  [-0x80000000, -0x7fffffff, -100, -1, 0, 1, 0x7fffffff], 128)]:
    for device in ('cpu', 'gpu'):
      yield _test_type_conversion, device, type, values, type, values, eps

def test_type_conversion():
  type_ranges = [(types.FLOAT,  [-1, 1]),
                 (types.UINT8,  [0, 255]),
                 (types.INT8,   [-127, 127]),
                 (types.UINT16, [0, 65535]),
                 (types.INT16,  [-32767, 32767]),
                 (types.INT32,  [-0x7fffffff, 0x7fffffff]),
                 (types.UINT32, [0, 0xffffffff])]

  for src_type, src_range in type_ranges:
    i_lo, i_hi = src_range
    if i_lo == -i_hi:
      in_values = [i_lo, 0, i_hi]
    else:
      in_values = [i_lo, (i_lo+i_hi)//2, (i_lo+i_hi+1)//2, i_hi]

    for dst_type, dst_range in type_ranges:
      o_lo, o_hi = dst_range
      if len(in_values) == 3:
        if o_lo != -o_hi:
          out_values = [o_lo, (o_hi+o_lo+1) / 2, o_hi]  # rounding
        else:
          out_values = [o_lo, 0, o_hi]
      else:
        out_values = [o_lo, o_lo + (o_hi-o_lo) * in_values[1] / (i_hi-i_lo),
                            o_lo + (o_hi-o_lo) * in_values[2] / (i_hi-i_lo), o_hi]
      if dst_type != types.FLOAT:
        out_values = list(map(int, out_values))
      eps = (o_hi-o_lo) / 2**24 + (i_hi-i_lo) / 2**24
      print(src_type, in_values, dst_type, out_values)

      # the result will be halfway - add epsilon of 1
      if eps < 1 and (o_lo != -o_hi or (i_hi != i_lo and dst_type != types.FLOAT)):
        eps = 1

      for device in ('cpu', 'gpu'):
        yield _test_type_conversion, device, src_type, in_values, dst_type, out_values, eps<|MERGE_RESOLUTION|>--- conflicted
+++ resolved
@@ -100,11 +100,7 @@
         print("Reference: ", ref)
         print(ref.dtype, ref.shape)
         print("Diff: ", out_arr.astype(np.float) - ref)
-<<<<<<< HEAD
-        assert False
-=======
         assert np.allclose(out_arr, ref, 1e-6, eps)
->>>>>>> cad85406
 
 def test_dynamic_ranges():
   for type, values, eps in [(types.FLOAT,  [-1.e30, -1-1.e-6, -1, -0.5, -1.e-30, 0, 1.e-30, 0.5, 1, 1+1.e-6, 1e30], 0),
