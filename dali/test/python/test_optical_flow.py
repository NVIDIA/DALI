from __future__ import print_function
from __future__ import division
import os
import numpy as np
import shutil
import sys
from nvidia.dali.pipeline import Pipeline
import nvidia.dali.ops as ops
import nvidia.dali.types as types
from random import shuffle

batch_size = 1
sequence_length = 10
dali_extra_path = os.environ['DALI_EXTRA_PATH']
<<<<<<< HEAD
image_dir= os.path.join(dali_extra_path, "/db/optical_flow/slow_preset/")
data_dir=os.path.join(image_dir, "/data")
if not os.path.exists(data_dir):
    os.makedirs(data_dir)
    os.makedirs(data_dir+"/0")
    
=======
image_dir= os.path.join(dali_extra_path, "/db/optical_flow/slow_preset/two_frames")
>>>>>>> 26074a89


class OFPipeline(Pipeline):
    def __init__(self, batch_size, num_threads, device_id):
        super(OFPipeline, self).__init__(batch_size, num_threads, device_id, seed=16)
<<<<<<< HEAD
        self.input = ops.SequenceReader(file_root=data_dir, sequence_length=2)
=======
        self.input = ops.SequenceReader(file_root=image_dir, sequence_length=2)
>>>>>>> 26074a89
        self.of_op = ops.OpticalFlow(device="gpu", output_format=4)
    def define_graph(self):
        seq = self.input(name="Reader")
        of = self.of_op(seq.gpu())
        return of,seq.gpu()


def test_of:
	pipe = OFPipeline(batch_size=batch_size, num_threads=1, device_id=0)
	pipe.build()
	pipe_out = pipe.run()
	frames = pipe_out[0].as_cpu().as_array()
	print(frames.shape)
	myarray=np.loadtxt(image_dir+'decoded_flow_vector.dat')
	assert (0.9 < np.mean(np.abs(frames[0][0].flatten()-myarray)))

<|MERGE_RESOLUTION|>--- conflicted
+++ resolved
@@ -12,26 +12,13 @@
 batch_size = 1
 sequence_length = 10
 dali_extra_path = os.environ['DALI_EXTRA_PATH']
-<<<<<<< HEAD
-image_dir= os.path.join(dali_extra_path, "/db/optical_flow/slow_preset/")
-data_dir=os.path.join(image_dir, "/data")
-if not os.path.exists(data_dir):
-    os.makedirs(data_dir)
-    os.makedirs(data_dir+"/0")
-    
-=======
 image_dir= os.path.join(dali_extra_path, "/db/optical_flow/slow_preset/two_frames")
->>>>>>> 26074a89
 
 
 class OFPipeline(Pipeline):
     def __init__(self, batch_size, num_threads, device_id):
         super(OFPipeline, self).__init__(batch_size, num_threads, device_id, seed=16)
-<<<<<<< HEAD
-        self.input = ops.SequenceReader(file_root=data_dir, sequence_length=2)
-=======
         self.input = ops.SequenceReader(file_root=image_dir, sequence_length=2)
->>>>>>> 26074a89
         self.of_op = ops.OpticalFlow(device="gpu", output_format=4)
     def define_graph(self):
         seq = self.input(name="Reader")
