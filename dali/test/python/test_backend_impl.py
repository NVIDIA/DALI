--- conflicted
+++ resolved
@@ -185,50 +185,6 @@
             np.testing.assert_array_equal(arr, tensor_gpu.as_cpu())
 
 
-<<<<<<< HEAD
-def test_dtype_deprecation_warning():
-    with warnings.catch_warnings(record=True) as w:
-        warnings.simplefilter("always")
-
-        TensorCPU(np.empty((0))).dtype()
-
-        assert "Calling '.dtype()' is deprecated, please use '.dtype' instead" == str(w[-1].message)
-
-
-def test_dtype_placeholder_equivalence():
-    dali_types = nvidia.dali.types._all_types
-    np_types = list(map(dali_type_to_np, dali_types))
-
-    for dali_type, np_type in zip(dali_types, np_types):
-        assert TensorCPU(np.zeros((1), dtype=np_type)).dtype == dali_type
-
-
-@pipeline_def(batch_size=8, num_threads=3, device_id=0)
-def dtype_pipeline(np_type, placeholder_dali_type):
-    res = fn.external_source(source=np.zeros((8, 1), dtype=np_type), dtype=placeholder_dali_type)
-
-    return res
-
-
-def test_dtype_converion():
-    dali_types = [types._DALIDataType.INT8, types._DALIDataType.UINT64, types._DALIDataType.FLOAT16]
-    np_types = list(map(dali_type_to_np, dali_types))
-    for dali_type, np_type in zip(dali_types, np_types):
-        pipe = dtype_pipeline(np_type, dali_type)
-        pipe.build()
-        assert pipe.run()[0].dtype == dali_type
-
-
-def test_tensorlist_dtype():
-    dali_types = nvidia.dali.types._all_types
-    np_types = list(map(dali_type_to_np, dali_types))
-
-    for dali_type, np_type in zip(dali_types, np_types):
-        tl = TensorListCPU([TensorCPU(np.zeros((1), dtype=np_type))])
-
-        assert tl.dtype == dali_type
-        assert tl._as_gpu().dtype == dali_type
-=======
 def test_tl_from_list_of_tensors_empty():
     with assert_raises(RuntimeError, glob='Cannot create TensorList from an empty list.'):
         TensorListCPU([])
@@ -253,4 +209,47 @@
         with assert_raises(TypeError, glob=f"Tensors cannot have different data types. Tensor at position "
                            "1 has type '*' expected to have type '*'."):
             TensorListCPU([t1, t2])
->>>>>>> ce3e2683
+
+
+def test_dtype_deprecation_warning():
+    with warnings.catch_warnings(record=True) as w:
+        warnings.simplefilter("always")
+
+        TensorCPU(np.empty((0))).dtype()
+
+        assert "Calling '.dtype()' is deprecated, please use '.dtype' instead" == str(w[-1].message)
+
+
+def test_dtype_placeholder_equivalence():
+    dali_types = nvidia.dali.types._all_types
+    np_types = list(map(dali_type_to_np, dali_types))
+
+    for dali_type, np_type in zip(dali_types, np_types):
+        assert TensorCPU(np.zeros((1), dtype=np_type)).dtype == dali_type
+
+
+@pipeline_def(batch_size=8, num_threads=3, device_id=0)
+def dtype_pipeline(np_type, placeholder_dali_type):
+    res = fn.external_source(source=np.zeros((8, 1), dtype=np_type), dtype=placeholder_dali_type)
+
+    return res
+
+
+def test_dtype_converion():
+    dali_types = [types._DALIDataType.INT8, types._DALIDataType.UINT64, types._DALIDataType.FLOAT16]
+    np_types = list(map(dali_type_to_np, dali_types))
+    for dali_type, np_type in zip(dali_types, np_types):
+        pipe = dtype_pipeline(np_type, dali_type)
+        pipe.build()
+        assert pipe.run()[0].dtype == dali_type
+
+
+def test_tensorlist_dtype():
+    dali_types = nvidia.dali.types._all_types
+    np_types = list(map(dali_type_to_np, dali_types))
+
+    for dali_type, np_type in zip(dali_types, np_types):
+        tl = TensorListCPU([TensorCPU(np.zeros((1), dtype=np_type))])
+
+        assert tl.dtype == dali_type
+        assert tl._as_gpu().dtype == dali_type 