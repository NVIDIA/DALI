--- conflicted
+++ resolved
@@ -27,38 +27,23 @@
 def get_pipeline(device, batch_size, tile, ratio, angle):
   pipe = Pipeline(batch_size, 4, 0)
   with pipe:
-<<<<<<< HEAD
-    input, _ = fn.file_reader(file_root=img_dir)
-    decoded = fn.image_decoder(input, device='cpu', output_type=types.RGB)
+    input, _ = fn.readers.file(file_root=img_dir)
+    decoded = fn.decoders.image(input, device='cpu', output_type=types.RGB)
     decoded = decoded.gpu() if device == 'gpu' else decoded
     grided = fn.grid_mask(decoded, device=device, tile=tile, ratio=ratio, angle=angle)
-=======
-    input, _ = fn.readers.file(file_root=img_dir)
-    decoded = fn.decoders.image(input, device='cpu', output_type=types.RGB)
-    grided = fn.grid_mask(decoded, device='cpu', tile=tile, ratio=ratio, angle=angle)
->>>>>>> 45bc1c71
     pipe.set_outputs(grided, decoded)
   return pipe
 
 def get_random_pipeline(device, batch_size):
   pipe = Pipeline(batch_size, 4, 0)
   with pipe:
-<<<<<<< HEAD
-    input, _ = fn.file_reader(file_root=img_dir)
-    decoded = fn.image_decoder(input, device='cpu', output_type=types.RGB)
+    input, _ = fn.readers.file(file_root=img_dir)
+    decoded = fn.decoders.image(input, device='cpu', output_type=types.RGB)
     decoded = decoded.gpu() if device == 'gpu' else decoded
     tile = fn.cast(fn.uniform(range=(50, 200)), dtype=types.INT32)
     ratio = fn.uniform(range=(0.3, 0.7))
     angle = fn.uniform(range=(-math.pi, math.pi))
     grided = fn.grid_mask(decoded, device=device, tile=tile, ratio=ratio, angle=angle)
-=======
-    input, _ = fn.readers.file(file_root=img_dir)
-    decoded = fn.decoders.image(input, device='cpu', output_type=types.RGB)
-    tile = fn.cast(fn.uniform(range=(50, 200), shape=[1]), dtype=types.INT32)
-    ratio = fn.uniform(range=(0.3, 0.7), shape=[1])
-    angle = fn.uniform(range=(-math.pi, math.pi), shape=[1])
-    grided = fn.grid_mask(decoded, device='cpu', tile=tile, ratio=ratio, angle=angle)
->>>>>>> 45bc1c71
     pipe.set_outputs(grided, decoded, tile, ratio, angle)
   return pipe
 
