--- conflicted
+++ resolved
@@ -528,11 +528,7 @@
 
 def test_crop_window_warning():
     n_boxes = [10, 12, 0]
-<<<<<<< HEAD
-    pipe = Pipeline(batch_size=len(n_boxes), num_threads=1, device_id=0)
-=======
     pipe = Pipeline(batch_size=len(n_boxes), num_threads=1, device_id=0, prefetch_queue_depth=1)
->>>>>>> 4d95a057
 
     def get_boxes():
         return [np.random.uniform(0, 1, size=(n, 4)).astype(np.float32) for n in n_boxes]
