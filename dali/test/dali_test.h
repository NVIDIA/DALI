--- conflicted
+++ resolved
@@ -217,7 +217,6 @@
     for (size_t i = 0; i < n * 4; i += 4) {
       ptr[i] = rfloat(rd_);
       ptr[i + 1] = rfloat(rd_);
-<<<<<<< HEAD
 
       auto right = (1.0f - ptr[i]) * rfloat(rd_) + ptr[i];
       auto bottom = (1.0f - ptr[i + 1]) * rfloat(rd_) + ptr[i + 1];
@@ -228,13 +227,6 @@
         ptr[i + 2] = right - ptr[i];
         ptr[i + 3] = bottom - ptr[i+1];
       }
-=======
-      ptr[i + 2] = rfloat(rd_);
-      ptr[i + 3] = rfloat(rd_);
-      // ltrb
-      if (ptr[i] > ptr[i + 2]) std::swap(ptr[i], ptr[i + 2]);
-      if (ptr[i + 1] > ptr[i + 3]) std::swap(ptr[i + 1], ptr[i + 3]);
->>>>>>> b19927c1
     }
   }
 
