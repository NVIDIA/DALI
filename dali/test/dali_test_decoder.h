--- conflicted
+++ resolved
@@ -3,18 +3,11 @@
 #ifndef DALI_TEST_DALI_TEST_DECODER_H_
 #define DALI_TEST_DALI_TEST_DECODER_H_
 
-<<<<<<< HEAD
-#include <string>
-#include <utility>
-#include <vector>
-#include "dali/test/dali_test_single_op.h"
-=======
 #include <utility>
 #include <vector>
 #include <string>
 #include "dali/test/dali_test_single_op.h"
 #include "dali/image/image_factory.h"
->>>>>>> 936cbaad
 
 namespace dali {
 
@@ -47,10 +40,6 @@
 
  protected:
   virtual const OpSpec DecodingOp() const { return OpSpec(); }
-<<<<<<< HEAD
-=======
-
->>>>>>> 936cbaad
 
   void RunTestDecode(t_imgType imageType, float eps = 5e-2) {
     TensorList<CPUBackend> encoded_data;
@@ -79,10 +68,6 @@
   void RunTestDecode(const ImgSetDescr &imgs, float eps = 5e-2) {
     this->SetEps(eps);
     for (size_t imgIdx = 0; imgIdx < imgs.nImages(); ++imgIdx) {
-<<<<<<< HEAD
-      Tensor<CPUBackend> t;
-      DALI_CALL(DecodeJPEGHost(imgs.data_[imgIdx], imgs.sizes_[imgIdx], this->img_type_, &t));
-=======
       Tensor<CPUBackend> image;
 
       auto decoded_image = ImageFactory::CreateImage(imgs.data_[imgIdx], imgs.sizes_[imgIdx],
@@ -99,18 +84,10 @@
       image.mutable_data<uint8_t>();
 
       decoded_image->GetImage(image.mutable_data<uint8_t>());
->>>>>>> 936cbaad
 
 #if DALI_DEBUG
       WriteHWCImage(image.data<uint8_t>(), image.dim(0), image.dim(1), image.dim(2),
                     std::to_string(imgIdx) + "-img");
-<<<<<<< HEAD
-#ifndef NDEBUG
-      cout << imgIdx << ": " << imgs.sizes_[imgIdx] << "  dims: " << t.dim(1) << "x" << t.dim(0)
-           << endl;
-#endif
-=======
->>>>>>> 936cbaad
 #endif
       this->VerifyDecode(image.data<uint8_t>(), image.dim(0), image.dim(1), imgs, imgIdx);
     }
