// Copyright (c) 2020, NVIDIA CORPORATION. All rights reserved.
//
// Licensed under the Apache License, Version 2.0 (the "License");
// you may not use this file except in compliance with the License.
// You may obtain a copy of the License at
//
//     http://www.apache.org/licenses/LICENSE-2.0
//
// Unless required by applicable law or agreed to in writing, software
// distributed under the License is distributed on an "AS IS" BASIS,
// WITHOUT WARRANTIES OR CONDITIONS OF ANY KIND, either express or implied.
// See the License for the specific language governing permissions and
// limitations under the License.


#ifndef DALI_OPERATORS_UTIL_RANDOMIZER_CUH_
#define DALI_OPERATORS_UTIL_RANDOMIZER_CUH_

#include <math.h>
#include <memory>
#include "dali/core/device_guard.h"
#include "dali/kernels/alloc.h"
#include "dali/pipeline/data/backend.h"
#include <curand_kernel.h>  // NOLINT

namespace dali {

struct curand_states {
  curand_states(uint64_t seed, size_t len);
<<<<<<< HEAD
  ~curand_states();

  DALI_HOST_DEV inline curandState* states() {
    return states_;
  }

  DALI_HOST_DEV inline curandState& operator[](size_t idx) {
    assert(idx < len_);
    return states_[idx];
  }

 private:
  size_t len_;
  int device_;
  kernels::memory::KernelUniquePtr<curandState> states_mem_;
  curandState* states_;  // std::unique_ptr::get can't be called from __device__ functions
};

template <typename T>
struct curand_normal_dist {};

template <>
struct curand_normal_dist<float> {
  float mean = 0.0f, stddev = 1.0f;

  __device__ inline float yield(curandState *state) {
    return mean + curand_normal(state) * stddev;
=======

  DALI_HOST_DEV inline curandState* states() {
    return states_;
>>>>>>> 723cd7be
  }

<<<<<<< HEAD
template <>
struct curand_normal_dist<double> {
  double mean = 0.0f, stddev = 1.0f;

  __device__ inline double yield(curandState *state) {
    return mean + curand_normal_double(state) * stddev;
=======
  DALI_HOST_DEV inline curandState& operator[](size_t idx) {
    assert(idx < len_);
    return states_[idx];
>>>>>>> 723cd7be
  }

<<<<<<< HEAD
template <typename T>
struct curand_uniform_dist {};

template <>
struct curand_uniform_dist<float> {
  DALI_HOST_DEV curand_uniform_dist(float start, float end)
    : range_start_(start), range_size_(end-start) {}

  DALI_HOST_DEV curand_uniform_dist()
    : range_start_(-1.0f), range_size_(2.0f) {}

  __device__ inline float yield(curandState *state) {
    return range_start_ + curand_uniform(state) * range_size_;
  }
 private:
  float range_start_, range_size_;
};

template <>
struct curand_uniform_dist<double> {
  DALI_HOST_DEV curand_uniform_dist(float start, float end)
    : range_start_(start), range_size_(end-start) {}

  DALI_HOST_DEV curand_uniform_dist()
    : range_start_(-1.0f), range_size_(2.0f) {}

  __device__ inline double yield(curandState *state) {
    return range_start_ + curand_uniform_double(state) * range_size_;
=======
 private:
  size_t len_;
  int device_;
  std::shared_ptr<curandState> states_mem_;
  curandState* states_;  // std::shared_ptr::get can't be called from __device__ functions
};

template <typename T>
struct curand_normal_dist {};

template <>
struct curand_normal_dist<float> {
  float mean = 0.0f, stddev = 1.0f;

  __device__ inline float operator()(curandState *state) const {
    return mean + curand_normal(state) * stddev;
>>>>>>> 723cd7be
  }
};

<<<<<<< HEAD
 private:
  double range_start_, range_size_;
};

struct curand_uniform_int_range_dist {
  DALI_HOST_DEV curand_uniform_int_range_dist(int start, int end)
    : range_start_(start), range_size_(end-start) {}
  
  __device__ inline int yield(curandState *state) {
    return range_start_ + (curand(state) % range_size_);
  }

 private:
  int range_start_;
  unsigned int range_size_;
};

template <typename T>
struct curand_uniform_int_values_dist {
  const T *values = nullptr;  // device mem pointer
  int64_t nvalues = 0;

  __device__ inline double yield(curandState *state) {
    return values[curand(state) % nvalues];
=======
template <>
struct curand_normal_dist<double> {
  double mean = 0.0f, stddev = 1.0f;

  __device__ inline double operator()(curandState *state) const {
    return mean + curand_normal_double(state) * stddev;
>>>>>>> 723cd7be
  }
};

}  // namespace dali

#endif  // DALI_OPERATORS_UTIL_RANDOMIZER_CUH_<|MERGE_RESOLUTION|>--- conflicted
+++ resolved
@@ -27,8 +27,6 @@
 
 struct curand_states {
   curand_states(uint64_t seed, size_t len);
-<<<<<<< HEAD
-  ~curand_states();
 
   DALI_HOST_DEV inline curandState* states() {
     return states_;
@@ -39,73 +37,6 @@
     return states_[idx];
   }
 
- private:
-  size_t len_;
-  int device_;
-  kernels::memory::KernelUniquePtr<curandState> states_mem_;
-  curandState* states_;  // std::unique_ptr::get can't be called from __device__ functions
-};
-
-template <typename T>
-struct curand_normal_dist {};
-
-template <>
-struct curand_normal_dist<float> {
-  float mean = 0.0f, stddev = 1.0f;
-
-  __device__ inline float yield(curandState *state) {
-    return mean + curand_normal(state) * stddev;
-=======
-
-  DALI_HOST_DEV inline curandState* states() {
-    return states_;
->>>>>>> 723cd7be
-  }
-
-<<<<<<< HEAD
-template <>
-struct curand_normal_dist<double> {
-  double mean = 0.0f, stddev = 1.0f;
-
-  __device__ inline double yield(curandState *state) {
-    return mean + curand_normal_double(state) * stddev;
-=======
-  DALI_HOST_DEV inline curandState& operator[](size_t idx) {
-    assert(idx < len_);
-    return states_[idx];
->>>>>>> 723cd7be
-  }
-
-<<<<<<< HEAD
-template <typename T>
-struct curand_uniform_dist {};
-
-template <>
-struct curand_uniform_dist<float> {
-  DALI_HOST_DEV curand_uniform_dist(float start, float end)
-    : range_start_(start), range_size_(end-start) {}
-
-  DALI_HOST_DEV curand_uniform_dist()
-    : range_start_(-1.0f), range_size_(2.0f) {}
-
-  __device__ inline float yield(curandState *state) {
-    return range_start_ + curand_uniform(state) * range_size_;
-  }
- private:
-  float range_start_, range_size_;
-};
-
-template <>
-struct curand_uniform_dist<double> {
-  DALI_HOST_DEV curand_uniform_dist(float start, float end)
-    : range_start_(start), range_size_(end-start) {}
-
-  DALI_HOST_DEV curand_uniform_dist()
-    : range_start_(-1.0f), range_size_(2.0f) {}
-
-  __device__ inline double yield(curandState *state) {
-    return range_start_ + curand_uniform_double(state) * range_size_;
-=======
  private:
   size_t len_;
   int device_;
@@ -122,43 +53,15 @@
 
   __device__ inline float operator()(curandState *state) const {
     return mean + curand_normal(state) * stddev;
->>>>>>> 723cd7be
   }
 };
 
-<<<<<<< HEAD
- private:
-  double range_start_, range_size_;
-};
-
-struct curand_uniform_int_range_dist {
-  DALI_HOST_DEV curand_uniform_int_range_dist(int start, int end)
-    : range_start_(start), range_size_(end-start) {}
-  
-  __device__ inline int yield(curandState *state) {
-    return range_start_ + (curand(state) % range_size_);
-  }
-
- private:
-  int range_start_;
-  unsigned int range_size_;
-};
-
-template <typename T>
-struct curand_uniform_int_values_dist {
-  const T *values = nullptr;  // device mem pointer
-  int64_t nvalues = 0;
-
-  __device__ inline double yield(curandState *state) {
-    return values[curand(state) % nvalues];
-=======
 template <>
 struct curand_normal_dist<double> {
   double mean = 0.0f, stddev = 1.0f;
 
   __device__ inline double operator()(curandState *state) const {
     return mean + curand_normal_double(state) * stddev;
->>>>>>> 723cd7be
   }
 };
 
