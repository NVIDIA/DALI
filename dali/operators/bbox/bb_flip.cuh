--- conflicted
+++ resolved
@@ -23,28 +23,6 @@
 
 class BbFlipGPU : public BbFlip<GPUBackend> {
  public:
-<<<<<<< HEAD
-  explicit BbFlip(const OpSpec &spec)
-      : Operator<GPUBackend>(spec),
-        horz_("horizontal", spec),
-        vert_("vertical", spec) {}
-
-  bool SetupImpl(std::vector<OutputDesc> &output_desc, const DeviceWorkspace &ws) override {
-    auto &input = ws.Input<GPUBackend>(0);
-    auto shape = input.shape();
-    auto nsamples = shape.size();
-    horz_.Acquire(spec_, ws, nsamples, true);
-    vert_.Acquire(spec_, ws, nsamples, true);
-    return false;
-  }
-
-  void RunImpl(Workspace<GPUBackend> &ws) override;
-
- private:
-  ArgValue<int> horz_;
-  Tensor<GPUBackend> horz_gpu_;
-  ArgValue<int> vert_;
-=======
   explicit BbFlipGPU(const OpSpec &spec)
     : BbFlip<GPUBackend>(spec) {
     vert_gpu_.set_type(TypeTable::GetTypeInfo(DALI_INT32));
@@ -61,7 +39,6 @@
   using BbFlip<GPUBackend>::ltrb_;
 
   Tensor<GPUBackend> horz_gpu_;
->>>>>>> 723cd7be
   Tensor<GPUBackend> vert_gpu_;
 
   // contains a map from box index to sample index - used
