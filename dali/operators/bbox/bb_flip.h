// Copyright (c) 2017-2018, NVIDIA CORPORATION. All rights reserved.
//
// Licensed under the Apache License, Version 2.0 (the "License");
// you may not use this file except in compliance with the License.
// You may obtain a copy of the License at
//
//     http://www.apache.org/licenses/LICENSE-2.0
//
// Unless required by applicable law or agreed to in writing, software
// distributed under the License is distributed on an "AS IS" BASIS,
// WITHOUT WARRANTIES OR CONDITIONS OF ANY KIND, either express or implied.
// See the License for the specific language governing permissions and
// limitations under the License.

#ifndef DALI_OPERATORS_BBOX_BB_FLIP_H_
#define DALI_OPERATORS_BBOX_BB_FLIP_H_

#include <string>
#include <vector>

#include "dali/pipeline/operator/common.h"
#include "dali/pipeline/operator/operator.h"
#include "dali/pipeline/operator/arg_helper.h"

namespace dali {

template <typename Backend>
class BbFlip : public Operator<Backend> {
 public:
  explicit BbFlip(const OpSpec &spec) :
      Operator<Backend>(spec),
      ltrb_(spec.GetArgument<bool>("ltrb")),
      horz_("horizontal", spec),
      vert_("vertical", spec) {}

  ~BbFlip() override = default;
  DISABLE_COPY_MOVE_ASSIGN(BbFlip);

 protected:
<<<<<<< HEAD
  bool SetupImpl(std::vector<OutputDesc> &output_desc, const HostWorkspace &ws) override {
    int nsamples = ws.InputRef<CPUBackend>(0).shape().num_samples();
    horz_.Acquire(spec_, ws, nsamples, true);
    vert_.Acquire(spec_, ws, nsamples, true);
    return false;
=======
  bool CanInferOutputs() const override {
    return true;
>>>>>>> d856ac02
  }

  bool SetupImpl(std::vector<OutputDesc> &output_descs, const workspace_t<Backend> &ws) override {
    const auto &input = ws.template InputRef<Backend>(0);
    DALI_ENFORCE(input.type().id() == DALI_FLOAT, "Bounding box in wrong format");
    auto nsamples = input.shape().size();
    horz_.Acquire(spec_, ws, nsamples, TensorShape<0>{});
    vert_.Acquire(spec_, ws, nsamples, TensorShape<0>{});
    output_descs.resize(1);  // only one output
    output_descs[0].type = input.type();
    output_descs[0].shape = input.shape();
    return true;
  }

  /**
   * Bounding box can be represented in two ways:
   * 1. Upper-left corner, width, height (`wh_type`)
   *    (x1, y1,  w,  h)
   * 2. Upper-left and Lower-right corners (`two-point type`)
   *    (x1, y1, x2, y2)
   *
   * Both of them have coordinates in image coordinate system
   * (i.e. 0.0-1.0)
   *
   * If `coordinates_type_ltrb_` is true, then we deal with 2nd type. Otherwise,
   * the 1st one.
   */
  const bool ltrb_;

  ArgValue<int> horz_;
  ArgValue<int> vert_;
<<<<<<< HEAD
=======

  using Operator<Backend>::spec_;
};

class BbFlipCPU : public BbFlip<CPUBackend> {
 public:
  explicit BbFlipCPU(const OpSpec &spec) : BbFlip<CPUBackend>(spec) {}

 protected:
  void RunImpl(workspace_t<CPUBackend> &ws) override;
  using BbFlip<CPUBackend>::RunImpl;

 private:
  using BbFlip<CPUBackend>::horz_;
  using BbFlip<CPUBackend>::vert_;
  using BbFlip<CPUBackend>::ltrb_;
>>>>>>> d856ac02
};


}  // namespace dali

#endif  // DALI_OPERATORS_BBOX_BB_FLIP_H_<|MERGE_RESOLUTION|>--- conflicted
+++ resolved
@@ -37,16 +37,8 @@
   DISABLE_COPY_MOVE_ASSIGN(BbFlip);
 
  protected:
-<<<<<<< HEAD
-  bool SetupImpl(std::vector<OutputDesc> &output_desc, const HostWorkspace &ws) override {
-    int nsamples = ws.InputRef<CPUBackend>(0).shape().num_samples();
-    horz_.Acquire(spec_, ws, nsamples, true);
-    vert_.Acquire(spec_, ws, nsamples, true);
-    return false;
-=======
   bool CanInferOutputs() const override {
     return true;
->>>>>>> d856ac02
   }
 
   bool SetupImpl(std::vector<OutputDesc> &output_descs, const workspace_t<Backend> &ws) override {
@@ -78,8 +70,6 @@
 
   ArgValue<int> horz_;
   ArgValue<int> vert_;
-<<<<<<< HEAD
-=======
 
   using Operator<Backend>::spec_;
 };
@@ -96,7 +86,6 @@
   using BbFlip<CPUBackend>::horz_;
   using BbFlip<CPUBackend>::vert_;
   using BbFlip<CPUBackend>::ltrb_;
->>>>>>> d856ac02
 };
 
 
