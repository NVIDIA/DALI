// Copyright (c) 2020, NVIDIA CORPORATION. All rights reserved.
//
// Licensed under the Apache License, Version 2.0 (the "License");
// you may not use this file except in compliance with the License.
// You may obtain a copy of the License at
//
//     http://www.apache.org/licenses/LICENSE-2.0
//
// Unless required by applicable law or agreed to in writing, software
// distributed under the License is distributed on an "AS IS" BASIS,
// WITHOUT WARRANTIES OR CONDITIONS OF ANY KIND, either express or implied.
// See the License for the specific language governing permissions and
// limitations under the License.

#include "dali/operators/geometry/affine_transforms/transform_base_op.h"
#include "dali/pipeline/data/views.h"
#include "dali/core/geom/transform.h"
#include "dali/core/math_util.h"

namespace dali {

DALI_SCHEMA(transforms__Shear)
  .DocStr(R"code(Produces a shear affine transform matrix.

If another transform matrix is passed as an input, the operator applies the shear mapping to the matrix provided.

.. note::
    The output of this operator can be fed directly to ``CoordTransform`` and ``WarpAffine`` operators.
)code")
  .AddOptionalArg<std::vector<float>>(
    "shear",
    R"code(The shear factors.

For 2D, ``shear`` contains two elements: shear_x, shear_y.

For 3D, ``shear`` contains six elements: shear_xy, shear_xz, shear_yx, shear_yz, shear_zx, shear_zy.

A shear factor value can be interpreted as the offset to be applied in the first axis when moving in the
direction of the second axis.

.. note::
    This argument is mutually exclusive with ``angles``. 
    If provided, the number of dimensions of the transform is inferred from this argument.
)code",
    nullptr, true)
  .AddOptionalArg<std::vector<float>>(
    "angles",
    R"code(The shear angles, in degrees.

This argument is mutually exclusive with ``shear``.

For 2D, ``angles`` contains two elements: angle_x, angle_y.

For 3D, ``angles`` contains six elements: angle_xy, angle_xz, angle_yx, angle_yz, angle_zx, angle_zy.

A shear angle is translated to a shear factor as follows::

    shear_factor = tan(deg2rad(shear_angle))

.. note::
    The valid range of values is between -90 and 90 degrees.
    This argument is mutually exclusive with ``shear``. 
    If provided, the number of dimensions of the transform is inferred from this argument.
)code",
    nullptr, true)
  .AddOptionalArg<std::vector<float>>(
    "center",
    R"code(The center of the shear operation.

If provided, the number of elements should match the dimensionality of the transform.)code",
    nullptr, true)
  .NumInput(0, 1)
  .NumOutput(1)
  .AddParent("TransformAttr");

/**
 * @brief Scale transformation.
 */
class TransformShearCPU
    : public TransformBaseOp<CPUBackend, TransformShearCPU> {
 public:
  using SupportedDims = dims<2, 3>;

  explicit TransformShearCPU(const OpSpec &spec) :
      TransformBaseOp<CPUBackend, TransformShearCPU>(spec),
      shear_("shear", spec),
      angles_("angles", spec),
      center_("center", spec) {
    DALI_ENFORCE(shear_.IsDefined() + angles_.IsDefined() == 1,
      "One and only one of the following arguments is expected: ``shear`` or ``angles``");
  }

 /**
   * @brief 2D shear
   */
  template <typename T>
  void DefineTransforms(span<affine_mat_t<T, 3>> matrices) {
    constexpr int ndim = 2;
    assert((shear_.IsDefined() && matrices.size() <= static_cast<int>(shear_.size())) ||
           (angles_.IsDefined() && matrices.size() <= static_cast<int>(angles_.size())));
    for (int i = 0; i < matrices.size(); i++) {
      auto &mat = matrices[i];
      if (shear_.IsDefined()) {
        vec2 shear_factors = as_vec<2>(shear_[i]);
        mat = shear(shear_factors);
      } else {
        assert(angles_.IsDefined());
        auto angles = as_vec<2>(angles_[i]);
        vec2 shear_factors;
        shear_factors[0] = std::tan(deg2rad(angles[0]));
        shear_factors[1] = std::tan(deg2rad(angles[1]));
        mat = shear(shear_factors);
      }

      if (center_.IsDefined()) {
        vec2 center = as_vec<2>(center_[i]);
        mat.set_col(ndim, cat(sub<ndim, ndim>(mat) * -center + center, 1.0f));
      }
    }
  }

  /**
   * @brief 3D shear
   */
  template <typename T>
  void DefineTransforms(span<affine_mat_t<T, 4>> matrices) {
    constexpr int ndim = 3;
    assert((shear_.IsDefined() && matrices.size() <= static_cast<int>(shear_.size())) ||
           (angles_.IsDefined() && matrices.size() <= static_cast<int>(angles_.size())));
    for (int i = 0; i < matrices.size(); i++) {
      auto &mat = matrices[i];
      if (shear_.IsDefined()) {
        const mat3x2 &shear_factors = as_mat<3, 2>(shear_[i]);
        mat = shear(shear_factors);
      } else {
        assert(angles_.IsDefined());
        vec<6> shear_factors;
        for (int j = 0; j < 6; j++)
          shear_factors[j] = std::tan(deg2rad(angles_[i].data[j]));
        mat = shear(*reinterpret_cast<mat3x2*>(&shear_factors));
      }
      if (center_.IsDefined()) {
        const vec3 &center = as_vec<3>(center_[i]);
        mat.set_col(ndim, cat(sub<ndim, ndim>(mat) * -center + center, 1.0f));
      }
    }
  }

  void ProcessArgs(const OpSpec &spec, const workspace_t<CPUBackend> &ws) {
    auto shape_from_size =
      [this](int64_t size) {
        ndim_ = sqrt(size) + 1;
<<<<<<< HEAD
        DALI_ENFORCE(size == (ndim_ - 1) * ndim_,
            make_string("Cannot form an affine transform matrix with ", size, " elements"));
        if (ndim_ == 2) {
          return TensorShape<>{ndim_};
        }
        return TensorShape<>{ndim_ - 1, ndim_};
=======
        DALI_ENFORCE(size == ndim_ * (ndim_ - 1),
            make_string("Cannot form a shear transform matrix with ", size, " elements"));
        if (ndim_ == 2) {
          return TensorShape<>{ndim_};
        }
        return TensorShape<>{ndim_, ndim_ - 1};
>>>>>>> d856ac02
      };
    if (shear_.IsDefined()) {
      shear_.Acquire(spec, ws, nsamples_, true, shape_from_size);
    } else {
      assert(angles_.IsDefined());
      angles_.Acquire(spec, ws, nsamples_, true, shape_from_size);
      for (int i = 0; i < angles_.size(); i++) {
        const auto& angles = angles_[i];
        for (int j = 0; j < angles.num_elements(); j++) {
          DALI_ENFORCE(angles.data[j] >= -90.0f && angles.data[j] <= 90.0f,
            make_string("Angle is expected to be in the range [-90, 90]. Got: ", angles.data[j]));
        }
      }
    }
    if (center_.IsDefined()) {
      center_.Acquire(spec, ws, nsamples_, TensorShape<1>{ndim_});
    }
  }

  bool IsConstantTransform() const {
    return !shear_.IsArgInput() && !angles_.IsArgInput() && !center_.IsArgInput();
  }

 private:
  ArgValue<float, DynamicDimensions> shear_;   // can either be a vec2 (ndim=2) or mat3x2 (ndim=3)
  ArgValue<float, DynamicDimensions> angles_;  // same as shear_
  ArgValue<float, 1> center_;
};

DALI_REGISTER_OPERATOR(transforms__Shear, TransformShearCPU, CPU);

}  // namespace dali<|MERGE_RESOLUTION|>--- conflicted
+++ resolved
@@ -150,21 +150,12 @@
     auto shape_from_size =
       [this](int64_t size) {
         ndim_ = sqrt(size) + 1;
-<<<<<<< HEAD
-        DALI_ENFORCE(size == (ndim_ - 1) * ndim_,
-            make_string("Cannot form an affine transform matrix with ", size, " elements"));
-        if (ndim_ == 2) {
-          return TensorShape<>{ndim_};
-        }
-        return TensorShape<>{ndim_ - 1, ndim_};
-=======
         DALI_ENFORCE(size == ndim_ * (ndim_ - 1),
             make_string("Cannot form a shear transform matrix with ", size, " elements"));
         if (ndim_ == 2) {
           return TensorShape<>{ndim_};
         }
         return TensorShape<>{ndim_, ndim_ - 1};
->>>>>>> d856ac02
       };
     if (shear_.IsDefined()) {
       shear_.Acquire(spec, ws, nsamples_, true, shape_from_size);
