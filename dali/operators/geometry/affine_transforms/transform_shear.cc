--- conflicted
+++ resolved
@@ -149,12 +149,6 @@
   void ProcessArgs(const OpSpec &spec, const workspace_t<CPUBackend> &ws) {
     auto shape_from_size =
       [this](int64_t size) {
-<<<<<<< HEAD
-        ndim_ = sqrt(size);
-        DALI_ENFORCE(size == ndim_ * (ndim_ + 1),
-            make_string("Cannot form an affine transform matrix with ", size, " elements"));
-        return TensorShape<2>{ndim_, ndim_ + 1};
-=======
         ndim_ = sqrt(size) + 1;
         DALI_ENFORCE(size == ndim_ * (ndim_ - 1),
             make_string("Cannot form a shear transform matrix with ", size, " elements"));
@@ -162,7 +156,6 @@
           return TensorShape<>{ndim_};
         }
         return TensorShape<>{ndim_, ndim_ - 1};
->>>>>>> 723cd7be
       };
     if (shear_.IsDefined()) {
       shear_.Acquire(spec, ws, nsamples_, true, shape_from_size);
@@ -178,15 +171,7 @@
       }
     }
     if (center_.IsDefined()) {
-<<<<<<< HEAD
-      center_.Acquire(spec, ws, nsamples_);
-      DALI_ENFORCE(ndim_ == static_cast<int>(center_[0].num_elements()),
-        make_string("Unexpected number of dimensions for ``center`` argument. Got: ",
-                    center_[0].num_elements(), " but ``scale`` argument suggested ", ndim_,
-                    " dimensions."));
-=======
       center_.Acquire(spec, ws, nsamples_, TensorShape<1>{ndim_});
->>>>>>> 723cd7be
     }
   }
 
@@ -195,16 +180,6 @@
   }
 
  private:
-<<<<<<< HEAD
-  int InferNumDims(const ArgValue<float, DynamicDimensions> &arg) {
-    DALI_ENFORCE(arg[0].num_elements() == 2 || arg[0].num_elements() == 6,
-      make_string("Unexpected number of elements in ``", arg.name(), "`` argument. "
-                  "Expected 2 or 6 arguments. Got: ", arg[0].num_elements()));
-    return arg[0].num_elements() == 6 ? 3 : 2;
-  }
-
-=======
->>>>>>> 723cd7be
   ArgValue<float, DynamicDimensions> shear_;   // can either be a vec2 (ndim=2) or mat3x2 (ndim=3)
   ArgValue<float, DynamicDimensions> angles_;  // same as shear_
   ArgValue<float, 1> center_;
