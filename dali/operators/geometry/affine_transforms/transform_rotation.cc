// Copyright (c) 2020, NVIDIA CORPORATION. All rights reserved.
//
// Licensed under the Apache License, Version 2.0 (the "License");
// you may not use this file except in compliance with the License.
// You may obtain a copy of the License at
//
//     http://www.apache.org/licenses/LICENSE-2.0
//
// Unless required by applicable law or agreed to in writing, software
// distributed under the License is distributed on an "AS IS" BASIS,
// WITHOUT WARRANTIES OR CONDITIONS OF ANY KIND, either express or implied.
// See the License for the specific language governing permissions and
// limitations under the License.

#include "dali/operators/geometry/affine_transforms/transform_base_op.h"
#include "dali/pipeline/data/views.h"
#include "dali/core/geom/transform.h"
#include "dali/core/math_util.h"

namespace dali {

DALI_SCHEMA(transforms__Rotation)
  .DocStr(R"code(Produces a rotation affine transform matrix.

If another transform matrix is passed as an input, the operator applies rotation to the matrix provided.

The number of dimensions is assumed to be 3 if a rotation axis is provided or 2 otherwise.

.. note::
    The output of this operator can be fed directly to ``CoordTransform`` and ``WarpAffine`` operators.
)code")
  .AddArg(
    "angle",
    R"code(Angle, in degrees.)code",
    DALI_FLOAT, true)
  .AddOptionalArg<std::vector<float>>(
    "axis",
    R"code(Axis of rotation (applies **only** to 3D transforms).

The vector does not need to be normalized, but it must have a non-zero length.

Reversing the vector is equivalent to changing the sign of ``angle``.)code",
    nullptr, true)
  .AddOptionalArg<std::vector<float>>(
    "center",
    R"code(The center of the rotation.

If provided, the number of elements should match the dimensionality of the transform.)code",
    nullptr, true)
  .NumInput(0, 1)
  .NumOutput(1)
  .AddParent("TransformAttr");

/**
 * @brief Rotate transformation.
 */
class TransformRotationCPU
    : public TransformBaseOp<CPUBackend, TransformRotationCPU> {
 public:
  using SupportedDims = dims<2, 3>;

  explicit TransformRotationCPU(const OpSpec &spec) :
      TransformBaseOp<CPUBackend, TransformRotationCPU>(spec),
      angle_("angle", spec),
      axis_("axis", spec),
      center_("center", spec) {
    assert(angle_.IsDefined());
  }

  /**
   * @brief 2D rotation
   */
  template <typename T>
  void DefineTransforms(span<affine_mat_t<T, 3>> matrices) {
    constexpr int ndim = 2;
    assert(matrices.size() <= static_cast<int>(angle_.size()));
    for (int i = 0; i < matrices.size(); i++) {
      auto &mat = matrices[i];
      auto angle = angle_[i].data[0];
      mat = rotation2D(deg2rad(angle));

      if (center_.IsDefined()) {
        const vec2 &center = as_vec<2>(center_[i]);
        mat.set_col(ndim, cat(sub<ndim, ndim>(mat) * -center + center, 1.0f));
      }
    }
  }

  /**
   * @brief 3D rotation
   */
  template <typename T>
  void DefineTransforms(span<affine_mat_t<T, 4>> matrices) {
    constexpr int ndim = 3;
    assert(matrices.size() <= static_cast<int>(angle_.size()));
    assert(matrices.size() <= static_cast<int>(axis_.size()));
    for (int i = 0; i < matrices.size(); i++) {
      auto &mat = matrices[i];
      auto angle = angle_[i].data[0];
      const vec3 &axis = as_vec<3>(axis_[i]);
      mat = rotation3D(axis, deg2rad(angle));

      if (center_.IsDefined()) {
        const vec3 &center = as_vec<3>(center_[i]);
        mat.set_col(ndim, cat(sub<ndim, ndim>(mat) * -center + center, 1.0f));
      }
    }
  }

  void ProcessArgs(const OpSpec &spec, const workspace_t<CPUBackend> &ws) {
<<<<<<< HEAD
    angle_.Acquire(spec, ws, nsamples_, true);
    ndim_ = axis_.IsDefined() ? 3 : 2;
    if (axis_.IsDefined()) {
      axis_.Acquire(spec, ws, nsamples_, true);
      DALI_ENFORCE(ndim_ == static_cast<int>(axis_[0].num_elements()),
        make_string("Unexpected number of dimensions for ``axis`` argument. Got: ",
                    axis_[0].num_elements(), " but expected ", ndim_,
                    " dimensions."));
    }
    if (center_.IsDefined()) {
      center_.Acquire(spec, ws, nsamples_, true);
      DALI_ENFORCE(ndim_ == static_cast<int>(center_[0].num_elements()),
        make_string("Unexpected number of dimensions for ``center`` argument. Got: ",
                    center_[0].num_elements(), " but ``axis`` argument suggested ", ndim_,
                    " dimensions."));
=======
    angle_.Acquire(spec, ws, nsamples_, TensorShape<0>{});
    ndim_ = axis_.IsDefined() ? 3 : 2;
    if (axis_.IsDefined()) {
      axis_.Acquire(spec, ws, nsamples_, TensorShape<1>{ndim_});
    }
    if (center_.IsDefined()) {
      center_.Acquire(spec, ws, nsamples_, TensorShape<1>{ndim_});
>>>>>>> 723cd7be
    }
  }

  bool IsConstantTransform() const {
    return !angle_.IsArgInput() && !axis_.IsArgInput() && !center_.IsArgInput();
  }

 private:
  ArgValue<float> angle_;
  ArgValue<float, 1> axis_;
  ArgValue<float, 1> center_;
};

DALI_REGISTER_OPERATOR(transforms__Rotation, TransformRotationCPU, CPU);

}  // namespace dali<|MERGE_RESOLUTION|>--- conflicted
+++ resolved
@@ -108,23 +108,6 @@
   }
 
   void ProcessArgs(const OpSpec &spec, const workspace_t<CPUBackend> &ws) {
-<<<<<<< HEAD
-    angle_.Acquire(spec, ws, nsamples_, true);
-    ndim_ = axis_.IsDefined() ? 3 : 2;
-    if (axis_.IsDefined()) {
-      axis_.Acquire(spec, ws, nsamples_, true);
-      DALI_ENFORCE(ndim_ == static_cast<int>(axis_[0].num_elements()),
-        make_string("Unexpected number of dimensions for ``axis`` argument. Got: ",
-                    axis_[0].num_elements(), " but expected ", ndim_,
-                    " dimensions."));
-    }
-    if (center_.IsDefined()) {
-      center_.Acquire(spec, ws, nsamples_, true);
-      DALI_ENFORCE(ndim_ == static_cast<int>(center_[0].num_elements()),
-        make_string("Unexpected number of dimensions for ``center`` argument. Got: ",
-                    center_[0].num_elements(), " but ``axis`` argument suggested ", ndim_,
-                    " dimensions."));
-=======
     angle_.Acquire(spec, ws, nsamples_, TensorShape<0>{});
     ndim_ = axis_.IsDefined() ? 3 : 2;
     if (axis_.IsDefined()) {
@@ -132,7 +115,6 @@
     }
     if (center_.IsDefined()) {
       center_.Acquire(spec, ws, nsamples_, TensorShape<1>{ndim_});
->>>>>>> 723cd7be
     }
   }
 
