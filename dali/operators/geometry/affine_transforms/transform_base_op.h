--- conflicted
+++ resolved
@@ -210,20 +210,12 @@
     bool IsDefined() const { return has_arg_const_ || has_arg_input_; }
     bool IsConstant() const { return has_arg_const_; }
     bool IsArgInput() const { return has_arg_input_; }
-<<<<<<< HEAD
-    void Read(const OpSpec &spec, const workspace_t<CPUBackend> &ws, int repeat = 0) {
-      if (has_arg_const_) {
-        detail::ReadArgConstant(data_, arg_name_, spec);
-      } else if (has_arg_input_) {
-        detail::ReadArgInput(data_, arg_name_, spec, ws);
-=======
 
     void Read(const OpSpec &spec, const workspace_t<CPUBackend> &ws, int repeat = 0) {
       if (has_arg_input_) {
         detail::ReadArgInput(data_, arg_name_, spec, ws);
       } else {
         detail::ReadArgConstant(data_, arg_name_, spec);
->>>>>>> cc12fdc1
       }
 
       if (repeat > 1 && data_.size() == 1) {
