--- conflicted
+++ resolved
@@ -83,15 +83,7 @@
     ndim_ = scale_[0].num_elements();
 
     if (center_.IsDefined()) {
-<<<<<<< HEAD
-      center_.Acquire(spec, ws, nsamples_, true);
-      DALI_ENFORCE(ndim_ == static_cast<int>(center_[0].num_elements()),
-        make_string("Unexpected number of dimensions for ``center`` argument. Got: ",
-                    center_[0].num_elements(), " but ``scale`` argument suggested ", ndim_,
-                    " dimensions."));
-=======
       center_.Acquire(spec, ws, nsamples_, TensorShape<1>{ndim_});
->>>>>>> 723cd7be
     }
   }
 
