// Copyright (c) 2019-2022, NVIDIA CORPORATION & AFFILIATES. All rights reserved.
//
// Licensed under the Apache License, Version 2.0 (the "License");
// you may not use this file except in compliance with the License.
// You may obtain a copy of the License at
//
//     http://www.apache.org/licenses/LICENSE-2.0
//
// Unless required by applicable law or agreed to in writing, software
// distributed under the License is distributed on an "AS IS" BASIS,
// WITHOUT WARRANTIES OR CONDITIONS OF ANY KIND, either express or implied.
// See the License for the specific language governing permissions and
// limitations under the License.

#ifndef DALI_OPERATORS_MATH_EXPRESSIONS_EXPRESSION_IMPL_FACTORY_H_
#define DALI_OPERATORS_MATH_EXPRESSIONS_EXPRESSION_IMPL_FACTORY_H_

#include <map>
#include <memory>
#include <string>
#include <utility>
#include <vector>

#include "dali/core/small_vector.h"
#include "dali/core/static_switch.h"
#include "dali/operators/math/expressions/arithmetic_meta.h"
#include "dali/operators/math/expressions/broadcasting.h"
#include "dali/operators/math/expressions/constant_storage.h"
#include "dali/operators/math/expressions/expression_tile.h"
#include "dali/operators/math/expressions/expression_tree.h"
#include "dali/pipeline/data/types.h"
#include "dali/pipeline/workspace/workspace.h"
#include "dali/kernels/common/utils.h"

namespace dali {

#define ALLOWED_UN_OPS                                                               \
  (ArithmeticOp::plus, ArithmeticOp::minus, ArithmeticOp::exp, ArithmeticOp::sqrt,   \
  ArithmeticOp::rsqrt, ArithmeticOp::cbrt, ArithmeticOp::log, ArithmeticOp::log2,    \
  ArithmeticOp::log10, ArithmeticOp::abs, ArithmeticOp::fabs, ArithmeticOp::floor,   \
  ArithmeticOp::ceil, ArithmeticOp::sin, ArithmeticOp::cos, ArithmeticOp::tan,       \
  ArithmeticOp::asin, ArithmeticOp::acos, ArithmeticOp::atan, ArithmeticOp::sinh,    \
  ArithmeticOp::cosh, ArithmeticOp::tanh, ArithmeticOp::asinh, ArithmeticOp::acosh,  \
  ArithmeticOp::atanh)

#define ALLOWED_BIN_OPS                                                                            \
  (ArithmeticOp::add, ArithmeticOp::sub, ArithmeticOp::mul, ArithmeticOp::div, ArithmeticOp::fdiv, \
  ArithmeticOp::mod, ArithmeticOp::min, ArithmeticOp::max, ArithmeticOp::pow, ArithmeticOp::fpow,  \
  ArithmeticOp::atan2, ArithmeticOp::eq, ArithmeticOp::neq, ArithmeticOp::lt, ArithmeticOp::leq,   \
  ArithmeticOp::gt, ArithmeticOp::geq, ArithmeticOp::bit_and, ArithmeticOp::bit_or,                \
  ArithmeticOp::bit_xor)

#define ALLOWED_TERNARY_OPS \
  (ArithmeticOp::clamp)

namespace expression_detail {

/**
 * @brief Pass through as a pointer to T or return the pointed value based on `as_ptr`
 */
template <bool as_ptr, typename T>
DALI_HOST_DEV std::enable_if_t<as_ptr, const T*> Pass(const T* ptr) {
  return ptr;
}

/**
 * @brief Pass through as a pointer to T or return the pointed value based on `as_ptr`
 */
template <bool as_ptr, typename T>
DALI_HOST_DEV std::enable_if_t<!as_ptr, T> Pass(const T* ptr) {
  return *ptr;
}

/**
 * @brief Pass through as a `const void *` or return the pointed value cast from `type_id` to T
 *        based on `as_ptr`
 */
template <bool as_ptr, typename T>
DALI_HOST_DEV std::enable_if_t<as_ptr, const void*> Pass(const void* ptr, DALIDataType) {
  return ptr;
}


/**
 * @brief Pass through as a `const void *` or return the pointed value cast from `type_id` to T
 *        based on `as_ptr`
 */
template <bool as_ptr, typename T>
DALI_HOST_DEV std::enable_if_t<!as_ptr, T> Pass(const void* ptr, DALIDataType type_id) {
  T result;
  TYPE_SWITCH(type_id, type2id, AccessType, ARITHMETIC_ALLOWED_TYPES, (
    const auto *access = reinterpret_cast<const AccessType*>(ptr);
    result = static_cast<T>(*access);
  ), result = {};);  // NOLINT(whitespace/parens)
  return result;
}

template <typename T>
DALI_HOST_DEV T Access(const T* ptr, int64_t idx) {
  return ptr[idx];
}

template <typename T>
DALI_HOST_DEV T Access(T value, int64_t) {
  return value;
}

template <typename T>
DALI_HOST_DEV T Access(const void* ptr, int64_t idx, DALIDataType type_id) {
  T result;
  TYPE_SWITCH(type_id, type2id, AccessType, ARITHMETIC_ALLOWED_TYPES, (
    const auto *access = reinterpret_cast<const AccessType*>(ptr);
    result = static_cast<T>(access[idx]);
  ), result = {};);  // NOLINT(whitespace/parens)
  return result;
}

template <typename T>
DALI_HOST_DEV T Access(T value, int64_t, DALIDataType) {
  return value;
}

template <bool as_ptr, typename T>
using param_t = std::conditional_t<as_ptr, const void*, T>;

}  // namespace expression_detail

struct ExprImplTask {
  ExprImplBase *impl;
  ExprImplContext ctx;
};

<<<<<<< HEAD
template <typename Backend>
inline OutputData GetOutput(const ExprFunc &func, workspace_t<Backend> &ws, int sample_idx) {
  auto &out = ws.template Output<Backend>(0);
  void *out_ptr = out.raw_mutable_tensor(sample_idx);
  auto shape = out.shape()[sample_idx];
  TensorShape<> strides;
  kernels::CalcStrides(strides, shape);
  return {
    .data = out_ptr,
    .dtype = out.type(),
    .shape = shape,
    .strides = strides
  };
=======
template <typename Backend>
inline OutputSamplePtr GetOutputSamplePointer(Workspace &ws, int output_idx, int sample_idx) {
  return ws.Output<Backend>(output_idx).raw_mutable_tensor(sample_idx);
}

template <typename Backend>
inline InputSamplePtr GetInputSamplePointer(Workspace &ws, int input_idx, int sample_idx) {
  return ws.Input<Backend>(input_idx).raw_tensor(sample_idx);
}

template <typename Backend>
inline OutputSamplePtr GetOutput(const ExprFunc &func, Workspace &ws, TileDesc tile) {
  return reinterpret_cast<char *>(GetOutputSamplePointer<Backend>(ws, 0, tile.sample_idx)) +
         tile.tile_size * tile.extent_idx * TypeTable::GetTypeInfo(func.GetTypeId()).size();
>>>>>>> 665d2ea5
}

/**
 * @brief Type erased obtaining pointers to inputs
 */
template <typename Backend>
<<<<<<< HEAD
inline ArgPack GetArgPack(const ExprFunc &func, workspace_t<Backend> &ws,
                          const ConstantStorage<Backend> &st, const OpSpec &spec, int sample_idx) {
=======
inline ArgPack GetArgPack(const ExprFunc &func, Workspace &ws,
                          const ConstantStorage<Backend> &st, const OpSpec &spec, TileDesc tile) {
>>>>>>> 665d2ea5
  ArgPack result;
  result.resize(func.GetSubexpressionCount());
  for (int i = 0; i < func.GetSubexpressionCount(); i++) {
    DALI_ENFORCE(func[i].GetNodeType() != NodeType::Function,
                 "Function nodes are not supported as subexpressions");
<<<<<<< HEAD
    if (func[i].GetNodeType() == NodeType::Constant) {
      const auto &constant = dynamic_cast<const ExprConstant &>(func[i]);
      result[i].data = st.GetPointer(constant.GetConstIndex(), constant.GetTypeId());
      result[i].dtype = constant.GetTypeId();
      result[i].shape = {};
      result[i].strides = {};
    } else if (func[i].GetNodeType() == NodeType::Tensor) {
      const auto &tensor = dynamic_cast<const ExprTensor &>(func[i]);
      auto input_idx = tensor.GetInputIndex();
      auto &in = ws.template Input<Backend>(input_idx);
      result[i].data = in.raw_tensor(sample_idx);
      result[i].dtype = tensor.GetTypeId();
      result[i].shape = in.tensor_shape(sample_idx);
      kernels::CalcStrides(result[i].strides, result[i].shape);
=======
    if (IsScalarLike(func[i])) {
      if (func[i].GetNodeType() == NodeType::Constant) {
        const auto &constant = dynamic_cast<const ExprConstant &>(func[i]);
        result[i] = st.GetPointer(constant.GetConstIndex(), constant.GetTypeId());
      } else if (func[i].GetNodeType() == NodeType::Tensor) {
        // No tile offset, just take the pointer for this element as this is a scalar
        const auto &tensor = dynamic_cast<const ExprTensor &>(func[i]);
        auto input_idx = tensor.GetInputIndex();
        result[i] = GetInputSamplePointer<Backend>(ws, input_idx, tile.sample_idx);
      }
    } else if (func[i].GetNodeType() == NodeType::Tensor) {
      const auto &tensor = dynamic_cast<const ExprTensor &>(func[i]);
      auto input_idx = tensor.GetInputIndex();
      const auto *ptr =
          reinterpret_cast<const char *>(GetInputSamplePointer<Backend>(
              ws, input_idx, tile.sample_idx));
      auto tile_offset =
          tile.tile_size * tile.extent_idx * TypeTable::GetTypeInfo(tensor.GetTypeId()).size();
      result[i] = ptr + tile_offset;
>>>>>>> 665d2ea5
    }
  }
  return result;
}

/**
 * @brief Extracts sample descriptor (pointer, shape, strides, dtype for inputs/outputs)
 */
template <typename Backend>
<<<<<<< HEAD
void ExtractSampleDescs(std::vector<SampleDesc> &out_samples,
                        const ExprFunc &func,
                        workspace_t<Backend> &ws, const ConstantStorage<Backend> &st,
                        const OpSpec &spec) {
  int nsamples =  ws.GetInputBatchSize(0);
  out_samples.clear();
  out_samples.reserve(nsamples);
  if (nsamples == 0)
    return;

  for (int s = 0; s < nsamples; s++) {
    out_samples.emplace_back(GetOutput<Backend>(func, ws, s), GetArgPack(func, ws, st, spec, s));

    SmallVector<TensorShape<>*, kMaxArity + 1> shape_ptrs;
    shape_ptrs.push_back(&(out_samples.back().output.shape));
    for (auto &arg : out_samples.back().args) {
      shape_ptrs.push_back(&arg.shape);
    }
    span<TensorShape<>*> shape_ptrs_span = make_span(shape_ptrs);
    SimplifyShapesForBroadcasting(make_span(shape_ptrs));
=======
void TransformDescs(std::vector<ExtendedTileDesc> &extended_tiles,
                    const std::vector<TileDesc> &tiles, const ExprFunc &func,
                    Workspace &ws, const ConstantStorage<Backend> &st,
                    const OpSpec &spec) {
  extended_tiles.reserve(tiles.size());
  SmallVector<DALIDataType, kMaxArity> in_types;
  in_types.resize(func.GetSubexpressionCount());
  for (int i = 0; i < func.GetSubexpressionCount(); i++) {
    in_types[i] = func[i].GetTypeId();
>>>>>>> 665d2ea5
  }

  // Making sure all samples have same dimensionality and
  // at least 1D (the implementation requires it)
  int out_max_ndim = 1;
  SmallVector<int, kMaxArity> args_max_ndim;
  args_max_ndim.resize(out_samples[0].args.size(), 1);

  for (int s = 0; s < nsamples; s++) {
    out_max_ndim = std::max(out_max_ndim, out_samples[s].output.shape.sample_dim());
    for (size_t a = 0; a < out_samples[s].args.size(); a++)
      args_max_ndim[a] = std::max(args_max_ndim[a], out_samples[s].args[a].shape.sample_dim());
  }
  for (auto &out_sample : out_samples) {
    ExpandToNDims(out_sample.output.shape, out_max_ndim);
    kernels::CalcStrides(out_sample.output.strides, out_sample.output.shape);
    for (size_t a = 0; a < out_sample.args.size(); a++) {
      auto &arg = out_sample.args[a];
      ExpandToNDims(arg.shape, args_max_ndim[a]);
      kernels::CalcStrides(arg.strides, arg.shape);
      arg.strides = StridesForBroadcasting(out_sample.output.shape, arg.shape, arg.strides);
    }
  }
}

/**
 * @brief Prepare vector of SampleDesc for every task that we have to execute, filling
 * the pointers to data, shapes, etc.
 *
 * @param samples_per_task  Output vectors of SampleDesc for each sample to be executed
 */
template <typename Backend>
<<<<<<< HEAD
void PrepareSamplesPerTask(std::vector<std::vector<SampleDesc>> &samples_per_task,
                           const std::vector<ExprImplTask> &task_exec_order,
                           workspace_t<Backend> &ws,
                           const ConstantStorage<Backend> &constant_storage,
                           const OpSpec &spec) {
  int ntasks = task_exec_order.size();
  samples_per_task.resize(ntasks);
  for (int i = 0; i < ntasks; i++) {
=======
void PrepareTilesForTasks(std::vector<std::vector<ExtendedTileDesc>> &tiles_per_task,
                          const std::vector<ExprImplTask> &task_exec_order,
                          const std::vector<TileDesc> &tiles, Workspace &ws,
                          const ConstantStorage<Backend> &constant_storage, const OpSpec &spec) {
  tiles_per_task.resize(task_exec_order.size());
  for (size_t i = 0; i < task_exec_order.size(); i++) {
>>>>>>> 665d2ea5
    const auto &expr_task = task_exec_order[i];
    const auto &expr_func = dynamic_cast<const ExprFunc &>(*expr_task.ctx.node);
    ExtractSampleDescs<Backend>(samples_per_task[i], expr_func, ws, constant_storage, spec);
  }
}

/**
 * @brief Convert runtime expression tree `expr` to an executor for this expression by doing
 *        a static type switch over the `expr` data. CPU variant.
 */
std::unique_ptr<ExprImplBase> ExprImplFactory(const ExprNode &expr, CPUBackend);

/**
 * @brief Convert runtime expression tree `expr` to an executor for this expression by doing
 *        a static type switch over the `expr` data. GPU variant.
 */
std::unique_ptr<ExprImplBase> ExprImplFactory(const ExprNode &expr, GPUBackend);

struct ExprImplCache {
  template <typename Backend>
  ExprImplBase *GetExprImpl(const ExprNode &expr) {
    auto node_desc = expr.GetNodeDesc();
    auto it = cache_.find(node_desc);
    if (it != cache_.end()) {
      return it->second.get();
    }
    auto new_impl = ExprImplFactory(expr, Backend{});
    auto ptr = std::shared_ptr<ExprImplBase>(std::move(new_impl));
    cache_[node_desc] = ptr;
    return ptr.get();
  }

 private:
  std::map<std::string, std::shared_ptr<ExprImplBase>> cache_;
};

}  // namespace dali

#endif  // DALI_OPERATORS_MATH_EXPRESSIONS_EXPRESSION_IMPL_FACTORY_H_<|MERGE_RESOLUTION|>--- conflicted
+++ resolved
@@ -130,10 +130,9 @@
   ExprImplContext ctx;
 };
 
-<<<<<<< HEAD
-template <typename Backend>
-inline OutputData GetOutput(const ExprFunc &func, workspace_t<Backend> &ws, int sample_idx) {
-  auto &out = ws.template Output<Backend>(0);
+template <typename Backend>
+inline OutputData GetOutput(const ExprFunc &func, Workspace &ws, int sample_idx) {
+  auto &out = ws.Output<Backend>(0);
   void *out_ptr = out.raw_mutable_tensor(sample_idx);
   auto shape = out.shape()[sample_idx];
   TensorShape<> strides;
@@ -144,41 +143,19 @@
     .shape = shape,
     .strides = strides
   };
-=======
-template <typename Backend>
-inline OutputSamplePtr GetOutputSamplePointer(Workspace &ws, int output_idx, int sample_idx) {
-  return ws.Output<Backend>(output_idx).raw_mutable_tensor(sample_idx);
-}
-
-template <typename Backend>
-inline InputSamplePtr GetInputSamplePointer(Workspace &ws, int input_idx, int sample_idx) {
-  return ws.Input<Backend>(input_idx).raw_tensor(sample_idx);
-}
-
-template <typename Backend>
-inline OutputSamplePtr GetOutput(const ExprFunc &func, Workspace &ws, TileDesc tile) {
-  return reinterpret_cast<char *>(GetOutputSamplePointer<Backend>(ws, 0, tile.sample_idx)) +
-         tile.tile_size * tile.extent_idx * TypeTable::GetTypeInfo(func.GetTypeId()).size();
->>>>>>> 665d2ea5
 }
 
 /**
  * @brief Type erased obtaining pointers to inputs
  */
 template <typename Backend>
-<<<<<<< HEAD
-inline ArgPack GetArgPack(const ExprFunc &func, workspace_t<Backend> &ws,
+inline ArgPack GetArgPack(const ExprFunc &func, Workspace &ws,
                           const ConstantStorage<Backend> &st, const OpSpec &spec, int sample_idx) {
-=======
-inline ArgPack GetArgPack(const ExprFunc &func, Workspace &ws,
-                          const ConstantStorage<Backend> &st, const OpSpec &spec, TileDesc tile) {
->>>>>>> 665d2ea5
   ArgPack result;
   result.resize(func.GetSubexpressionCount());
   for (int i = 0; i < func.GetSubexpressionCount(); i++) {
     DALI_ENFORCE(func[i].GetNodeType() != NodeType::Function,
                  "Function nodes are not supported as subexpressions");
-<<<<<<< HEAD
     if (func[i].GetNodeType() == NodeType::Constant) {
       const auto &constant = dynamic_cast<const ExprConstant &>(func[i]);
       result[i].data = st.GetPointer(constant.GetConstIndex(), constant.GetTypeId());
@@ -188,32 +165,11 @@
     } else if (func[i].GetNodeType() == NodeType::Tensor) {
       const auto &tensor = dynamic_cast<const ExprTensor &>(func[i]);
       auto input_idx = tensor.GetInputIndex();
-      auto &in = ws.template Input<Backend>(input_idx);
+      auto &in = ws.Input<Backend>(input_idx);
       result[i].data = in.raw_tensor(sample_idx);
       result[i].dtype = tensor.GetTypeId();
       result[i].shape = in.tensor_shape(sample_idx);
       kernels::CalcStrides(result[i].strides, result[i].shape);
-=======
-    if (IsScalarLike(func[i])) {
-      if (func[i].GetNodeType() == NodeType::Constant) {
-        const auto &constant = dynamic_cast<const ExprConstant &>(func[i]);
-        result[i] = st.GetPointer(constant.GetConstIndex(), constant.GetTypeId());
-      } else if (func[i].GetNodeType() == NodeType::Tensor) {
-        // No tile offset, just take the pointer for this element as this is a scalar
-        const auto &tensor = dynamic_cast<const ExprTensor &>(func[i]);
-        auto input_idx = tensor.GetInputIndex();
-        result[i] = GetInputSamplePointer<Backend>(ws, input_idx, tile.sample_idx);
-      }
-    } else if (func[i].GetNodeType() == NodeType::Tensor) {
-      const auto &tensor = dynamic_cast<const ExprTensor &>(func[i]);
-      auto input_idx = tensor.GetInputIndex();
-      const auto *ptr =
-          reinterpret_cast<const char *>(GetInputSamplePointer<Backend>(
-              ws, input_idx, tile.sample_idx));
-      auto tile_offset =
-          tile.tile_size * tile.extent_idx * TypeTable::GetTypeInfo(tensor.GetTypeId()).size();
-      result[i] = ptr + tile_offset;
->>>>>>> 665d2ea5
     }
   }
   return result;
@@ -223,10 +179,9 @@
  * @brief Extracts sample descriptor (pointer, shape, strides, dtype for inputs/outputs)
  */
 template <typename Backend>
-<<<<<<< HEAD
 void ExtractSampleDescs(std::vector<SampleDesc> &out_samples,
                         const ExprFunc &func,
-                        workspace_t<Backend> &ws, const ConstantStorage<Backend> &st,
+                        Workspace &ws, const ConstantStorage<Backend> &st,
                         const OpSpec &spec) {
   int nsamples =  ws.GetInputBatchSize(0);
   out_samples.clear();
@@ -244,17 +199,6 @@
     }
     span<TensorShape<>*> shape_ptrs_span = make_span(shape_ptrs);
     SimplifyShapesForBroadcasting(make_span(shape_ptrs));
-=======
-void TransformDescs(std::vector<ExtendedTileDesc> &extended_tiles,
-                    const std::vector<TileDesc> &tiles, const ExprFunc &func,
-                    Workspace &ws, const ConstantStorage<Backend> &st,
-                    const OpSpec &spec) {
-  extended_tiles.reserve(tiles.size());
-  SmallVector<DALIDataType, kMaxArity> in_types;
-  in_types.resize(func.GetSubexpressionCount());
-  for (int i = 0; i < func.GetSubexpressionCount(); i++) {
-    in_types[i] = func[i].GetTypeId();
->>>>>>> 665d2ea5
   }
 
   // Making sure all samples have same dimensionality and
@@ -287,23 +231,14 @@
  * @param samples_per_task  Output vectors of SampleDesc for each sample to be executed
  */
 template <typename Backend>
-<<<<<<< HEAD
 void PrepareSamplesPerTask(std::vector<std::vector<SampleDesc>> &samples_per_task,
                            const std::vector<ExprImplTask> &task_exec_order,
-                           workspace_t<Backend> &ws,
+                           Workspace &ws,
                            const ConstantStorage<Backend> &constant_storage,
                            const OpSpec &spec) {
   int ntasks = task_exec_order.size();
   samples_per_task.resize(ntasks);
   for (int i = 0; i < ntasks; i++) {
-=======
-void PrepareTilesForTasks(std::vector<std::vector<ExtendedTileDesc>> &tiles_per_task,
-                          const std::vector<ExprImplTask> &task_exec_order,
-                          const std::vector<TileDesc> &tiles, Workspace &ws,
-                          const ConstantStorage<Backend> &constant_storage, const OpSpec &spec) {
-  tiles_per_task.resize(task_exec_order.size());
-  for (size_t i = 0; i < task_exec_order.size(); i++) {
->>>>>>> 665d2ea5
     const auto &expr_task = task_exec_order[i];
     const auto &expr_func = dynamic_cast<const ExprFunc &>(*expr_task.ctx.node);
     ExtractSampleDescs<Backend>(samples_per_task[i], expr_func, ws, constant_storage, spec);
