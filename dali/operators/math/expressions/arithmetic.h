--- conflicted
+++ resolved
@@ -180,16 +180,10 @@
  *         identical shapes or scalar-like. True if the shapes needed broadcasting.
  */
 template <typename Backend>
-<<<<<<< HEAD
 DLL_PUBLIC inline bool PropagateShapes(TensorListShape<> &result_shape,
                                        ExprNode &expr,
-                                       const workspace_t<Backend> &ws,
+                                       const Workspace &ws,
                                        int batch_size) {
-=======
-DLL_PUBLIC inline const TensorListShape<> &PropagateShapes(ExprNode &expr,
-                                                           const Workspace &ws,
-                                                           int batch_size) {
->>>>>>> 665d2ea5
   if (expr.GetNodeType() == NodeType::Constant) {
     expr.SetShape(TensorListShape<0>(batch_size));
     result_shape = expr.GetShape();
@@ -197,14 +191,9 @@
   }
   if (expr.GetNodeType() == NodeType::Tensor) {
     auto &e = dynamic_cast<ExprTensor &>(expr);
-<<<<<<< HEAD
-    expr.SetShape(ws.template Input<Backend>(e.GetInputIndex()).shape());
+    expr.SetShape(ws.Input<Backend>(e.GetInputIndex()).shape());
     result_shape = expr.GetShape();
     return false;
-=======
-    expr.SetShape(ws.Input<Backend>(e.GetInputIndex()).shape());
-    return expr.GetShape();
->>>>>>> 665d2ea5
   }
   auto &func = dynamic_cast<ExprFunc &>(expr);
   int subexpression_count = expr.GetSubexpressionCount();
