// Copyright (c) 2019-2022, NVIDIA CORPORATION & AFFILIATES. All rights reserved.
//
// Licensed under the Apache License, Version 2.0 (the "License");
// you may not use this file except in compliance with the License.
// You may obtain a copy of the License at
//
//     http://www.apache.org/licenses/LICENSE-2.0
//
// Unless required by applicable law or agreed to in writing, software
// distributed under the License is distributed on an "AS IS" BASIS,
// WITHOUT WARRANTIES OR CONDITIONS OF ANY KIND, either express or implied.
// See the License for the specific language governing permissions and
// limitations under the License.

#include "dali/operators/math/expressions/arithmetic.h"
#include <vector>
#include "dali/kernels/type_tag.h"

namespace dali {

template <>
<<<<<<< HEAD
void ArithmeticGenericOp<GPUBackend>::RunImpl(DeviceWorkspace &ws) {
  PrepareSamplesPerTask<GPUBackend>(samples_per_task_, exec_order_, ws, constant_storage_, spec_);
=======
void ArithmeticGenericOp<GPUBackend>::RunImpl(Workspace &ws) {
  PrepareTilesForTasks<GPUBackend>(tiles_per_task_, exec_order_, tile_cover_, ws, constant_storage_,
                                   spec_);
>>>>>>> 665d2ea5
  ws.Output<GPUBackend>(0).SetLayout(result_layout_);
  assert(tile_range_.size() == 1 && "Expected to cover whole GPU execution by 1 task");
  auto tiles = make_cspan(tile_cover_);
  for (size_t i = 0; i < exec_order_.size(); i++) {
    // call impl for whole batch
    exec_order_[i].impl->Execute(exec_order_[i].ctx, make_cspan(samples_per_task_[i]), tiles);
  }
}

DALI_REGISTER_OPERATOR(ArithmeticGenericOp, ArithmeticGenericOp<GPUBackend>, GPU);


}  // namespace dali<|MERGE_RESOLUTION|>--- conflicted
+++ resolved
@@ -19,14 +19,8 @@
 namespace dali {
 
 template <>
-<<<<<<< HEAD
-void ArithmeticGenericOp<GPUBackend>::RunImpl(DeviceWorkspace &ws) {
+void ArithmeticGenericOp<GPUBackend>::RunImpl(Workspace &ws) {
   PrepareSamplesPerTask<GPUBackend>(samples_per_task_, exec_order_, ws, constant_storage_, spec_);
-=======
-void ArithmeticGenericOp<GPUBackend>::RunImpl(Workspace &ws) {
-  PrepareTilesForTasks<GPUBackend>(tiles_per_task_, exec_order_, tile_cover_, ws, constant_storage_,
-                                   spec_);
->>>>>>> 665d2ea5
   ws.Output<GPUBackend>(0).SetLayout(result_layout_);
   assert(tile_range_.size() == 1 && "Expected to cover whole GPU execution by 1 task");
   auto tiles = make_cspan(tile_cover_);
