--- conflicted
+++ resolved
@@ -1057,11 +1057,7 @@
 }
 
 inline bool IsScalarLike(const TensorShape<> &shape) {
-<<<<<<< HEAD
-  return shape.size() <= 1 && volume(shape) == 1;
-=======
   return shape.sample_dim() <= 1 && volume(shape) == 1;
->>>>>>> ff657976
 }
 
 }  // namespace dali
