// Copyright (c) 2019, NVIDIA CORPORATION. All rights reserved.
//
// Licensed under the Apache License, Version 2.0 (the "License");
// you may not use this file except in compliance with the License.
// You may obtain a copy of the License at
//
//     http://www.apache.org/licenses/LICENSE-2.0
//
// Unless required by applicable law or agreed to in writing, software
// distributed under the License is distributed on an "AS IS" BASIS,
// WITHOUT WARRANTIES OR CONDITIONS OF ANY KIND, either express or implied.
// See the License for the specific language governing permissions and
// limitations under the License.

#include "dali/pipeline/operator/operator.h"
#include "dali/operators/decoder/host/host_decoder.h"

namespace dali {

// ImageDecoder common attributes (does not include Cached decoder attributes which are present in
// ImageDecoder but not on the fused variants)
DALI_SCHEMA(ImageDecoderAttr)
  .DocStr(R"code(Image decoder common attributes)code")
  .NumInput(1)
  .NumOutput(1)
  .AddOptionalArg("output_type",
      R"code(The color space of the output image.)code",
      DALI_RGB)
  .AddOptionalArg("hybrid_huffman_threshold",
      R"code(Applies **only** to the ``mixed`` backend type.

Images with a total number of pixels (``height * width``) that is higher than this threshold will
use the nvJPEG hybrid Huffman decoder. Images that have fewer pixels will use the nvJPEG host-side
Huffman decoder.

.. note::
  Hybrid Huffman decoder still largely uses the CPU.)code",
      1000u*1000u)
  .AddOptionalArg("device_memory_padding",
      R"code(Applies **only** to the ``mixed`` backend type.

The padding for nvJPEG's device memory allocations, in bytes. This parameter helps to avoid
reallocation in nvJPEG when a larger image is encountered, and the internal buffer needs to be
reallocated to decode the image.

If a value greater than 0 is provided, the operator preallocates one device buffer of the
requested size per thread. If the value is correctly selected, no additional allocations
will occur during the pipeline execution. One way to find the ideal value is to do a complete
run over the dataset with the ``memory_stats`` argument set to True and then copy the largest
allocation value that was printed in the statistics.)code",
      16*1024*1024)
  .AddOptionalArg("device_memory_padding_jpeg2k",
      R"code(Applies **only** to the ``mixed`` backend type.

The padding for nvJPEG2k's device memory allocations, in bytes. This parameter helps to avoid
reallocation in nvJPEG2k when a larger image is encountered, and the internal buffer needs to be
reallocated to decode the image.

If a value greater than 0 is provided, the operator preallocates the necessary number of buffers
according to the hint provided. If the value is correctly selected, no additional allocations
will occur during the pipeline execution. One way to find the ideal value is to do a complete
run over the dataset with the ``memory_stats`` argument set to True and then copy the largest
allocation value that was printed in the statistics.)code",
      0)
  .AddOptionalArg("host_memory_padding",
      R"code(Applies **only** to the ``mixed`` backend type.

The padding for nvJPEG's host memory allocations, in bytes. This parameter helps to prevent
the reallocation in nvJPEG when a larger image is encountered, and the internal buffer needs
to be reallocated to decode the image.

If a value greater than 0 is provided, the operator preallocates two (because of double-buffering)
host-pinned buffers of the requested size per thread. If selected correctly, no additional
allocations will occur during the pipeline execution. One way to find the ideal value is to
do a complete run over the dataset with the ``memory_stats`` argument set to True, and then copy
the largest allocation value that is printed in the statistics.)code",
      8*1024*1024)  // based on ImageNet heuristics (8MB)
  .AddOptionalArg("host_memory_padding_jpeg2k",
      R"code(Applies **only** to the ``mixed`` backend type.

The padding for nvJPEG2k's host memory allocations, in bytes. This parameter helps to prevent
the reallocation in nvJPEG2k when a larger image is encountered, and the internal buffer needs
to be reallocated to decode the image.

If a value greater than 0 is provided, the operator preallocates the necessary number of buffers
according to the hint provided. If the value is correctly selected, no additional
allocations will occur during the pipeline execution. One way to find the ideal value is to
do a complete run over the dataset with the ``memory_stats`` argument set to True, and then copy
the largest allocation value that is printed in the statistics.)code",
      0)
  .AddOptionalArg("affine",
      R"code(Applies **only** to the ``mixed`` backend type.

If set to True, each thread in the internal thread pool will be tied to a specific CPU core.
Otherwise, the threads can be reassigned to any CPU core by the operating system.)code",
      true)
  .AddOptionalArg("split_stages",
      R"code(Applies **only** to the ``mixed`` backend type.

If True, the operator will be split into two sub-stages: a CPU and GPU one.)code",
      false)
  .AddOptionalArg("use_chunk_allocator",
      R"code(**Experimental**, applies **only** to the ``mixed`` backend type.

Uses the chunk pinned memory allocator and allocates a chunk of the
``batch_size * prefetch_queue_depth`` size during the construction and suballocates
them at runtime. When ``split_stages`` is false, this argument is ignored.)code",
      false)
  .AddOptionalArg("use_fast_idct",
      R"code(Enables fast IDCT in the libjpeg-turbo based CPU decoder, used when ``device`` is set
to "cpu" or when the it is set to "mixed" but the particular image can not be handled by
the GPU implementation.

According to the libjpeg-turbo documentation, decompression performance is improved by up to 14%
with little reduction in quality.)code",
      false)
  .AddOptionalArg("memory_stats",
      R"code(Applies **only** to the ``mixed`` backend type.

Prints debug information about nvJPEG allocations. The information about the largest
allocation might be useful to determine suitable values for ``device_memory_padding`` and
``host_memory_padding`` for a dataset.

.. note::
  The statistics are global for the entire process, not per operator instance, and include
  the allocations made during construction if the padding hints are non-zero.
)code",
      false);

DALI_SCHEMA(ImageDecoder)
  .DocStr(R"code(Decodes images.

For jpeg images, depending on the backend selected ("mixed" and "cpu"), the implementation uses
the *nvJPEG* library or *libjpeg-turbo*, respectively. Other image formats are decoded
with *OpenCV* or other specific libraries, such as *libtiff*.

If used with a ``mixed`` backend, and the hardware is available, the operator will use
a dedicated hardware decoder.

The output of the decoder is in *HWC* layout.

Supported formats: JPG, BMP, PNG, TIFF, PNM, PPM, PGM, PBM, JPEG 2000.
Please note that GPU acceleration for JPEG 2000 decoding is only available for CUDA 11.

.. note::
  EXIF orientation metadata is disregarded.)code")
  .AddOptionalArg("hw_decoder_load",
      R"code(The percentage of the image data to be processed by the HW JPEG decoder.

Applies **only** to the ``mixed`` backend type in NVIDIA Ampere GPU architecture.

Determines the percentage of the workload that will be offloaded to the hardware decoder,
if available. The optimal workload depends on the number of threads that are provided to
the DALI pipeline and should be found empirically. More details can be found at
https://developer.nvidia.com/blog/loading-data-fast-with-dali-and-new-jpeg-decoder-in-a100)code",
      0.65f)
  .AddOptionalArg("preallocate_width_hint",
      R"code(Image width hint.

Applies **only** to the ``mixed`` backend type in NVIDIA Ampere GPU architecture.

The hint is used to preallocate memory for the HW JPEG decoder.)code",
      0)
  .AddOptionalArg("preallocate_height_hint",
      R"code(Image width hint.

Applies **only** to the ``mixed`` backend type in NVIDIA Ampere GPU architecture.

The hint is used to preallocate memory for the HW JPEG decoder.)code",
      0)
  .NumInput(1)
  .NumOutput(1)
  .AddParent("ImageDecoderAttr")
  .AddParent("CachedDecoderAttr");

// Fused

DALI_SCHEMA(ImageDecoderCrop)
  .DocStr(R"code(Decodes images and extracts regions-of-interest (ROI) that are specified
by fixed window dimensions and variable anchors.

When possible, the argument uses the ROI decoding APIs (for example, *libjpeg-turbo* and *nvJPEG*)
to reduce the decoding time and memory usage. When the ROI decoding is not supported for a given
image format, it will decode the entire image and crop the selected ROI.

.. note::
  ROI decoding is currently not compatible with hardware-based decoding. Using
  :meth:`nvidia.dali.ops.ImageDecoderCrop` automatically disables hardware accelerated
  decoding. To use the hardware decoder, use the :meth:`nvidia.dali.ops.ImageDecoder` and
  :meth:`nvidia.dali.ops.Crop` operators instead.

The output of the decoder is in *HWC* layout.

Supported formats: JPG, BMP, PNG, TIFF, PNM, PPM, PGM, PBM, JPEG 2000.
Please note that GPU acceleration for JPEG 2000 decoding is only available for CUDA 11.

.. note::
  EXIF orientation metadata is disregarded.)code")
  .NumInput(1)
  .NumOutput(1)
  .AddParent("ImageDecoderAttr")
  .AddParent("CropAttr");

DALI_SCHEMA(ImageDecoderRandomCrop)
  .DocStr(R"code(Decodes images and randomly crops them.

The cropping window's area (relative to the entire image) and aspect ratio can be restricted to
a range of values specified by ``area`` and ``aspect_ratio`` arguments, respectively.

When possible, the operator uses the ROI decoding APIs (for example, *libjpeg-turbo* and *nvJPEG*)
to reduce the decoding time and memory usage. When the ROI decoding is not supported for a given
image format, it will decode the entire image and crop the selected ROI.

.. note::
  ROI decoding is currently not compatible with hardware-based decoding. Using
  :meth:`nvidia.dali.ops.ImageDecoderRandomCrop` automatically disables hardware accelerated
  decoding. To use the hardware decoder, use the :meth:`nvidia.dali.ops.ImageDecoder` and
  :meth:`nvidia.dali.ops.RandomResizedCrop` operators instead.

The output of the decoder is in *HWC* layout.

Supported formats: JPG, BMP, PNG, TIFF, PNM, PPM, PGM, PBM, JPEG 2000.
Please note that GPU acceleration for JPEG 2000 decoding is only available for CUDA 11.

.. note::
  EXIF orientation metadata is disregarded.)code")
  .NumInput(1)
  .NumOutput(1)
  .AddParent("ImageDecoderAttr")
  .AddParent("RandomCropAttr");


DALI_SCHEMA(ImageDecoderSlice)
  .DocStr(R"code(Decodes images and extracts regions of interest.

<<<<<<< HEAD
The anchor and shape coordinates must be within the interval [0.0, 1.0] for normalized
coordinates or within the image shape for the absolute coordinates. The ``anchor`` and ``shape``
inputs will provide as many dimensions as were specified with arguments ``axis_names`` or ``axes``.
=======
The slice can be specified by proving the start and end coordinates, or start coordinates
and shape of the slice. Both coordinates and shapes can be provided in absolute or relative terms.

The slice arguments can be specified by the following named arguments:

#. ``start``: Slice start coordinates (absolute)
#. ``rel_start``: Slice start coordinates (relative)
#. ``end``: Slice end coordinates (absolute)
#. ``rel_end``: Slice end coordinates (relative)
#. ``shape``: Slice shape (absolute)
#. ``rel_shape``: Slice shape (relative)

The slice can be configured by providing start and end coordinates or start and shape.
Relative and absolute arguments can be mixed (for example, ``rel_start`` can be used with ``shape``)
as long as start and shape or end are uniquely defined.

Alternatively, two extra positional inputs can be provided, specifying ``anchor`` and ``shape``.
When using positional inputs, two extra boolean arguments ``normalized_anchor``/``normalized_shape``
can be used to specify the nature of the arguments provided. Using positional inputs for anchor
and shape is incompatible with the named arguments specified above.

The slice arguments should provide as many dimensions as specified by the ``axis_names`` or ``axes``
arguments.
>>>>>>> a73bc774

By default, the :meth:`nvidia.dali.ops.ImageDecoderSlice` operator uses normalized coordinates
and "WH" order for the slice arguments.

When possible, the argument uses the ROI decoding APIs (for example, *libjpeg-turbo* and *nvJPEG*)
to optimize the decoding time and memory usage. When the ROI decoding is not supported for a given
image format, it will decode the entire image and crop the selected ROI.

.. note::
  ROI decoding is currently not compatible with hardware-based decoding. Using
  :meth:`nvidia.dali.ops.ImageDecoderSlice` automatically disables hardware accelerated decoding.
  To use the hardware decoder, use the :meth:`nvidia.dali.ops.ImageDecoder` and
  :meth:`nvidia.dali.ops.Slice` operators instead.

The output of the decoder is in the *HWC* layout.

Supported formats: JPG, BMP, PNG, TIFF, PNM, PPM, PGM, PBM, JPEG 2000.
Please note that GPU acceleration for JPEG 2000 decoding is only available for CUDA 11.

.. note::
  EXIF orientation metadata is disregarded.)code")
  .NumInput(1, 3)
  .NumOutput(1)
  .AddParent("ImageDecoderAttr")
  .AddParent("SliceAttr")
  .InputDox(0, "data", "TensorList", R"code(Batch that contains the input data.)code")
  .InputDox(1, "anchor", "1D TensorList of float or int",
            R"code(Input that contains normalized or absolute coordinates for the starting
point of the slice (x0, x1, x2, …).

Integer coordinates are interpreted as absolute coordinates, while float coordinates can be
interpreted as absolute or relative coordinates, depending on the value of
``normalized_anchor``.)code")
  .InputDox(2, "shape", "1D TensorList of float or int",
            R"code(Input that contains normalized or absolute coordinates for the dimensions
of the slice (s0, s1, s2, …).

Integer coordinates are interpreted as absolute coordinates, while float coordinates can be
interpreted as absolute or relative coordinates, depending on the value of
``normalized_shape``.)code");

}  // namespace dali<|MERGE_RESOLUTION|>--- conflicted
+++ resolved
@@ -233,11 +233,6 @@
 DALI_SCHEMA(ImageDecoderSlice)
   .DocStr(R"code(Decodes images and extracts regions of interest.
 
-<<<<<<< HEAD
-The anchor and shape coordinates must be within the interval [0.0, 1.0] for normalized
-coordinates or within the image shape for the absolute coordinates. The ``anchor`` and ``shape``
-inputs will provide as many dimensions as were specified with arguments ``axis_names`` or ``axes``.
-=======
 The slice can be specified by proving the start and end coordinates, or start coordinates
 and shape of the slice. Both coordinates and shapes can be provided in absolute or relative terms.
 
@@ -261,7 +256,6 @@
 
 The slice arguments should provide as many dimensions as specified by the ``axis_names`` or ``axes``
 arguments.
->>>>>>> a73bc774
 
 By default, the :meth:`nvidia.dali.ops.ImageDecoderSlice` operator uses normalized coordinates
 and "WH" order for the slice arguments.
