// Copyright (c) 2017-2018, NVIDIA CORPORATION. All rights reserved.
//
// Licensed under the Apache License, Version 2.0 (the "License");
// you may not use this file except in compliance with the License.
// You may obtain a copy of the License at
//
//     http://www.apache.org/licenses/LICENSE-2.0
//
// Unless required by applicable law or agreed to in writing, software
// distributed under the License is distributed on an "AS IS" BASIS,
// WITHOUT WARRANTIES OR CONDITIONS OF ANY KIND, either express or implied.
// See the License for the specific language governing permissions and
// limitations under the License.

#include "dali/operators/reader/coco_reader_op.h"

#include <set>

extern "C" {
#include "third_party/cocoapi/common/maskApi.h"
}

namespace dali {

DALI_SCHEMA(COCOReader)
  .NumInput(0)
  .NumOutput(3)
  .DocStr(R"code(Reads data from a COCO dataset that is composed of a directory with
images and annotation JSON files.

This readers produces the following outputs::

    images, bounding_boxes, labels, ((polygons, vertices) | (pixelwise_masks)), (image_ids)

* **images**
  Each sample contains image data with layout ``HWC`` (height, width, channels).
* **bounding_boxes**
  Each sample can have an arbitrary ``M`` number of bounding boxes, each described by 4 coordinates::

    [[x_0, y_0, w_0, h_0],
     [x_1, y_1, w_1, h_1]
     ...
     [x_M, y_M, w_M, h_M]]

  or in ``[l, t, r, b]`` format if requested (see ``ltrb`` argument).
* **labels**
  Each bounding box is associated with an integer label representing a category identifier::
        
    [label_0, label_1, ..., label_M]

* **polygons** and **vertices** (Optional, present if ``polygon_masks`` is set to True)
  If ``polygon_masks`` is enabled, two extra outputs describing masks by a set of polygons.
  Each mask contains an arbitrary number of polygons ``P``, each associated with a mask index in the range [0, M) and
  composed by a group of ``V`` vertices. The output ``polygons`` describes the polygons as follows::

    [[mask_idx_0, start_vertex_idx_0, end_vertex_idx_0],
     [mask_idx_1, start_vertex_idx_1, end_vertex_idx_1],
     ...
     [mask_idx_P, start_vertex_idx_P, end_vertex_idx_P]]

  where ``mask_idx`` is the index of the mask the polygon, in the range ``[0, M)``, and ``start_vertex_idx`` and  ``end_verted_idx``
  define the range of indices of vertices, as they appear in the output ``vertices``, belonging to this polygon.
  Each sample in ``vertices`` contains a list of vertices that composed the different polygons in the sample, as 2D coordinates::

    [[x_0, y_0],
     [x_1, y_1],
     ...
     [x_V, y_V]]

* **pixelwise_masks** (Optional, present if argument ``pixelwise_masks`` is set to True)
  Contains image-like data, same shape and layout as ``images``, representing a pixelwise segmentation mask.
* **image_ids** (Optional, present if argument ``image_ids`` is set to True)
  One element per sample, representing an image identifier.
)code")
  .DeprecateArgInFavorOf("meta_files_path", "preprocessed_annotations")  // deprecated since 0.28dev
  .AddOptionalArg("preprocessed_annotations",
    "Path to the directory with meta files that contain preprocessed COCO annotations.",
    std::string())
  .AddOptionalArg("annotations_file",
      R"code(List of paths to the JSON annotations files.)code",
      std::string())
  .AddOptionalArg("shuffle_after_epoch",
      R"code(If set to True, the reader shuffles the entire  dataset after each epoch.)code",
      false)
  .AddOptionalArg<string>("file_root",
      R"code(Path to a directory that contains the data files.

If a file list is not provided, this argument is required.)code",
      nullptr)
  .AddOptionalArg("ltrb",
      R"code(If set to True, bboxes are returned as [left, top, right, bottom].

If set to False, the bboxes are returned as [x, y, width, height].)code",
      false)
  .DeprecateArg("masks", false,  // deprecated since 0.28dev
    R"code(``masks`` argument is now deprecated. Please use ``polygon_masks`` instead.

.. warning::
    Note that the polygon format has changed ``mask_id, start_coord, end_coord`` to ``mask_id, start_vertex, end_vertex`` where
start_coord and end_coord are total number of coordinates, effectly ``start_coord = 2 * start_vertex`` and ``end_coord = 2 * end_vertex``.
Example: A polygon with vertices ``[[x0, y0], [x1, y1], [x2, y2]]`` would be represented as ``[mask_id, 0, 6]`` when using the deprecated
argument``masks``, but ``[mask_id, 0, 3]`` when using the new argument ``polygon_masks``.)code")
  .AddOptionalArg("polygon_masks",
      R"code(If set to True, segmentation mask polygons are read in the form of two outputs:
``polygons`` and ``vertices``. This argument is mutually exclusive with ``pixelwise_masks``.

.. warning::
    Currently objects with ``iscrowd=1`` annotations are skipped.)code",
      false)
  .AddOptionalArg("pixelwise_masks",
      R"code(If true, segmentation masks are read and returned as pixel-wise masks. This argument is
mutually exclusive with ``polygon_masks``.)code",
      false)
  .AddOptionalArg("skip_empty",
      R"code(If true, reader will skip samples with no object instances in them)code",
      false)
  .AddOptionalArg("size_threshold",
      R"code(If the width or the height, in number of pixels, of a bounding box that represents an 
instance of an object is lower than this value, the object will be ignored.)code",
      0.1f,
      false)
  .AddOptionalArg("ratio",
      R"code(If set to True, the returned bbox and mask polygon coordinates are relative to the image dimensions.)code",
      false)
<<<<<<< HEAD
  .DeprecateArgInFavorOf("save_img_ids", "image_ids")  // deprecated since 0.28dev
  .AddOptionalArg("image_ids",
      R"code(If set to True, the image IDs will be produced in an extra output.)code",
=======
  .AddOptionalArg("save_img_ids",
      R"code(If set to True, the image IDs are also returned.)code",
>>>>>>> 485a294f
      false)
  .DeprecateArgInFavorOf("dump_meta_files",
                         "save_preprocessed_annotations")  // deprecated since 0.28dev
  .AddOptionalArg("save_preprocessed_annotations",
      R"code(If set to True, the operator saves a set of files containing binary representations of the
preprocessed COCO annotations.)code",
      false)
  .DeprecateArgInFavorOf("dump_meta_files_path",
                         "save_preprocessed_annotations_dir")  // deprecated since 0.28dev
  .AddOptionalArg("dump_meta_files_path",
      R"code(Path to the directory in which to save the preprocessed COCO annotations files.)code",
    std::string())
  .AdditionalOutputsFn([](const OpSpec& spec) {
      return OutPolygonMasksEnabled(spec) * 2 +
             OutPixelwiseMasksEnabled(spec) +
             OutImageIdsEnabled(spec);
    })
  .AddParent("LoaderBase");

DALI_REGISTER_OPERATOR(COCOReader, COCOReader, CPU);

COCOReader::COCOReader(const OpSpec& spec): DataReader<CPUBackend, ImageLabelWrapper>(spec) {
  DALI_ENFORCE(!skip_cached_images_, "COCOReader doesn't support `skip_cached_images` option");
  output_polygon_masks_ = OutPolygonMasksEnabled(spec);
  legacy_polygon_format_ = spec.HasArgument("masks") && spec.GetArgument<bool>("masks");
  output_pixelwise_masks_ = OutPixelwiseMasksEnabled(spec);
  output_image_ids_ = OutImageIdsEnabled(spec);
  loader_ = InitLoader<CocoLoader>(spec);

  if (legacy_polygon_format_) {
    DALI_WARN("Warning: Using legacy format for polygons. "
              "Please use ``polygon_masks`` instead of ``masks`` argument.");
  }
}

void COCOReader::RunImpl(SampleWorkspace &ws) {
  const ImageLabelWrapper& image_label = GetSample(ws.data_idx());

  Index image_size = image_label.image.size();
  auto &image_output = ws.Output<CPUBackend>(0);
  int image_idx = image_label.label;

  image_output.Resize({image_size});
  image_output.SetSourceInfo(image_label.image.GetSourceInfo());
  std::memcpy(image_output.mutable_data<uint8_t>(), image_label.image.raw_data(), image_size);

  auto &loader_impl = LoaderImpl();
  auto bboxes = loader_impl.bboxes(image_idx);
  auto &boxes_output = ws.Output<CPUBackend>(1);
  boxes_output.Resize({bboxes.size(), 4});
  std::memcpy(boxes_output.mutable_data<float>(), bboxes.data(),
              bboxes.size() * sizeof(vec<4>));

  auto labels = loader_impl.labels(image_idx);
  auto &labels_output = ws.Output<CPUBackend>(2);
  labels_output.Resize({labels.size()});  // 0.28dev: changed shape from {N, 1} to {N}
  std::memcpy(labels_output.mutable_data<int>(), labels.data(),
              labels.size() * sizeof(int));

  int curr_out_idx = 3;
  if (output_polygon_masks_) {
    auto &polygons_output = ws.Output<CPUBackend>(curr_out_idx++);
    auto polygons = loader_impl.polygons(image_idx);
    polygons_output.Resize({polygons.size(), 3});
    std::memcpy(polygons_output.mutable_data<int>(),
                polygons.data(), polygons.size() * sizeof(ivec3));
    if (legacy_polygon_format_) {  // TODO(janton): remove this once we remove ``masks`` arg
      auto *poly_data = polygons_output.mutable_data<int>();
      for (int64_t i = 0; i < polygons.size(); i++) {
        poly_data[i * 3 + 1] *= 2;
        poly_data[i * 3 + 2] *= 2;
      }
    }
    auto &vertices_output = ws.Output<CPUBackend>(curr_out_idx++);
    auto vertices = loader_impl.vertices(image_idx);
    vertices_output.Resize({vertices.size(), 2});
    std::memcpy(vertices_output.mutable_data<float>(),
                vertices.data(), vertices.size() * sizeof(vec2));
  }

  if (output_pixelwise_masks_) {
    auto &masks_output = ws.Output<CPUBackend>(curr_out_idx++);
    auto masks_info = loader_impl.pixelwise_masks_info(image_idx);
    masks_output.Resize(masks_info.shape);
    masks_output.SetLayout("HWC");
    PixelwiseMasks(image_idx, masks_output.mutable_data<int>());
  }

  if (output_image_ids_) {
    auto &id_output = ws.Output<CPUBackend>(curr_out_idx++);
    id_output.Resize({1});
    *(id_output.mutable_data<int>()) = loader_impl.image_id(image_idx);
  }
}

void COCOReader::PixelwiseMasks(int image_idx, int* mask) {
  auto &loader_impl = LoaderImpl();
  auto pol = loader_impl.polygons(image_idx);
  auto ver = loader_impl.vertices(image_idx);
  auto masks_info = loader_impl.pixelwise_masks_info(image_idx);
  int h = masks_info.shape[0];
  int w = masks_info.shape[1];
  auto bboxes = loader_impl.bboxes(image_idx);
  auto labels_span = loader_impl.labels(image_idx);
  std::set<int> labels(labels_span.data(),
                       labels_span.data() + labels_span.size());
  if (!labels.size()) {
    return;
  }

  // Create a run-length encoding for each polygon, indexed by label :
  std::map<int, std::vector<RLE> > frPoly;
  std::vector<double> in;
  for (uint polygon_idx = 0; polygon_idx < pol.size(); polygon_idx++) {
    auto &polygon = pol[polygon_idx];
    int mask_idx = polygon[0];
    int start_idx = polygon[1];
    int end_idx = polygon[2];
    assert(mask_idx < labels_span.size());
    int label = labels_span[mask_idx];
    // Convert polygon to encoded mask
    int nver = end_idx - start_idx;
    auto pol_ver = span<const vec2>{ver.data() + start_idx, nver};
    in.resize(pol_ver.size() * 2);
    for (int i = 0, k = 0; i < pol_ver.size(); i++) {
      in[k++] = static_cast<double>(pol_ver[i].x);
      in[k++] = static_cast<double>(pol_ver[i].y);
    }
    RLE M;
    rleInit(&M, 0, 0, 0, 0);
    rleFrPoly(&M, in.data(), pol_ver.size(), h, w);
    frPoly[label].push_back(M);
  }

  // Reserve run-length encodings by labels
  RLE* R;
  rlesInit(&R, *labels.rbegin() + 1);

  // Create a run-length encoding for each compressed string representation
  for (uint ann_id = 0 ; ann_id < masks_info.mask_indices.size(); ann_id++) {
    auto mask_idx = masks_info.mask_indices[ann_id];
    int label = labels_span[mask_idx];
    rleFrString(&R[label], const_cast<char*>(masks_info.rles[ann_id].c_str()), h, w);
  }

  // Merge each label (from multi-polygons annotations)
  uint lab_cnt = 0;
  for (const auto &rles : frPoly)
    rleMerge(rles.second.data(), &R[rles.first], rles.second.size(), 0);

  // Merge all the labels into a pair of vectors :
  // [2,2,2],[A,B,C] for [A,A,B,B,C,C]
  struct Encoding {
    uint m;
    std::unique_ptr<uint[]> cnts;
    std::unique_ptr<int[]> vals;
  };
  Encoding A;
  A.cnts = std::make_unique<uint[]>(h * w + 1);  // upper-bound
  A.vals = std::make_unique<int[]>(h * w + 1);

  // first copy the content of the first label to the output
  bool v = false;
  A.m = R[*labels.begin()].m;
  for (siz a = 0; a < R[*labels.begin()].m; a++) {
    A.cnts[a] = R[*labels.begin()].cnts[a];
    A.vals[a] = v ? *labels.begin() : 0;
    v = !v;
  }

  // then merge the other labels
  std::unique_ptr<uint[]> cnts = std::make_unique<uint[]>(h * w + 1);
  std::unique_ptr<int[]> vals = std::make_unique<int[]>(h * w + 1);
  for (auto label = ++labels.begin(); label != labels.end(); label++) {
    RLE B = R[*label];
    if (B.cnts == 0)
      continue;

    uint cnt_a = A.cnts[0];
    uint cnt_b = B.cnts[0];
    int next_val_a = A.vals[0];
    int val_a = next_val_a;
    int val_b = *label;
    bool next_vb = false;
    bool vb = next_vb;
    uint nb_seq_a, nb_seq_b;
    nb_seq_a = nb_seq_b = 1;
    int m = 0;

    int cnt_tot = 1;  // check if we advanced at all
    while (cnt_tot > 0) {
      uint c = std::min(cnt_a, cnt_b);
      cnt_tot = 0;
      // advance A
      cnt_a -= c;
      if (!cnt_a && nb_seq_a < A.m) {
        cnt_a = A.cnts[nb_seq_a];  // next sequence for A
        next_val_a = A.vals[nb_seq_a];
        nb_seq_a++;
      }
      cnt_tot += cnt_a;
      // advance B
      cnt_b -= c;
      if (!cnt_b && nb_seq_b < B.m) {
        cnt_b = B.cnts[nb_seq_b++];  // next sequence for B
        next_vb = !next_vb;
      }
      cnt_tot += cnt_b;

      if (val_a && vb)  // there's already a class at this pixel
                        // in this case, the last annotation wins (it's undefined by the spec)
        vals[m] = (!cnt_a) ? val_a : val_b;
      else if (val_a)
        vals[m] = val_a;
      else if (vb)
        vals[m] = val_b;
      else
        vals[m] = 0;
      cnts[m] = c;
      m++;

      // since we switched sequence for A or B, apply the new value from now on
      val_a = next_val_a;
      vb = next_vb;

      if (cnt_a == 0) break;
    }
    // copy back the buffers to the destination encoding
    A.m = m;
    for (int i = 0; i < m; i++) A.cnts[i] = cnts[i];
    for (int i = 0; i < m; i++) A.vals[i] = vals[i];
  }

  // Decode final pixelwise masks encoded via RLE
  memset(mask, 0, h * w * sizeof(int));
  int x = 0, y = 0;
  for (uint i = 0; i < A.m; i++)
    for (uint j = 0; j < A.cnts[i]; j++) {
      mask[x + y * w] = A.vals[i];
      if (++y >= h) {
        y = 0;
        x++;
      }
    }

  // Destroy RLEs
  rlesFree(&R, *labels.rbegin() + 1);
  for (auto rles : frPoly)
    for (auto rle : rles.second)
      rleFree(&rle);
}

}  // namespace dali<|MERGE_RESOLUTION|>--- conflicted
+++ resolved
@@ -122,14 +122,9 @@
   .AddOptionalArg("ratio",
       R"code(If set to True, the returned bbox and mask polygon coordinates are relative to the image dimensions.)code",
       false)
-<<<<<<< HEAD
   .DeprecateArgInFavorOf("save_img_ids", "image_ids")  // deprecated since 0.28dev
   .AddOptionalArg("image_ids",
       R"code(If set to True, the image IDs will be produced in an extra output.)code",
-=======
-  .AddOptionalArg("save_img_ids",
-      R"code(If set to True, the image IDs are also returned.)code",
->>>>>>> 485a294f
       false)
   .DeprecateArgInFavorOf("dump_meta_files",
                          "save_preprocessed_annotations")  // deprecated since 0.28dev
