--- conflicted
+++ resolved
@@ -99,15 +99,9 @@
       header_cache_.UpdateCache(filename, parse_target);
     }
 
-<<<<<<< HEAD
-    imfile.set_type(target.type_info);
-    imfile.set_shape(target.shape);
-    imfile.fortran_order = target.fortran_order;
-=======
     target.type = parse_target.type_info;
     target.shape = parse_target.shape;
-    target.fortan_order = parse_target.fortran_order;
->>>>>>> 3ad3f409
+    target.fortran_order = parse_target.fortran_order;
   };
 
   target.read_sample_f = [this, filename, &target] (void *buffer, Index file_offset,
