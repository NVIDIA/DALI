--- conflicted
+++ resolved
@@ -97,11 +97,7 @@
 
   void InitBitStreamFilter();
 
-<<<<<<< HEAD
-  cudaVideoCodec FindCodecType();
-=======
   cudaVideoCodec GetCodecType();
->>>>>>> b4f60ec4
 };
 
 }  // namespace dali
