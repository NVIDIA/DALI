// Copyright (c) 2021, NVIDIA CORPORATION & AFFILIATES. All rights reserved.
//
// Licensed under the Apache License, Version 2.0 (the "License");
// you may not use this file except in compliance with the License.
// You may obtain a copy of the License at
//
//     http://www.apache.org/licenses/LICENSE-2.0
//
// Unless required by applicable law or agreed to in writing, software
// distributed under the License is distributed on an "AS IS" BASIS,
// WITHOUT WARRANTIES OR CONDITIONS OF ANY KIND, either express or implied.
// See the License for the specific language governing permissions and
// limitations under the License.

#include "dali/operators/reader/loader/video/video_test_base.h"

#include <opencv2/imgproc.hpp>
#include <opencv2/imgcodecs.hpp>
#include <fstream>
#include <vector>
#include <string>
#include <thread>

#include "dali/test/dali_test_config.h"
#include "dali/test/cv_mat_utils.h"

namespace dali {
namespace detail {
<<<<<<< HEAD
static void parallel_for(
  unsigned nb_elements, std::function<void (int start, int end, int id)> functor) {
    unsigned nb_threads_hint = std::thread::hardware_concurrency();
    unsigned nb_threads = nb_threads_hint == 0 ? 8 : (nb_threads_hint);
    unsigned batch_size = nb_elements / nb_threads;
    unsigned batch_remainder = nb_elements % nb_threads;

    std::vector< std::thread > my_threads(nb_threads);
    for(unsigned i = 0; i < nb_threads; ++i)
    {
        int start = i * batch_size;
        my_threads[i] = std::thread(functor, start, start+batch_size, i);
    }

    std::for_each(my_threads.begin(), my_threads.end(), std::mem_fn(&std::thread::join));
}
} 
=======
static void parallel_for(int nb_elements, std::function<void(int start, int end, int id)> func) {
  int nb_threads_hint = std::thread::hardware_concurrency();
  int nb_threads = nb_threads_hint == 0 ? 8 : (nb_threads_hint);

  std::vector<std::thread> threads(nb_threads);

  for (int i = 0; i < nb_threads; ++i) {
    int start = nb_elements * i / nb_threads;
    int end = nb_elements * (i+1) / nb_threads;
    threads[i] = std::thread(func, start, end, i);
  }

  std::for_each(threads.begin(), threads.end(), std::mem_fn(&std::thread::join));
}
}  // namespace detail
>>>>>>> ffa6028e

// Define static tests members - needed to hold resources between tests
std::vector<std::vector<cv::Mat>> VideoTestBase::cfr_frames_;
std::vector<std::vector<cv::Mat>> VideoTestBase::vfr_frames_;

void VideoTestBase::SetUpTestSuite() {
  if (cfr_frames_.size() > 0) {
    // This setup is called for each test fixture, but we need it only once
    return;
  }
  std::vector<std::string> cfr_frames_paths{
      testing::dali_extra_path() + "/db/video/cfr/frames_1/",
      testing::dali_extra_path() + "/db/video/cfr/frames_2/"};

  std::vector<std::string> vfr_frames_paths{
      testing::dali_extra_path() + "/db/video/vfr/frames_1/",
      testing::dali_extra_path() + "/db/video/vfr/frames_2/"};

  LoadFrames(cfr_frames_paths, cfr_frames_);
  LoadFrames(vfr_frames_paths, vfr_frames_);
}

void VideoTestBase::LoadFrames(
  std::vector<std::string> &paths, std::vector<std::vector<cv::Mat>> &out_frames) {
  for (auto &frames_path : paths) {
    std::vector<cv::Mat> frames;
    std::ifstream frames_list(frames_path + "frames_list.txt");
    std::string frame_filename;

    while (std::getline(frames_list, frame_filename)) {
      cv::Mat frame;
      cv::cvtColor(cv::imread(frames_path + frame_filename), frame, cv::COLOR_BGR2RGB);
      DALI_ENFORCE(frame.isContinuous(), "Loaded frame is not continues in memory");

      frames.push_back(frame);
    }

    out_frames.push_back(frames);
  }
}

void VideoTestBase::CompareFrames(const uint8_t *frame, const uint8_t *gt, int size, int eps) {
<<<<<<< HEAD
  detail::parallel_for(size, [&](int start, int end, int id){ 
=======
  detail::parallel_for(size, [&](int start, int end, int id){
>>>>>>> ffa6028e
    for (int j = start; j < end; ++j) {
      ASSERT_NEAR(frame[j], gt[j], eps);
  }});
}

<<<<<<< HEAD
void VideoTestBase::CompareFramesAvg(const uint8_t *frame, const uint8_t *gt, int size, double eps) {
  std::vector<double> sums(std::thread::hardware_concurrency(), 0.0);

  detail::parallel_for(size, [&](int start, int end, int id){ 
=======
void VideoTestBase::CompareFramesAvgError(
  const uint8_t *frame, const uint8_t *gt, int size, double eps) {
  std::vector<double> sums(std::thread::hardware_concurrency(), 0.0);

  detail::parallel_for(size, [&](int start, int end, int id){
>>>>>>> ffa6028e
    double sum = 0.0;
    for (int j = start; j < end; ++j) {
      sum += std::abs(frame[j]-gt[j]);
    }
    sums[id] = sum;
  });

  double sum = std::accumulate(sums.begin(), sums.end(), 0.0);
  sum /= size;

<<<<<<< HEAD
  // std::cout << sum << std::endl;
  
  ASSERT_LT(sum, eps);
}

void VideoTestBase::SaveFrame(uint8_t *frame, int frame_id, int sample_id, int batch_id, std::string subfolder, int width, int height, int channels) {

    TensorView<StorageCPU, uint8_t> tv(frame, TensorShape<3>{height, width, channels});
    char str[32];
    snprintf(str, 32, "/batch_%03d_sample_%03d_frame_%03d", batch_id, sample_id, frame_id);
    string path = "/home/awolant/Downloads/frames/" + subfolder + string(str) + ".png";
    testing::SaveImage(path.c_str(), tv);
}

=======
  ASSERT_LT(sum, eps);
}

void VideoTestBase::SaveFrame(
  uint8_t *frame,
  int frame_id,
  int sample_id,
  int batch_id,
  const std::string &folder_path,
  int width,
  int height) {
  TensorView<StorageCPU, uint8_t> tv(frame, TensorShape<3>{height, width, 3});
  char str[32];
  snprintf(str, sizeof(str), "/batch_%03d_sample_%03d_frame_%03d", batch_id, sample_id, frame_id);
  string full_path = folder_path + string(str) + ".png";
  testing::SaveImage(full_path.c_str(), tv);
}

>>>>>>> ffa6028e
}  // namespace dali<|MERGE_RESOLUTION|>--- conflicted
+++ resolved
@@ -26,25 +26,6 @@
 
 namespace dali {
 namespace detail {
-<<<<<<< HEAD
-static void parallel_for(
-  unsigned nb_elements, std::function<void (int start, int end, int id)> functor) {
-    unsigned nb_threads_hint = std::thread::hardware_concurrency();
-    unsigned nb_threads = nb_threads_hint == 0 ? 8 : (nb_threads_hint);
-    unsigned batch_size = nb_elements / nb_threads;
-    unsigned batch_remainder = nb_elements % nb_threads;
-
-    std::vector< std::thread > my_threads(nb_threads);
-    for(unsigned i = 0; i < nb_threads; ++i)
-    {
-        int start = i * batch_size;
-        my_threads[i] = std::thread(functor, start, start+batch_size, i);
-    }
-
-    std::for_each(my_threads.begin(), my_threads.end(), std::mem_fn(&std::thread::join));
-}
-} 
-=======
 static void parallel_for(int nb_elements, std::function<void(int start, int end, int id)> func) {
   int nb_threads_hint = std::thread::hardware_concurrency();
   int nb_threads = nb_threads_hint == 0 ? 8 : (nb_threads_hint);
@@ -60,7 +41,6 @@
   std::for_each(threads.begin(), threads.end(), std::mem_fn(&std::thread::join));
 }
 }  // namespace detail
->>>>>>> ffa6028e
 
 // Define static tests members - needed to hold resources between tests
 std::vector<std::vector<cv::Mat>> VideoTestBase::cfr_frames_;
@@ -103,28 +83,17 @@
 }
 
 void VideoTestBase::CompareFrames(const uint8_t *frame, const uint8_t *gt, int size, int eps) {
-<<<<<<< HEAD
-  detail::parallel_for(size, [&](int start, int end, int id){ 
-=======
   detail::parallel_for(size, [&](int start, int end, int id){
->>>>>>> ffa6028e
     for (int j = start; j < end; ++j) {
       ASSERT_NEAR(frame[j], gt[j], eps);
   }});
 }
 
-<<<<<<< HEAD
-void VideoTestBase::CompareFramesAvg(const uint8_t *frame, const uint8_t *gt, int size, double eps) {
-  std::vector<double> sums(std::thread::hardware_concurrency(), 0.0);
-
-  detail::parallel_for(size, [&](int start, int end, int id){ 
-=======
 void VideoTestBase::CompareFramesAvgError(
   const uint8_t *frame, const uint8_t *gt, int size, double eps) {
   std::vector<double> sums(std::thread::hardware_concurrency(), 0.0);
 
   detail::parallel_for(size, [&](int start, int end, int id){
->>>>>>> ffa6028e
     double sum = 0.0;
     for (int j = start; j < end; ++j) {
       sum += std::abs(frame[j]-gt[j]);
@@ -135,22 +104,6 @@
   double sum = std::accumulate(sums.begin(), sums.end(), 0.0);
   sum /= size;
 
-<<<<<<< HEAD
-  // std::cout << sum << std::endl;
-  
-  ASSERT_LT(sum, eps);
-}
-
-void VideoTestBase::SaveFrame(uint8_t *frame, int frame_id, int sample_id, int batch_id, std::string subfolder, int width, int height, int channels) {
-
-    TensorView<StorageCPU, uint8_t> tv(frame, TensorShape<3>{height, width, channels});
-    char str[32];
-    snprintf(str, 32, "/batch_%03d_sample_%03d_frame_%03d", batch_id, sample_id, frame_id);
-    string path = "/home/awolant/Downloads/frames/" + subfolder + string(str) + ".png";
-    testing::SaveImage(path.c_str(), tv);
-}
-
-=======
   ASSERT_LT(sum, eps);
 }
 
@@ -169,5 +122,4 @@
   testing::SaveImage(full_path.c_str(), tv);
 }
 
->>>>>>> ffa6028e
 }  // namespace dali