// Copyright (c) 2021, NVIDIA CORPORATION & AFFILIATES. All rights reserved.
//
// Licensed under the Apache License, Version 2.0 (the "License");
// you may not use this file except in compliance with the License.
// You may obtain a copy of the License at
//
//     http://www.apache.org/licenses/LICENSE-2.0
//
// Unless required by applicable law or agreed to in writing, software
// distributed under the License is distributed on an "AS IS" BASIS,
// WITHOUT WARRANTIES OR CONDITIONS OF ANY KIND, either express or implied.
// See the License for the specific language governing permissions and
// limitations under the License.

#ifndef DALI_OPERATORS_READER_LOADER_VIDEO_VIDEO_TEST_BASE_H_
#define DALI_OPERATORS_READER_LOADER_VIDEO_VIDEO_TEST_BASE_H_

#include <gtest/gtest.h>
#include <opencv2/core.hpp>
#include <vector>
#include <string>


namespace dali {
class VideoTestBase : public ::testing::Test {
 public:
  int NumVideos() const { return cfr_frames_.size(); }

  int NumFrames(int i) const { return cfr_frames_[i].size(); }

  int Channels() const { return 3; }

  int Width(int i) const { return cfr_frames_[i][0].cols; }

  int Height(int i) const { return cfr_frames_[i][0].rows; }

  int FrameSize(int i) const { return Height(i) * Width(i) * Channels(); }

  void CompareFrames(const uint8_t *frame, const uint8_t *gt, int size, int eps = 10);

<<<<<<< HEAD
  void CompareFramesAvg(const uint8_t *frame, const uint8_t *gt, int size, double eps = 1.0);
=======
  void CompareFramesAvgError(const uint8_t *frame, const uint8_t *gt, int size, double eps = 1.0);
>>>>>>> ffa6028e

  uint8_t *GetCfrFrame(int video_id, int frame_id) { return cfr_frames_[video_id][frame_id].data; }

  uint8_t *GetVfrFrame(int video_id, int frame_id) { return vfr_frames_[video_id][frame_id].data; }

<<<<<<< HEAD
  void SaveFrame(uint8_t *frame, int frame_id, int sample_id, int batch_id, std::string subfolder, int width, int height, int channels);
=======
  /**
   * @brief Utility to save decoded frame as a PNG file.
   * Frame is saved to the folder given as an argument.
   * Output file name is created with provaided ids of frame, sample and batch.
   * 
   * For example:
   * 
   * SaveFrame(ptr, 0, 1, 2, '/tmp', 800, 600)
   * 
   * will save the frame as:
   * 
   * /tmp/batch_002_sample_001_frame_000.png
   * 
   * @param frame Frame data
   * @param frame_id FrameId that will be included in output file name
   * @param sample_id SampleId that will be included in output file name
   * @param batch_id BatchId that will be included in output file name
   * @param folder_path Path to a destination folder
   * @param width Frame width in pixels
   * @param height Frame height in pixels
   */
  void SaveFrame(
    uint8_t *frame,
    int frame_id,
    int sample_id,
    int batch_id,
    const std::string &folder_path,
    int width,
    int height);
>>>>>>> ffa6028e

 protected:
  static std::vector<std::vector<cv::Mat>> cfr_frames_;
  static std::vector<std::vector<cv::Mat>> vfr_frames_;

  static void SetUpTestSuite();
  static void LoadFrames(
    std::vector<std::string> &paths, std::vector<std::vector<cv::Mat>> &frames);
};
}  // namespace dali

#endif  // DALI_OPERATORS_READER_LOADER_VIDEO_VIDEO_TEST_BASE_H_<|MERGE_RESOLUTION|>--- conflicted
+++ resolved
@@ -38,19 +38,12 @@
 
   void CompareFrames(const uint8_t *frame, const uint8_t *gt, int size, int eps = 10);
 
-<<<<<<< HEAD
-  void CompareFramesAvg(const uint8_t *frame, const uint8_t *gt, int size, double eps = 1.0);
-=======
   void CompareFramesAvgError(const uint8_t *frame, const uint8_t *gt, int size, double eps = 1.0);
->>>>>>> ffa6028e
 
   uint8_t *GetCfrFrame(int video_id, int frame_id) { return cfr_frames_[video_id][frame_id].data; }
 
   uint8_t *GetVfrFrame(int video_id, int frame_id) { return vfr_frames_[video_id][frame_id].data; }
 
-<<<<<<< HEAD
-  void SaveFrame(uint8_t *frame, int frame_id, int sample_id, int batch_id, std::string subfolder, int width, int height, int channels);
-=======
   /**
    * @brief Utility to save decoded frame as a PNG file.
    * Frame is saved to the folder given as an argument.
@@ -80,7 +73,6 @@
     const std::string &folder_path,
     int width,
     int height);
->>>>>>> ffa6028e
 
  protected:
   static std::vector<std::vector<cv::Mat>> cfr_frames_;
