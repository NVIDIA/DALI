--- conflicted
+++ resolved
@@ -31,6 +31,9 @@
 class FramesDecoderTest_CpuOnlyTests : public VideoTestBase {
 };
 
+class FramesDecoderGpuTest : public VideoTestBase {
+};
+
 
 TEST_F(FramesDecoderTest_CpuOnlyTests, ConstantFrameRate) {
     std::string path = testing::dali_extra_path() + "/db/video/cfr/test_1.mp4";
@@ -77,11 +80,7 @@
     this->CompareFrames(frame.data(), this->GetCfrFrame(0, 0), file.FrameSize());
 }
 
-<<<<<<< HEAD
 TEST_F(FramesDecoderTest_CpuOnlyTests, VariableFrameRate) {
-=======
-TEST_F(FramesDecoderTest, VariableFrameRateCpu) {
->>>>>>> 766463b1
     std::string path = testing::dali_extra_path() + "/db/video/vfr/test_2.mp4";
 
     // Create file, build index
@@ -125,86 +124,7 @@
     this->CompareFrames(frame.data(), this->GetVfrFrame(1, 0), file.FrameSize());
 }
 
-<<<<<<< HEAD
 TEST_F(FramesDecoderTest_CpuOnlyTests, InvalidPath) {
-=======
-TEST_F(FramesDecoderTest, VariableFrameRateGpu) {
-    DeviceGuard(0);
-    CUDA_CALL(cudaDeviceSynchronize());
-
-    std::string path = testing::dali_extra_path() + "/db/video/vfr/test_2.mp4";
-
-    // Create file, build index
-    FramesDecoderGpu file(path);
-
-    ASSERT_EQ(file.Height(), 600);
-    ASSERT_EQ(file.Width(), 800);
-    ASSERT_EQ(file.Channels(), 3);
-    ASSERT_EQ(file.NumFrames(), 60);
-
-    DeviceBuffer<uint8_t> frame;
-    frame.resize(file.FrameSize());
-    std::vector<uint8_t> frame_cpu(file.FrameSize());
-
-    for (int i = 0; i < file.NumFrames(); ++i) {
-        ASSERT_EQ(file.NextFrameIdx(), i);
-        file.ReadNextFrame(frame.data());
-        copyD2H(frame_cpu.data(), frame.data(), frame.size());
-        this->CompareFramesAvgError(frame_cpu.data(), this->GetVfrFrame(1, i), file.FrameSize());
-    }
-    ASSERT_EQ(file.NextFrameIdx(), -1);
-    file.Reset();
-    ASSERT_EQ(file.NextFrameIdx(), 0);
-
-    // Read first frame
-    file.ReadNextFrame(frame);
-    copyD2H(frame_cpu.data(), frame.data(), frame.size());
-    this->CompareFramesAvgError(frame_cpu.data(), this->GetVfrFrame(1, 0), file.FrameSize());
-
-    // Seek to frame
-    file.SeekFrame(25);
-    file.ReadNextFrame(frame);
-    copyD2H(frame_cpu.data(), frame.data(), frame.size());
-    this->CompareFramesAvgError(frame_cpu.data(), this->GetVfrFrame(1, 25), file.FrameSize());
-
-    // Seek back to frame
-    file.SeekFrame(12);
-    file.ReadNextFrame(frame);
-    copyD2H(frame_cpu.data(), frame.data(), frame.size());
-    this->CompareFramesAvgError(frame_cpu.data(), this->GetVfrFrame(1, 12), file.FrameSize());
-
-    // Seek to last frame (flush frame)
-    file.SeekFrame(59);
-    file.ReadNextFrame(frame);
-    copyD2H(frame_cpu.data(), frame.data(), frame.size());
-    this->CompareFramesAvgError(frame_cpu.data(), this->GetVfrFrame(1, 59), file.FrameSize(), 1.1);
-    ASSERT_EQ(file.NextFrameIdx(), -1);
-
-    // Wrap around to first frame
-    ASSERT_FALSE(file.ReadNextFrame(frame));
-    file.Reset();
-    file.ReadNextFrame(frame);
-    copyD2H(frame_cpu.data(), frame.data(), frame.size());
-    this->CompareFramesAvgError(frame_cpu.data(), this->GetVfrFrame(1, 0), file.FrameSize());
-
-    // Seek to random frames and read them
-    std::mt19937 gen(0);
-    std::uniform_int_distribution<> distr(0, file.NumFrames() - 1);
-
-    for (int i = 0; i < 20; ++i) {
-        int next_index = distr(gen);
-
-        file.SeekFrame(next_index);
-        file.ReadNextFrame(frame);
-        copyD2H(frame_cpu.data(), frame.data(), frame.size());
-        this->CompareFramesAvgError(
-            frame_cpu.data(), this->GetVfrFrame(1, next_index), file.FrameSize());
-    }
-}
-
-
-TEST_F(FramesDecoderTest, InvalidPath) {
->>>>>>> 766463b1
     std::string path = "invalid_path.mp4";
 
     try {
@@ -241,4 +161,78 @@
     }
 }
 
+TEST_F(FramesDecoderGpuTest, VariableFrameRateGpu) {
+    DeviceGuard(0);
+    CUDA_CALL(cudaDeviceSynchronize());
+
+    std::string path = testing::dali_extra_path() + "/db/video/vfr/test_2.mp4";
+
+    // Create file, build index
+    FramesDecoderGpu file(path);
+
+    ASSERT_EQ(file.Height(), 600);
+    ASSERT_EQ(file.Width(), 800);
+    ASSERT_EQ(file.Channels(), 3);
+    ASSERT_EQ(file.NumFrames(), 60);
+
+    DeviceBuffer<uint8_t> frame;
+    frame.resize(file.FrameSize());
+    std::vector<uint8_t> frame_cpu(file.FrameSize());
+
+    for (int i = 0; i < file.NumFrames(); ++i) {
+        ASSERT_EQ(file.NextFrameIdx(), i);
+        file.ReadNextFrame(frame.data());
+        copyD2H(frame_cpu.data(), frame.data(), frame.size());
+        this->CompareFramesAvgError(frame_cpu.data(), this->GetVfrFrame(1, i), file.FrameSize());
+    }
+    ASSERT_EQ(file.NextFrameIdx(), -1);
+    file.Reset();
+    ASSERT_EQ(file.NextFrameIdx(), 0);
+
+    // Read first frame
+    file.ReadNextFrame(frame);
+    copyD2H(frame_cpu.data(), frame.data(), frame.size());
+    this->CompareFramesAvgError(frame_cpu.data(), this->GetVfrFrame(1, 0), file.FrameSize());
+
+    // Seek to frame
+    file.SeekFrame(25);
+    file.ReadNextFrame(frame);
+    copyD2H(frame_cpu.data(), frame.data(), frame.size());
+    this->CompareFramesAvgError(frame_cpu.data(), this->GetVfrFrame(1, 25), file.FrameSize());
+
+    // Seek back to frame
+    file.SeekFrame(12);
+    file.ReadNextFrame(frame);
+    copyD2H(frame_cpu.data(), frame.data(), frame.size());
+    this->CompareFramesAvgError(frame_cpu.data(), this->GetVfrFrame(1, 12), file.FrameSize());
+
+    // Seek to last frame (flush frame)
+    file.SeekFrame(59);
+    file.ReadNextFrame(frame);
+    copyD2H(frame_cpu.data(), frame.data(), frame.size());
+    this->CompareFramesAvgError(frame_cpu.data(), this->GetVfrFrame(1, 59), file.FrameSize(), 1.1);
+    ASSERT_EQ(file.NextFrameIdx(), -1);
+
+    // Wrap around to first frame
+    ASSERT_FALSE(file.ReadNextFrame(frame));
+    file.Reset();
+    file.ReadNextFrame(frame);
+    copyD2H(frame_cpu.data(), frame.data(), frame.size());
+    this->CompareFramesAvgError(frame_cpu.data(), this->GetVfrFrame(1, 0), file.FrameSize());
+
+    // Seek to random frames and read them
+    std::mt19937 gen(0);
+    std::uniform_int_distribution<> distr(0, file.NumFrames() - 1);
+
+    for (int i = 0; i < 20; ++i) {
+        int next_index = distr(gen);
+
+        file.SeekFrame(next_index);
+        file.ReadNextFrame(frame);
+        copyD2H(frame_cpu.data(), frame.data(), frame.size());
+        this->CompareFramesAvgError(
+            frame_cpu.data(), this->GetVfrFrame(1, next_index), file.FrameSize());
+    }
+}
+
 }  // namespace dali