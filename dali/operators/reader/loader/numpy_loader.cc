--- conflicted
+++ resolved
@@ -265,29 +265,11 @@
   current_image = ParseHeader(std::move(current_image), target);
   Index image_bytes = target.nbytes();
 
-<<<<<<< HEAD
   // read a slice or the whole file
   if (slice_anchor_.empty() || slice_shape_.empty()) {
     current_image = ReadSampleHelper(std::move(current_image), imfile, target);
   } else {
     current_image = ReadSampleSliceHelper(std::move(current_image), imfile, target);
-=======
-  if (copy_read_data_) {
-    if (imfile.image.shares_data()) {
-      imfile.image.Reset();
-    }
-    imfile.image.Resize(target.shape, target.type_info);
-    // copy the image
-    Index ret = current_image->Read(static_cast<uint8_t*>(imfile.image.raw_mutable_data()),
-                                    image_bytes);
-    DALI_ENFORCE(ret == image_bytes, make_string("Failed to read file: ", image_file));
-  } else {
-    auto p = current_image->Get(image_bytes);
-    DALI_ENFORCE(p != nullptr, make_string("Failed to read file: ", image_file));
-    // Wrap the raw data in the Tensor object.
-    imfile.image.ShareData(p, image_bytes, {image_bytes});
-    imfile.image.Resize(target.shape, target.type_info);
->>>>>>> 8be00d94
   }
 
   // close the file handle
