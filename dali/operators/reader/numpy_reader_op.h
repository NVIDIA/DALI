// Copyright (c) 2020, NVIDIA CORPORATION. All rights reserved.
//
// Licensed under the Apache License, Version 2.0 (the "License");
// you may not use this file except in compliance with the License.
// You may obtain a copy of the License at
//
//     http://www.apache.org/licenses/LICENSE-2.0
//
// Unless required by applicable law or agreed to in writing, software
// distributed under the License is distributed on an "AS IS" BASIS,
// WITHOUT WARRANTIES OR CONDITIONS OF ANY KIND, either express or implied.
// See the License for the specific language governing permissions and
// limitations under the License.

#ifndef DALI_OPERATORS_READER_NUMPY_READER_OP_H_
#define DALI_OPERATORS_READER_NUMPY_READER_OP_H_

#include <string>
#include <utility>
#include <vector>
<<<<<<< HEAD

#include "dali/operators/generic/slice/slice_attr.h"
#include "dali/operators/reader/loader/numpy_loader.h"
#include "dali/operators/reader/reader_op.h"
#include "dali/pipeline/operator/arg_helper.h"
#include "dali/util/crop_window.h"
#include "dali/kernels/kernel_manager.h"
=======
#include "dali/operators/reader/loader/numpy_loader.h"
#include "dali/operators/reader/reader_op.h"
#include "dali/pipeline/operator/arg_helper.h"
>>>>>>> ded74abd

namespace dali {

class NumpyReader : public DataReader<CPUBackend, ImageFileWrapper > {
 public:
  explicit NumpyReader(const OpSpec& spec)
<<<<<<< HEAD
      : DataReader<CPUBackend, ImageFileWrapper>(spec),
        slice_attr_(spec, "roi_start", "rel_roi_start", "roi_end", "rel_roi_end", "roi_shape",
                    "rel_roi_shape", "roi_axes", nullptr) {
=======
      : DataReader<CPUBackend, ImageFileWrapper>(spec) {
>>>>>>> ded74abd
    bool shuffle_after_epoch = spec.GetArgument<bool>("shuffle_after_epoch");
    loader_ = InitLoader<NumpyLoader>(spec, shuffle_after_epoch);
  }

  bool CanInferOutputs() const override {
    return true;
  }

  bool SetupImpl(std::vector<OutputDesc> &output_desc, const workspace_t<CPUBackend> &ws) override;
  void RunImpl(HostWorkspace &ws) override;

 protected:
  void TransposeHelper(Tensor<CPUBackend>& output, const Tensor<CPUBackend>& input);
  void SliceHelper(Tensor<CPUBackend>& output, const Tensor<CPUBackend>& input,
                   const CropWindow& roi);
  USE_READER_OPERATOR_MEMBERS(CPUBackend, ImageFileWrapper);

 private:
  NamedSliceAttr slice_attr_;
  std::vector<CropWindow> rois_;
  TensorVector<CPUBackend> scratch_;
};

}  // namespace dali

#endif  // DALI_OPERATORS_READER_NUMPY_READER_OP_H_<|MERGE_RESOLUTION|>--- conflicted
+++ resolved
@@ -18,32 +18,21 @@
 #include <string>
 #include <utility>
 #include <vector>
-<<<<<<< HEAD
 
 #include "dali/operators/generic/slice/slice_attr.h"
 #include "dali/operators/reader/loader/numpy_loader.h"
 #include "dali/operators/reader/reader_op.h"
 #include "dali/pipeline/operator/arg_helper.h"
 #include "dali/util/crop_window.h"
-#include "dali/kernels/kernel_manager.h"
-=======
-#include "dali/operators/reader/loader/numpy_loader.h"
-#include "dali/operators/reader/reader_op.h"
-#include "dali/pipeline/operator/arg_helper.h"
->>>>>>> ded74abd
 
 namespace dali {
 
 class NumpyReader : public DataReader<CPUBackend, ImageFileWrapper > {
  public:
   explicit NumpyReader(const OpSpec& spec)
-<<<<<<< HEAD
       : DataReader<CPUBackend, ImageFileWrapper>(spec),
         slice_attr_(spec, "roi_start", "rel_roi_start", "roi_end", "rel_roi_end", "roi_shape",
                     "rel_roi_shape", "roi_axes", nullptr) {
-=======
-      : DataReader<CPUBackend, ImageFileWrapper>(spec) {
->>>>>>> ded74abd
     bool shuffle_after_epoch = spec.GetArgument<bool>("shuffle_after_epoch");
     loader_ = InitLoader<NumpyLoader>(spec, shuffle_after_epoch);
   }
