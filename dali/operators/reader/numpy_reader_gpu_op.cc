--- conflicted
+++ resolved
@@ -35,31 +35,9 @@
   thread_pool_.RunAll();
 
   // resize the current batch
-<<<<<<< HEAD
-  auto ref_type = curr_batch[0]->type();
-  auto ref_shape = curr_batch[0]->shape();
-  TensorListShape<> tmp_shapes(curr_batch.size(), ref_shape.sample_dim());
-  for (size_t data_idx = 0; data_idx < curr_batch.size(); ++data_idx) {
-    auto &sample = curr_batch[data_idx];
-    DALI_ENFORCE(ref_type == sample->type(), make_string("Inconsistent data! "
-                 "The data produced by the reader has inconsistent type:\n"
-                 "type of [", data_idx, "] is ", sample->type().id(), " whereas\n"
-                 "type of [0] is ", ref_type.id()));
-
-    DALI_ENFORCE(
-        ref_shape.sample_dim() == sample->shape().sample_dim(),
-        make_string(
-            "Inconsistent data! The data produced by the reader has inconsistent dimensionality:\n"
-            "[",
-            data_idx, "] has ", sample->shape().sample_dim(),
-            " dimensions whereas\n"
-            "[0] has ",
-            ref_shape.sample_dim(), " dimensions."));
-    tmp_shapes.set_tensor_shape(data_idx, sample->shape());
-=======
-  std::vector<TensorShape<>> tmp_shapes;
   auto ref_type = curr_batch[0]->get_type();
   auto ref_shape = curr_batch[0]->get_shape();
+  TensorListShape<> tmp_shapes(curr_batch.size(), ref_shape.sample_dim());
   for (size_t data_idx = 0; data_idx < curr_batch.size(); ++data_idx) {
     auto &sample = curr_batch[data_idx];
     DALI_ENFORCE(ref_type == sample->get_type(), make_string("Inconsistent data! "
@@ -67,12 +45,16 @@
                  "type of [", data_idx, "] is ", sample->get_type().id(), " whereas\n"
                  "type of [0] is ", ref_type.id()));
 
-    DALI_ENFORCE(ref_shape.size() == sample->get_shape().size(), make_string("Inconsistent data! "
-        "The data produced by the reader has inconsistent dimensionality:\n"
-        "[", data_idx, "] has ", sample->get_shape().size(), " dimensions whereas\n"
-        "[0] has ", ref_shape.size(), " dimensions."));
-    tmp_shapes.push_back(sample->get_shape());
->>>>>>> 3ad3f409
+    DALI_ENFORCE(
+        ref_shape.sample_dim() == sample->get_shape().sample_dim(),
+        make_string(
+            "Inconsistent data! The data produced by the reader has inconsistent dimensionality:\n"
+            "[",
+            data_idx, "] has ", sample->get_shape().sample_dim(),
+            " dimensions whereas\n"
+            "[0] has ",
+            ref_shape.sample_dim(), " dimensions."));
+    tmp_shapes.set_tensor_shape(data_idx, sample->get_shape());
   }
 
   curr_tensor_list.Resize(tmp_shapes, ref_type);
@@ -107,98 +89,6 @@
   }
 }
 
-<<<<<<< HEAD
-=======
-void PermuteHelper(const TensorShape<> &plain_shapes, std::vector<int64_t> &perm_shape,
-                  std::vector<int> &perm) {
-  int n_dims = plain_shapes.size();
-  if (perm.empty()) {
-    perm.resize(n_dims);
-    for (int i = 0; i < n_dims; ++i) {
-      perm[i] = n_dims - i - 1;
-    }
-  }
-  for (int i = 0; i < n_dims; ++i) {
-    perm_shape[i] = plain_shapes[perm[i]];
-  }
-}
-
-void NumpyReaderGPU::RunImpl(DeviceWorkspace &ws) {
-  TensorListShape<> shape(max_batch_size_);
-  // use vector for temporarily storing shapes
-  std::vector<TensorShape<>> tmp_shapes;
-  std::vector<TensorShape<>> transpose_shapes;
-  std::vector<int> perm;
-  std::vector<int64_t> perm_shape;
-
-  perm.reserve(GetSampleShape(0).size());
-  perm_shape.resize(GetSampleShape(0).size());
-
-  for (int sample_idx = 0; sample_idx < max_batch_size_; sample_idx++) {
-    const auto& target = GetSample(sample_idx);
-    auto plain_shape = GetSampleShape(sample_idx);
-    if (target.fortan_order) {
-      PermuteHelper(plain_shape, perm_shape, perm);
-      tmp_shapes.push_back(perm_shape);
-      transpose_shapes.push_back(plain_shape);
-    } else {
-      tmp_shapes.push_back(plain_shape);
-    }
-  }
-  auto ref_type = GetSampleType(0);
-  shape = TensorListShape<>(tmp_shapes);
-  ws.Output<GPUBackend>(0).Resize(shape, ref_type);
-
-  auto &image_output = ws.Output<GPUBackend>(0);
-
-  SmallVector<int64_t, 256> copy_sizes;
-  copy_sizes.reserve(max_batch_size_);
-  SmallVector<const void *, 256> copy_from;
-  copy_from.reserve(max_batch_size_);
-  SmallVector<void *, 256> copy_to;
-  copy_to.reserve(max_batch_size_);
-
-  SmallVector<const void *, 256> transpose_from;
-  transpose_from.reserve(max_batch_size_);
-  SmallVector<void *, 256> transpose_to;
-  transpose_to.reserve(max_batch_size_);
-
-
-  for (int data_idx = 0; data_idx < max_batch_size_; ++data_idx) {
-    const auto& target = GetSample(data_idx);
-    if (target.fortan_order) {
-      transpose_from.push_back(GetSampleRawData(data_idx));
-      transpose_to.push_back(image_output.raw_mutable_tensor(data_idx));
-    } else {
-      copy_from.push_back(GetSampleRawData(data_idx));
-      copy_to.push_back(image_output.raw_mutable_tensor(data_idx));
-      copy_sizes.push_back(shape.tensor_size(data_idx));
-    }
-    image_output.SetMeta(data_idx, target.get_meta());
-  }
-
-  if (transpose_from.empty() && !copy_sizes.empty()) {
-    std::swap(image_output, prefetched_batch_tensors_[curr_batch_consumer_]);
-  } else {
-    // use copy kernel for plan samples
-    if (!copy_sizes.empty()) {
-      ref_type.template Copy<GPUBackend, GPUBackend>(copy_to.data(), copy_from.data(),
-                                                     copy_sizes.data(), copy_sizes.size(),
-                                                     ws.stream(), true);
-    }
-
-    // transpose remaining samples
-    if (!transpose_from.empty()) {
-      kernels::KernelContext ctx;
-      ctx.gpu.stream = ws.stream();
-      kmgr_.Setup<TransposeKernel>(0, ctx, TensorListShape<>(transpose_shapes), make_span(perm),
-                                  ref_type.size());
-      kmgr_.Run<TransposeKernel>(0, 0, ctx, transpose_to.data(), transpose_from.data());
-    }
-  }
-}
-
->>>>>>> 3ad3f409
 DALI_REGISTER_OPERATOR(readers__Numpy, NumpyReaderGPU, GPU);
 
 // Deprecated alias
