// Copyright (c) 2020-2021, NVIDIA CORPORATION & AFFILIATES. All rights reserved.
//
// Licensed under the Apache License, Version 2.0 (the "License");
// you may not use this file except in compliance with the License.
// You may obtain a copy of the License at
//
//     http://www.apache.org/licenses/LICENSE-2.0
//
// Unless required by applicable law or agreed to in writing, software
// distributed under the License is distributed on an "AS IS" BASIS,
// WITHOUT WARRANTIES OR CONDITIONS OF ANY KIND, either express or implied.
// See the License for the specific language governing permissions and
// limitations under the License.

#include <string>

#include "dali/kernels/slice/slice_cpu.h"
#include "dali/kernels/slice/slice_flip_normalize_permute_pad_cpu.h"
#include "dali/kernels/transpose/transpose.h"
#include "dali/core/static_switch.h"
#include "dali/operators/reader/numpy_reader_op.h"

namespace dali {

<<<<<<< HEAD
=======
#define NUMPY_ALLOWED_TYPES \
  (bool, uint8_t, uint16_t, uint32_t, uint64_t, int8_t, int16_t, int32_t, int64_t, float, float16, \
  double)

>>>>>>> 3ad3f409
void NumpyReaderCPU::TransposeHelper(Tensor<CPUBackend> &output, const Tensor<CPUBackend> &input) {
  int n_dims = input.shape().sample_dim();
  SmallVector<int, 6> perm;
  perm.resize(n_dims);
  for (int i = 0; i < n_dims; ++i)
    perm[i] = n_dims - i - 1;
  TYPE_SWITCH(input.type().id(), type2id, T, NUMPY_ALLOWED_TYPES, (
    kernels::TransposeGrouped(view<T>(output), view<const T>(input), make_cspan(perm));
  ), DALI_FAIL(make_string("Unsupported input type: ", input.type().id())));  // NOLINT
}

void NumpyReaderCPU::SliceHelper(Tensor<CPUBackend> &output, const Tensor<CPUBackend> &input,
<<<<<<< HEAD
                                 const CropWindow &roi, float fill_value) {
=======
                              const CropWindow &roi, float fill_value) {
>>>>>>> 3ad3f409
  int ndim = input.shape().sample_dim();
  VALUE_SWITCH(ndim, Dims, (1, 2, 3, 4, 5, 6), (
    TYPE_SWITCH(input.type().id(), type2id, T, NUMPY_ALLOWED_TYPES, (
      kernels::SliceCPU<T, T, Dims> kernel;
      kernels::SliceArgs<T, Dims> args;
      args.anchor = roi.anchor;
      args.shape = roi.shape;
      args.fill_values.clear();
      args.fill_values.push_back(ConvertSat<T>(fill_value));
      kernels::KernelContext ctx;
      auto out_view = view<T, Dims>(output);
      auto in_view = view<const T, Dims>(input);
      // no need to run Setup (we already know the output shape)
      kernel.Run(ctx, out_view, in_view, args);
    ), DALI_FAIL(make_string("Unsupported input type: ", input.type().id())));  // NOLINT
  ), DALI_FAIL(make_string("Unsupported number of dimensions: ", ndim)););  // NOLINT
}

void NumpyReaderCPU::SlicePermuteHelper(Tensor<CPUBackend> &output, const Tensor<CPUBackend> &input,
<<<<<<< HEAD
                                        const CropWindow &roi, float fill_value) {
=======
                                     const CropWindow &roi, float fill_value) {
>>>>>>> 3ad3f409
  const auto& in_shape = input.shape();
  int ndim = in_shape.sample_dim();
  VALUE_SWITCH(ndim, Dims, (1, 2, 3, 4, 5, 6), (
    TYPE_SWITCH(input.type().id(), type2id, T, NUMPY_ALLOWED_TYPES, (
      kernels::SliceFlipNormalizePermutePadCpu<T, T, Dims> kernel;
      kernels::SliceFlipNormalizePermutePadArgs<Dims> args(roi.shape, in_shape);
      args.anchor = roi.anchor;
      for (int d = 0; d < Dims; d++)
        args.permuted_dims[d] = Dims - 1 - d;
      args.fill_values.clear();
      args.fill_values.push_back(ConvertSat<T>(fill_value));
      kernels::KernelContext ctx;
      auto out_view = view<T, Dims>(output);
      auto in_view = view<const T, Dims>(input);
      // no need to run Setup (we already know the output shape)
      kernel.Run(ctx, out_view, in_view, args);
    ), DALI_FAIL(make_string("Unsupported input type: ", input.type().id())));  // NOLINT
  ), DALI_FAIL(make_string("Unsupported number of dimensions: ", ndim)););  // NOLINT
}

DALI_REGISTER_OPERATOR(readers__Numpy, NumpyReaderCPU, CPU);

DALI_SCHEMA(readers__Numpy)
  .DocStr(R"(Reads Numpy arrays from a directory.

This operator can be used in the following modes:

1. Read all files from a directory indicated by ``file_root`` that match given ``file_filter``.
2. Read file names from a text file indicated in ``file_list`` argument.
3. Read files listed in ``files`` argument.

.. note::
  The ``gpu`` backend requires cuFile/GDS support (418.x driver family or newer). Please check
  the relevant GDS package for more details.
)")
  .NumInput(0)
  .NumOutput(1)  // (Arrays)
  .AddOptionalArg<string>("file_root",
      R"(Path to a directory that contains the data files.

If not using ``file_list`` or ``files``, this directory is traversed to discover the files.
``file_root`` is required in this mode of operation.)",
      nullptr)
  .AddOptionalArg("file_filter",
      R"(If a value is specified, the string is interpreted as glob string to filter the
list of files in the sub-directories of the ``file_root``.

This argument is ignored when file paths are taken from ``file_list`` or ``files``.)", "*.npy")
  .AddOptionalArg<string>("file_list",
      R"(Path to a text file that contains filenames (one per line)
where the filenames are relative to the location of that file or to ``file_root``, if specified.

This argument is mutually exclusive with ``files``.)", nullptr)
.AddOptionalArg("shuffle_after_epoch",
      R"(If set to True, the reader shuffles the entire dataset after each epoch.

``stick_to_shard`` and ``random_shuffle`` cannot be used when this argument is set to True.)",
      false)
  .AddOptionalArg<vector<string>>("files", R"(A list of file paths to read the data from.

If ``file_root`` is provided, the paths are treated as being relative to it.

This argument is mutually exclusive with ``file_list``.)", nullptr)
  .AddOptionalArg("register_buffers",
      R"code(Applies **only** to the ``gpu`` backend type.

.. warning::
    This argument is temporarily disabled and left for backward compatibility.
    It will be reenabled in the future releases.

If true, the device I/O buffers will be registered with cuFile. It is not recommended if the sample
sizes vary a lot.)code", true)
  .AddOptionalArg("cache_header_information",
      R"code(If set to True, the header information for each file is cached, improving access
speed.)code",
      false)
    .AddOptionalArg<std::vector<int>>("roi_start",
        R"code(Start of the region-of-interest, in absolute coordinates.

This argument is incompatible with "rel_roi_start".
)code",
        nullptr, true)
    .AddOptionalArg<std::vector<float>>("rel_roi_start",
        R"code(Start of the region-of-interest, in relative coordinates (range [0.0 - 1.0]).

This argument is incompatible with "roi_start".
)code",
        nullptr, true)
    .AddOptionalArg<std::vector<int>>("roi_end",
        R"code(End of the region-of-interest, in absolute coordinates.

This argument is incompatible with "rel_roi_end", "roi_shape" and "rel_roi_shape".
)code",
        nullptr, true)
    .AddOptionalArg<std::vector<float>>("rel_roi_end",
        R"code(End of the region-of-interest, in relative coordinates (range [0.0 - 1.0]).

This argument is incompatible with "roi_end", "roi_shape" and "rel_roi_shape".
)code",
        nullptr, true)
    .AddOptionalArg<std::vector<int>>("roi_shape",
        R"code(Shape of the region-of-interest, in absolute coordinates.

This argument is incompatible with "rel_roi_shape", "roi_end" and "rel_roi_end".
)code",
        nullptr, true)
    .AddOptionalArg<std::vector<float>>("rel_roi_shape",
        R"code(Shape of the region-of-interest, in relative coordinates (range [0.0 - 1.0]).

This argument is incompatible with "roi_shape", "roi_end" and "rel_roi_end".
)code",
        nullptr, true)
    .AddOptionalArg("roi_axes",
        R"code(Order of dimensions used for the ROI anchor and shape argumens, as dimension indices.

If not provided, all the dimensions should be specified in the ROI arguments.
)code",
        std::vector<int>{})
    .AddOptionalArg("out_of_bounds_policy",
        R"code(Determines the policy when reading outside of the bounds of the numpy array.

Here is a list of the supported values:

- ``"error"`` (default): Attempting to read outside of the bounds of the image will produce an error.
- ``"pad"``: The array will be padded as needed with zeros or any other value that is specified
  with the ``fill_value`` argument.
- ``"trim_to_shape"``: The ROI will be cut to the bounds of the array.)code",
        "error")
    .AddOptionalArg("fill_value",
        R"code(Determines the padding value when ``out_of_bounds_policy`` is set to “pad”.)code",
        0.f)
  .AddParent("LoaderBase");


// Deprecated alias
DALI_REGISTER_OPERATOR(NumpyReader, NumpyReaderCPU, CPU);

DALI_SCHEMA(NumpyReader)
    .DocStr("Legacy alias for :meth:`readers.numpy`.")
    .NumInput(0)
    .NumOutput(1)  // (Arrays)
    .AddParent("readers__Numpy")
    .MakeDocPartiallyHidden()
    .Deprecate(
        "readers__Numpy",
        R"code(In DALI 1.0 all readers were moved into a dedicated :mod:`~nvidia.dali.fn.readers`
submodule and renamed to follow a common pattern. This is a placeholder operator with identical
functionality to allow for backward compatibility.)code");  // Deprecated in 1.0;

void NumpyReaderCPU::RunImpl(HostWorkspace &ws) {
  auto &output = ws.OutputRef<CPUBackend>(0);
  const auto &out_sh = output.shape();
  int ndim = out_sh.sample_dim();
  int nsamples = out_sh.num_samples();
  auto &thread_pool = ws.GetThreadPool();
  int nthreads = thread_pool.NumThreads();

  for (int i = 0; i < nsamples; i++) {
    const auto& file_i = GetSample(i);
<<<<<<< HEAD
    const auto& file_sh = file_i.image.shape();
    bool need_transpose = file_i.fortran_order;
    bool need_slice = need_slice_.find(i) != need_slice_.end();
    bool need_slice_perm = need_slice_perm_.find(i) != need_slice_perm_.end();

    // controls task priority
    int64_t task_sz = volume(file_i.image.shape());
    if (need_slice || need_slice_perm)  // geometric mean between input shape and ROI shape
=======
    const auto& file_sh = file_i.data.shape();
    bool need_transpose = file_i.fortan_order;
    bool need_slice = !rois_.empty();

    // controls task priority
    int64_t task_sz = volume(file_i.data.shape());
    if (need_slice)  // geometric mean between input shape and ROI shape
>>>>>>> 3ad3f409
      task_sz = std::sqrt(static_cast<double>(task_sz) * volume(rois_[i].shape));
    if (need_transpose)  // 2x if transposition is required
      task_sz *= 2;

    thread_pool.AddWork([&, i, need_transpose, need_slice](int tid) {
<<<<<<< HEAD
      if (need_slice_perm) {
        SlicePermuteHelper(output[i], file_i.image, rois_[i], fill_value_);
=======
      if (need_slice && need_transpose) {
        SlicePermuteHelper(output[i], file_i.data, rois_[i], fill_value_);
>>>>>>> 3ad3f409
      } else if (need_slice) {
        SliceHelper(output[i], file_i.data, rois_[i], fill_value_);
      } else if (need_transpose) {
        TransposeHelper(output[i], file_i.data);
      } else {
        std::memcpy(output[i].raw_mutable_data(), file_i.data.raw_data(), file_i.data.nbytes());
      }
      output[i].SetSourceInfo(file_i.data.GetSourceInfo());
    }, task_sz);
  }
  thread_pool.RunAll();
}

}  // namespace dali<|MERGE_RESOLUTION|>--- conflicted
+++ resolved
@@ -22,13 +22,6 @@
 
 namespace dali {
 
-<<<<<<< HEAD
-=======
-#define NUMPY_ALLOWED_TYPES \
-  (bool, uint8_t, uint16_t, uint32_t, uint64_t, int8_t, int16_t, int32_t, int64_t, float, float16, \
-  double)
-
->>>>>>> 3ad3f409
 void NumpyReaderCPU::TransposeHelper(Tensor<CPUBackend> &output, const Tensor<CPUBackend> &input) {
   int n_dims = input.shape().sample_dim();
   SmallVector<int, 6> perm;
@@ -41,11 +34,7 @@
 }
 
 void NumpyReaderCPU::SliceHelper(Tensor<CPUBackend> &output, const Tensor<CPUBackend> &input,
-<<<<<<< HEAD
                                  const CropWindow &roi, float fill_value) {
-=======
-                              const CropWindow &roi, float fill_value) {
->>>>>>> 3ad3f409
   int ndim = input.shape().sample_dim();
   VALUE_SWITCH(ndim, Dims, (1, 2, 3, 4, 5, 6), (
     TYPE_SWITCH(input.type().id(), type2id, T, NUMPY_ALLOWED_TYPES, (
@@ -65,11 +54,7 @@
 }
 
 void NumpyReaderCPU::SlicePermuteHelper(Tensor<CPUBackend> &output, const Tensor<CPUBackend> &input,
-<<<<<<< HEAD
                                         const CropWindow &roi, float fill_value) {
-=======
-                                     const CropWindow &roi, float fill_value) {
->>>>>>> 3ad3f409
   const auto& in_shape = input.shape();
   int ndim = in_shape.sample_dim();
   VALUE_SWITCH(ndim, Dims, (1, 2, 3, 4, 5, 6), (
@@ -229,36 +214,21 @@
 
   for (int i = 0; i < nsamples; i++) {
     const auto& file_i = GetSample(i);
-<<<<<<< HEAD
-    const auto& file_sh = file_i.image.shape();
+    const auto& file_sh = file_i.get_shape();
     bool need_transpose = file_i.fortran_order;
     bool need_slice = need_slice_.find(i) != need_slice_.end();
     bool need_slice_perm = need_slice_perm_.find(i) != need_slice_perm_.end();
 
     // controls task priority
-    int64_t task_sz = volume(file_i.image.shape());
+    int64_t task_sz = volume(file_i.get_shape());
     if (need_slice || need_slice_perm)  // geometric mean between input shape and ROI shape
-=======
-    const auto& file_sh = file_i.data.shape();
-    bool need_transpose = file_i.fortan_order;
-    bool need_slice = !rois_.empty();
-
-    // controls task priority
-    int64_t task_sz = volume(file_i.data.shape());
-    if (need_slice)  // geometric mean between input shape and ROI shape
->>>>>>> 3ad3f409
       task_sz = std::sqrt(static_cast<double>(task_sz) * volume(rois_[i].shape));
     if (need_transpose)  // 2x if transposition is required
       task_sz *= 2;
 
     thread_pool.AddWork([&, i, need_transpose, need_slice](int tid) {
-<<<<<<< HEAD
       if (need_slice_perm) {
-        SlicePermuteHelper(output[i], file_i.image, rois_[i], fill_value_);
-=======
-      if (need_slice && need_transpose) {
         SlicePermuteHelper(output[i], file_i.data, rois_[i], fill_value_);
->>>>>>> 3ad3f409
       } else if (need_slice) {
         SliceHelper(output[i], file_i.data, rois_[i], fill_value_);
       } else if (need_transpose) {
