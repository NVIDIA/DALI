--- conflicted
+++ resolved
@@ -25,11 +25,7 @@
   (bool, uint8_t, uint16_t, uint32_t, uint64_t, int8_t, int16_t, int32_t, int64_t, float, float16, \
   double)
 
-<<<<<<< HEAD
-void NumpyReader::TransposeHelper(Tensor<CPUBackend>& output, const Tensor<CPUBackend>& input) {
-=======
 void NumpyReader::TransposeHelper(Tensor<CPUBackend> &output, const Tensor<CPUBackend> &input) {
->>>>>>> ded74abd
   int n_dims = input.shape().sample_dim();
   SmallVector<int, 6> perm;
   perm.resize(n_dims);
@@ -38,7 +34,6 @@
   TYPE_SWITCH(input.type().id(), type2id, T, NUMPY_ALLOWED_TYPES, (
     kernels::TransposeGrouped(view<T>(output), view<const T>(input), make_cspan(perm));
   ), DALI_FAIL(make_string("Unsupported input type: ", input.type().id())));  // NOLINT
-<<<<<<< HEAD
 }
 
 void NumpyReader::SliceHelper(Tensor<CPUBackend> &output, const Tensor<CPUBackend> &input,
@@ -57,8 +52,6 @@
       kernel.Run(ctx, out_view, in_view, args);
     ), DALI_FAIL(make_string("Unsupported input type: ", input.type().id())));  // NOLINT
   ), DALI_FAIL(make_string("Unsupported number of dimensions: ", ndim)););  // NOLINT
-=======
->>>>>>> ded74abd
 }
 
 DALI_REGISTER_OPERATOR(readers__Numpy, NumpyReader, CPU);
@@ -184,15 +177,12 @@
   int ndim = file_0.image.shape().sample_dim();
   TensorListShape<> sh(batch_size, ndim);
 
-<<<<<<< HEAD
   bool need_slice = slice_attr_.template ProcessArguments<CPUBackend>(ws, batch_size, ndim);
 
   rois_.clear();
   if (need_slice)
     rois_.resize(batch_size);
 
-=======
->>>>>>> ded74abd
   for (int i = 0; i < batch_size; i++) {
     const auto& file_i = GetSample(i);
     const auto &file_sh = file_i.image.shape();
@@ -221,7 +211,6 @@
       for (int d = 0; d < ndim; d++)
         sample_sh[d] = file_sh[d];
     }
-<<<<<<< HEAD
 
     if (need_slice) {
       // Calculate the cropping window, based on the final layout (user provides axes in that
@@ -241,8 +230,6 @@
         roi = std::move(tmp_roi);
       }
     }
-=======
->>>>>>> ded74abd
   }
   output_desc.resize(1);
   output_desc[0].shape = std::move(sh);
@@ -256,17 +243,13 @@
   int ndim = out_sh.sample_dim();
   int nsamples = out_sh.num_samples();
   auto &thread_pool = ws.GetThreadPool();
-<<<<<<< HEAD
   int nthreads = thread_pool.NumThreads();
   scratch_.SetSize(nthreads);
-=======
->>>>>>> ded74abd
 
   for (int i = 0; i < nsamples; i++) {
     const auto& file_i = GetSample(i);
     const auto& file_sh = file_i.image.shape();
     bool need_transpose = !(file_i.meta == "transpose:false");
-<<<<<<< HEAD
     bool need_slice = !rois_.empty();
 
     // controls task priority
@@ -285,16 +268,6 @@
       } else if (need_slice) {
         SliceHelper(output[i], file_i.image, rois_[i]);
       } else if (need_transpose) {
-=======
-
-    // controls task priority
-    int64_t task_sz = volume(file_i.image.shape());
-    if (need_transpose)
-      task_sz += out_sh.tensor_size(i);
-
-    thread_pool.AddWork([&, i, need_transpose](int tid) {
-      if (need_transpose) {
->>>>>>> ded74abd
         TransposeHelper(output[i], file_i.image);
       } else {
         std::memcpy(output[i].raw_mutable_data(), file_i.image.raw_data(), file_i.image.nbytes());
