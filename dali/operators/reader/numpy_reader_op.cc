--- conflicted
+++ resolved
@@ -314,18 +314,10 @@
 
     // controls task priority
     int64_t task_sz = volume(file_i.image.shape());
-<<<<<<< HEAD
-    // slice + transpose is treated as similar size as just slice
-    if (need_slice)
-      task_sz += volume(rois_[i].shape);
-    else if (need_transpose)
-      task_sz += out_sh.tensor_size(i);
-=======
     if (need_slice)  // geometric mean between input shape and ROI shape
       task_sz = std::sqrt(static_cast<double>(task_sz) * volume(rois_[i].shape));
     if (need_transpose)  // 2x if transposition is required
       task_sz *= 2;
->>>>>>> 41c1c326
 
     thread_pool.AddWork([&, i, need_transpose, need_slice](int tid) {
       if (need_slice && need_transpose) {
