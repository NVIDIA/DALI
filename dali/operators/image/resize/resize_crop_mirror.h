--- conflicted
+++ resolved
@@ -22,11 +22,6 @@
 
 #include "dali/core/common.h"
 #include "dali/core/error_handling.h"
-<<<<<<< HEAD
-#include "dali/image/transform.h"
-#include "dali/pipeline/operator/checkpointing/stateless_operator.h"
-=======
->>>>>>> 2bc5dbff
 #include "dali/pipeline/operator/operator.h"
 #include "dali/pipeline/operator/common.h"
 #include "dali/operators/image/crop/crop_attr.h"
@@ -52,25 +47,10 @@
 };
 
 template <typename Backend>
-<<<<<<< HEAD
-class ResizeCropMirror : public StatelessOperator<CPUBackend>, protected ResizeCropMirrorAttr {
- public:
-  explicit inline ResizeCropMirror(const OpSpec &spec) :
-    StatelessOperator(spec), ResizeCropMirrorAttr(spec) {
-    // Resize per-image & per-thread data
-    tl_workspace_.resize(num_threads_);
-
-    // per-image-set data
-    per_thread_meta_.resize(num_threads_);
-  }
-
-  ~ResizeCropMirror() override = default;
-=======
 class ResizeCropMirror : public StatelessOperator<Backend>
                        , protected ResizeBase<Backend> {
  public:
   explicit ResizeCropMirror(const OpSpec &spec);
->>>>>>> 2bc5dbff
 
  protected:
   int NumSpatialDims() const { return resize_attr_.spatial_ndim_; }
