// Copyright (c) 2021-2022, NVIDIA CORPORATION & AFFILIATES. All rights reserved.
//
// Licensed under the Apache License, Version 2.0 (the "License");
// you may not use this file except in compliance with the License.
// You may obtain a copy of the License at
//
//     http://www.apache.org/licenses/LICENSE-2.0
//
// Unless required by applicable law or agreed to in writing, software
// distributed under the License is distributed on an "AS IS" BASIS,
// WITHOUT WARRANTIES OR CONDITIONS OF ANY KIND, either express or implied.
// See the License for the specific language governing permissions and
// limitations under the License.

#ifndef DALI_KERNELS_IMGPROC_COLOR_MANIPULATION_COLOR_SPACE_CONVERSION_IMPL_H_
#define DALI_KERNELS_IMGPROC_COLOR_MANIPULATION_COLOR_SPACE_CONVERSION_IMPL_H_

#include <cuda_runtime_api.h>
#include "dali/core/geom/vec.h"
#include "dali/core/geom/mat.h"
#include "dali/core/convert.h"

namespace dali {
namespace kernels {
namespace color {

namespace detail {

<<<<<<< HEAD
template <int N, typename Input>
DALI_HOST_DEV DALI_FORCEINLINE vec<N, float> norm(vec<N, Input> x) {
  vec<N, float> out;
  for (int i = 0; i < N; i++)
    out[i] = ConvertNorm<float>(x[i]);
  return out;
}

template <int N>
DALI_HOST_DEV DALI_FORCEINLINE vec<N, float> norm(vec<N, float> x) {
  return x;
}

template <typename Input>
DALI_HOST_DEV DALI_FORCEINLINE float norm(Input x) {
  return norm(vec<1, Input>{x})[0];
}

}  // namespace detail

// Y, Cb, Cr definition from ITU-R BT.601, with values in the range 16-235, allowing for
// footroom and headroom
namespace itu_r_bt_601 {
=======
template <typename From, typename To>
constexpr DALI_HOST_DEV float scale_factor() {
  constexpr double to = is_fp_or_half<To>::value
                      ? 1.0 : static_cast<double>(max_value<To>());
>>>>>>> 4a8ca910

  constexpr double from = is_fp_or_half<From>::value
                        ? 1.0 : static_cast<double>(max_value<From>());

  constexpr float factor = to / from;
  return factor;
}

template <typename T>
constexpr DALI_HOST_DEV std::enable_if_t<std::is_integral<T>::value, float> bias_scale() {
  // The scale is 2^positive_bits
  // Since that value always overflows, we shift by bits-1 and then multiply x2 already in
  // floating point.
  return 2.0f * static_cast<float>(T(1) << (sizeof(T) * 8 - 1 - std::is_signed<T>::value));
}

template <typename T>
constexpr DALI_HOST_DEV std::enable_if_t<!std::is_integral<T>::value, float> bias_scale() {
  return 1.0f;
}

<<<<<<< HEAD
template <>
DALI_HOST_DEV DALI_FORCEINLINE uint8_t rgb_to_cr(vec<3, uint8_t> rgb) {
  constexpr vec3 coeffs(0.439f, -0.368f, -0.071f);
  if (rgb.x == rgb.y && rgb.x == rgb.z) return 128;
  return ConvertSat<uint8_t>(dot(coeffs, rgb) + 128.0f);
}

// Gray uses the full dynamic range of the type (e.g. 0..255)
// while ITU-R BT.601 uses a reduced range to allow for floorroom and footroom (e.g. 16..235)
template <typename Output, typename Input>
DALI_HOST_DEV DALI_FORCEINLINE Output y_to_gray(Input gray_in) {
  auto gray = detail::norm(gray_in);  // TODO(janton): optimize number of multiplications
  constexpr float scale = 1 / (0.257f +  0.504f + 0.098f);
  return ConvertSatNorm<Output>(scale * (gray - 0.0625f));
}

template <>
DALI_HOST_DEV DALI_FORCEINLINE uint8_t y_to_gray(uint8_t gray) {
  constexpr float scale = 1 / (0.257f + 0.504f + 0.098f);
  return ConvertSat<uint8_t>(scale * (gray - 16));
}

template <typename Output, typename Input>
DALI_HOST_DEV DALI_FORCEINLINE Output gray_to_y(Input y_in) {
  auto y = detail::norm(y_in);  // TODO(janton): optimize number of multiplications
  constexpr float scale = 0.257f + 0.504f + 0.098f;
  return ConvertSatNorm<Output>(y * scale + 0.0625f);
}

template <>
DALI_HOST_DEV DALI_FORCEINLINE uint8_t gray_to_y(uint8_t y) {
  constexpr float scale = 0.257f + 0.504f + 0.098f;
  // TODO(skarpinski) This is just a local fix, will rebase once mzient merges his work
  return ConvertSat<uint8_t>(y * scale + 16);
}

template <typename Output, typename Input>
DALI_HOST_DEV DALI_FORCEINLINE vec<3, Output> ycbcr_to_rgb(vec<3, Input> ycbcr_in) {
  auto ycbcr = detail::norm(ycbcr_in);  // TODO(janton): optimize number of multiplications
  auto tmp_y = 1.164f * (ycbcr.x - 0.0625f);
  auto tmp_b = ycbcr.y - 0.5f;
  auto tmp_r = ycbcr.z - 0.5f;
  auto r = ConvertSatNorm<Output>(tmp_y + 1.596f * tmp_r);
  auto g = ConvertSatNorm<Output>(tmp_y - 0.813f * tmp_r - 0.392f * tmp_b);
  auto b = ConvertSatNorm<Output>(tmp_y + 2.017f * tmp_b);
  return {r, g, b};
}
=======
}  // namespace detail
>>>>>>> 4a8ca910

// Y, Cb, Cr definition from ITU-R BT.601, with values in the range 16-235, allowing for
// footroom and headroom
struct itu_r_bt_601 {
  template <typename Output, typename Input>
  static DALI_HOST_DEV DALI_FORCEINLINE constexpr Output rgb_to_y(vec<3, Input> rgb) {
    constexpr vec3 coeffs = vec3(0.25678823529f, 0.50412941176f, 0.09790588235f)
                            * detail::scale_factor<Input, Output>();
    constexpr float bias = 0.0625f * detail::bias_scale<Output>();
    float y = dot(coeffs, rgb) + bias;
    return needs_clamp<Input, Output>::value ? Convert<Output>(y) : ConvertSat<Output>(y);
  }

  template <typename Output, typename Input>
  static DALI_HOST_DEV DALI_FORCEINLINE
  constexpr Output rgb_to_cb(vec<3, Input> rgb) {
    constexpr vec3 coeffs = vec3(-0.14822289945f, -0.29099278682f, 0.43921568627f)
                            * detail::scale_factor<Input, Output>();
    constexpr float bias = 0.5f * detail::bias_scale<Output>();
    float y = dot(coeffs, rgb) + bias;
    return needs_clamp<Input, Output>::value ? Convert<Output>(y) : ConvertSat<Output>(y);
  }

  template <typename Output, typename Input>
  static DALI_HOST_DEV DALI_FORCEINLINE
  constexpr Output rgb_to_cr(vec<3, Input> rgb) {
    constexpr vec3 coeffs = vec3(0.43921568627f, -0.36778831435f, -0.07142737192)
                            * detail::scale_factor<Input, Output>();
    constexpr float bias = 0.5f * detail::bias_scale<Output>();
    float y = dot(coeffs, rgb) + bias;
    return needs_clamp<Input, Output>::value ? Convert<Output>(y) : ConvertSat<Output>(y);
  }

  template <typename Output, typename Input>
  static DALI_HOST_DEV DALI_FORCEINLINE
  constexpr vec<3, Output> rgb_to_ycbcr(vec<3, Input> rgb) {
    return {
      rgb_to_y<Output, Input>(rgb),
      rgb_to_cb<Output, Input>(rgb),
      rgb_to_cr<Output, Input>(rgb)
    };
  }

  // Gray uses the full dynamic range of the type (e.g. 0..255)
  // while ITU-R BT.601 uses a reduced range to allow for headroom and footroom (e.g. 16..235)
  template <typename Output, typename Input>
  static DALI_HOST_DEV DALI_FORCEINLINE
  constexpr Output y_to_gray(Input y) {
    constexpr float scale = 255 * detail::scale_factor<Input, Output>() / 219;
    constexpr float bias = 0.0625f * detail::bias_scale<Input>();
    return ConvertSat<Output>(scale * (y - bias));
  }

  template <typename Output, typename Input>
  static DALI_HOST_DEV DALI_FORCEINLINE
  constexpr Output gray_to_y(Input y) {
    constexpr float bias = 0.0625f * detail::bias_scale<Output>();
    constexpr float scale = 219 * detail::scale_factor<Input, Output>() / 255;
    return ConvertSat<Output>(y * scale + bias);
  }

  template <typename Output, typename Input>
  static DALI_HOST_DEV DALI_FORCEINLINE
  constexpr vec<3, Output> ycbcr_to_rgb(vec<3, Input> ycbcr) {
    constexpr float cbias = 0.5f * detail::bias_scale<Input>();
    constexpr float ybias = 0.0625f * detail::bias_scale<Input>();
    constexpr float s = detail::scale_factor<Input, Output>();
    float ys = (ycbcr[0] - ybias) * (255.0f / 219) * s;
    float tmp_b = ycbcr[1] - cbias;
    float tmp_r = ycbcr[2] - cbias;
    auto r = ConvertSat<Output>(ys + (1.5960267848f * s) * tmp_r);
    auto g = ConvertSat<Output>(ys - (0.39176228842f * s) * tmp_b - (0.81296764538f * s) * tmp_r);
    auto b = ConvertSat<Output>(ys + (2.0172321417f * s) * tmp_b);
    return {r, g, b};
  }
};  // struct itu_r_bt_601

<<<<<<< HEAD
template <typename Output, typename Input>
DALI_HOST_DEV DALI_FORCEINLINE Output ycbcr_to_gray(vec<3, Input> ycbcr) {
  return y_to_gray<Output>(ycbcr[0]);
}

template <typename Output, typename Input>
DALI_HOST_DEV DALI_FORCEINLINE vec<3, Output> gray_to_ycbcr(Input gray) {
  auto chroma = ConvertNorm<Output>(0.5f);
  return {gray_to_y<Output>(gray), chroma, chroma};
}

template <typename Output, typename Input>
DALI_HOST_DEV DALI_FORCEINLINE vec<3, Output> rgb_to_ycbcr(vec<3, Input> rgb) {
  return {rgb_to_y<Output>(rgb), rgb_to_cb<Output>(rgb), rgb_to_cr<Output>(rgb)};
}


}  // namespace itu_r_bt_601
=======
>>>>>>> 4a8ca910

// Y, Cb, Cr formulas used in JPEG, using the whole dynamic range of the type.
struct jpeg {
  template <typename Output, typename Input>
  static DALI_HOST_DEV DALI_FORCEINLINE
  constexpr Output rgb_to_y(vec<3, Input> rgb) {
    constexpr vec3 coeffs = vec3(0.299f, 0.587f, 0.114f) * detail::scale_factor<Input, Output>();
    float y = dot(coeffs, rgb);
    return needs_clamp<Input, Output>::value ? Convert<Output>(y) : ConvertSat<Output>(y);
  }

  template <typename Output, typename Input>
  static DALI_HOST_DEV DALI_FORCEINLINE
  constexpr Output rgb_to_cb(vec<3, Input> rgb) {
    constexpr vec3 coeffs = vec3(-0.16873589f, -0.33126411f, 0.5f)
                            * detail::scale_factor<Input, Output>();
    constexpr float bias = 0.5f * detail::bias_scale<Output>();
    float y = dot(coeffs, rgb) + bias;
    return needs_clamp<Input, Output>::value ? Convert<Output>(y) : ConvertSat<Output>(y);
  }

  template <typename Output, typename Input>
  static DALI_HOST_DEV DALI_FORCEINLINE
  constexpr Output rgb_to_cr(vec<3, Input> rgb) {
    constexpr vec3 coeffs = vec3(0.5f, -0.41868759f, -0.08131241f)
                            * detail::scale_factor<Input, Output>();
    constexpr float bias = 0.5f * detail::bias_scale<Output>();
    float y = dot(coeffs, rgb) + bias;
    return needs_clamp<Input, Output>::value ? Convert<Output>(y) : ConvertSat<Output>(y);
  }

  template <typename Output, typename Input>
  static DALI_HOST_DEV DALI_FORCEINLINE
  constexpr vec<3, Output> rgb_to_ycbcr(vec<3, Input> rgb) {
    return {
      rgb_to_y<Output, Input>(rgb),
      rgb_to_cb<Output, Input>(rgb),
      rgb_to_cr<Output, Input>(rgb)
    };
  }

  template <typename Output, typename Input>
  static DALI_HOST_DEV DALI_FORCEINLINE
  constexpr vec<3, Output> ycbcr_to_rgb(vec<3, Input> ycbcr) {
    constexpr float cbias = 0.5f * detail::bias_scale<Input>();
    constexpr float s = detail::scale_factor<Input, Output>();
    float tmp_b = ycbcr[1] - cbias;
    float tmp_r = ycbcr[2] - cbias;
    float ys = ycbcr[0] * s;
    auto r = ConvertSat<Output>(ys + (1.402f * s) * tmp_r);
    auto g = ConvertSat<Output>(ys - (0.344136285f * s) * tmp_b - (0.714136285f * s) * tmp_r);
    auto b = ConvertSat<Output>(ys + (1.772f * s) * tmp_b);
    return {r, g, b};
  }

  template <typename Output, typename Input>
  static DALI_HOST_DEV DALI_FORCEINLINE
  constexpr Output gray_to_y(Input gray) {
    return ConvertSatNorm<Output>(gray);
  }

  template <typename Output, typename Input>
  static DALI_HOST_DEV DALI_FORCEINLINE
  constexpr Output y_to_gray(Input y) {
    return ConvertSatNorm<Output>(y);
  }
};  // struct jpeg


template <typename Output, typename Input>
DALI_HOST_DEV DALI_FORCEINLINE Output rgb_to_gray(vec<3, Input> rgb) {
  return jpeg::rgb_to_y<Output>(rgb);
}

template <typename Output, typename Input>
DALI_HOST_DEV DALI_FORCEINLINE vec<3, Output> gray_to_rgb(Input gray) {
  return {gray, gray, gray};
}

template <typename Output, typename Input>
DALI_HOST_DEV DALI_FORCEINLINE vec<3, Output> rgb_to_bgr(vec<3, Input> rgb) {
  return {rgb[2], rgb[1], rgb[0]};
}

}  // namespace color
}  // namespace kernels
}  // namespace dali

#endif  // DALI_KERNELS_IMGPROC_COLOR_MANIPULATION_COLOR_SPACE_CONVERSION_IMPL_H_<|MERGE_RESOLUTION|>--- conflicted
+++ resolved
@@ -26,36 +26,10 @@
 
 namespace detail {
 
-<<<<<<< HEAD
-template <int N, typename Input>
-DALI_HOST_DEV DALI_FORCEINLINE vec<N, float> norm(vec<N, Input> x) {
-  vec<N, float> out;
-  for (int i = 0; i < N; i++)
-    out[i] = ConvertNorm<float>(x[i]);
-  return out;
-}
-
-template <int N>
-DALI_HOST_DEV DALI_FORCEINLINE vec<N, float> norm(vec<N, float> x) {
-  return x;
-}
-
-template <typename Input>
-DALI_HOST_DEV DALI_FORCEINLINE float norm(Input x) {
-  return norm(vec<1, Input>{x})[0];
-}
-
-}  // namespace detail
-
-// Y, Cb, Cr definition from ITU-R BT.601, with values in the range 16-235, allowing for
-// footroom and headroom
-namespace itu_r_bt_601 {
-=======
 template <typename From, typename To>
 constexpr DALI_HOST_DEV float scale_factor() {
   constexpr double to = is_fp_or_half<To>::value
                       ? 1.0 : static_cast<double>(max_value<To>());
->>>>>>> 4a8ca910
 
   constexpr double from = is_fp_or_half<From>::value
                         ? 1.0 : static_cast<double>(max_value<From>());
@@ -77,57 +51,7 @@
   return 1.0f;
 }
 
-<<<<<<< HEAD
-template <>
-DALI_HOST_DEV DALI_FORCEINLINE uint8_t rgb_to_cr(vec<3, uint8_t> rgb) {
-  constexpr vec3 coeffs(0.439f, -0.368f, -0.071f);
-  if (rgb.x == rgb.y && rgb.x == rgb.z) return 128;
-  return ConvertSat<uint8_t>(dot(coeffs, rgb) + 128.0f);
-}
-
-// Gray uses the full dynamic range of the type (e.g. 0..255)
-// while ITU-R BT.601 uses a reduced range to allow for floorroom and footroom (e.g. 16..235)
-template <typename Output, typename Input>
-DALI_HOST_DEV DALI_FORCEINLINE Output y_to_gray(Input gray_in) {
-  auto gray = detail::norm(gray_in);  // TODO(janton): optimize number of multiplications
-  constexpr float scale = 1 / (0.257f +  0.504f + 0.098f);
-  return ConvertSatNorm<Output>(scale * (gray - 0.0625f));
-}
-
-template <>
-DALI_HOST_DEV DALI_FORCEINLINE uint8_t y_to_gray(uint8_t gray) {
-  constexpr float scale = 1 / (0.257f + 0.504f + 0.098f);
-  return ConvertSat<uint8_t>(scale * (gray - 16));
-}
-
-template <typename Output, typename Input>
-DALI_HOST_DEV DALI_FORCEINLINE Output gray_to_y(Input y_in) {
-  auto y = detail::norm(y_in);  // TODO(janton): optimize number of multiplications
-  constexpr float scale = 0.257f + 0.504f + 0.098f;
-  return ConvertSatNorm<Output>(y * scale + 0.0625f);
-}
-
-template <>
-DALI_HOST_DEV DALI_FORCEINLINE uint8_t gray_to_y(uint8_t y) {
-  constexpr float scale = 0.257f + 0.504f + 0.098f;
-  // TODO(skarpinski) This is just a local fix, will rebase once mzient merges his work
-  return ConvertSat<uint8_t>(y * scale + 16);
-}
-
-template <typename Output, typename Input>
-DALI_HOST_DEV DALI_FORCEINLINE vec<3, Output> ycbcr_to_rgb(vec<3, Input> ycbcr_in) {
-  auto ycbcr = detail::norm(ycbcr_in);  // TODO(janton): optimize number of multiplications
-  auto tmp_y = 1.164f * (ycbcr.x - 0.0625f);
-  auto tmp_b = ycbcr.y - 0.5f;
-  auto tmp_r = ycbcr.z - 0.5f;
-  auto r = ConvertSatNorm<Output>(tmp_y + 1.596f * tmp_r);
-  auto g = ConvertSatNorm<Output>(tmp_y - 0.813f * tmp_r - 0.392f * tmp_b);
-  auto b = ConvertSatNorm<Output>(tmp_y + 2.017f * tmp_b);
-  return {r, g, b};
-}
-=======
 }  // namespace detail
->>>>>>> 4a8ca910
 
 // Y, Cb, Cr definition from ITU-R BT.601, with values in the range 16-235, allowing for
 // footroom and headroom
@@ -205,27 +129,6 @@
   }
 };  // struct itu_r_bt_601
 
-<<<<<<< HEAD
-template <typename Output, typename Input>
-DALI_HOST_DEV DALI_FORCEINLINE Output ycbcr_to_gray(vec<3, Input> ycbcr) {
-  return y_to_gray<Output>(ycbcr[0]);
-}
-
-template <typename Output, typename Input>
-DALI_HOST_DEV DALI_FORCEINLINE vec<3, Output> gray_to_ycbcr(Input gray) {
-  auto chroma = ConvertNorm<Output>(0.5f);
-  return {gray_to_y<Output>(gray), chroma, chroma};
-}
-
-template <typename Output, typename Input>
-DALI_HOST_DEV DALI_FORCEINLINE vec<3, Output> rgb_to_ycbcr(vec<3, Input> rgb) {
-  return {rgb_to_y<Output>(rgb), rgb_to_cb<Output>(rgb), rgb_to_cr<Output>(rgb)};
-}
-
-
-}  // namespace itu_r_bt_601
-=======
->>>>>>> 4a8ca910
 
 // Y, Cb, Cr formulas used in JPEG, using the whole dynamic range of the type.
 struct jpeg {
@@ -300,16 +203,6 @@
   return jpeg::rgb_to_y<Output>(rgb);
 }
 
-template <typename Output, typename Input>
-DALI_HOST_DEV DALI_FORCEINLINE vec<3, Output> gray_to_rgb(Input gray) {
-  return {gray, gray, gray};
-}
-
-template <typename Output, typename Input>
-DALI_HOST_DEV DALI_FORCEINLINE vec<3, Output> rgb_to_bgr(vec<3, Input> rgb) {
-  return {rgb[2], rgb[1], rgb[0]};
-}
-
 }  // namespace color
 }  // namespace kernels
 }  // namespace dali
