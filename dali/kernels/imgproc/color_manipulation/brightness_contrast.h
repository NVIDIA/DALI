// Copyright (c) 2019, NVIDIA CORPORATION. All rights reserved.
//
// Licensed under the Apache License, Version 2.0 (the "License");
// you may not use this file except in compliance with the License.
// You may obtain a copy of the License at
//
//     http://www.apache.org/licenses/LICENSE-2.0
//
// Unless required by applicable law or agreed to in writing, software
// distributed under the License is distributed on an "AS IS" BASIS,
// WITHOUT WARRANTIES OR CONDITIONS OF ANY KIND, either express or implied.
// See the License for the specific language governing permissions and
// limitations under the License.

#ifndef DALI_KERNELS_IMGPROC_COLOR_MANIPULATION_BRIGHTNESS_CONTRAST_H_
#define DALI_KERNELS_IMGPROC_COLOR_MANIPULATION_BRIGHTNESS_CONTRAST_H_

#include <utility>
#include "dali/util/ocv.h"
#include "dali/core/common.h"
#include "dali/core/convert.h"
#include "dali/core/geom/box.h"
#include "dali/core/error_handling.h"
#include "dali/kernels/kernel.h"
#include "dali/kernels/imgproc/roi.h"
#include "dali/pipeline/data/types.h"

namespace dali {
namespace kernels {

<<<<<<< HEAD
namespace brightness_contrast {


/**
 * Assumes HWC layout
 */
template<size_t ndims, class CoordinateType>
inline TensorShape<ndims + 1> roi_shape(Box<ndims, CoordinateType> roi, size_t nchannels) {
  assert(all_coords(roi.hi >= roi.lo) && "Cannot create a tensor shape from an invalid Box");
  TensorShape<ndims + 1> ret;
  auto e = roi.extent();
  auto ridx = ndims;
  ret[ridx--] = nchannels;
  for (size_t idx = 0; idx < ndims; idx++) {
    ret[ridx--] = e[idx];
  }
  return ret;
}

}  // namespace brightness_contrast


template<typename OutputType, typename InputType, size_t ndims = 3>
class BrightnessContrastCpu {
=======
template<typename InputType, typename OutputType, size_t ndims = 3>
class BrightnessContrastCPU {
>>>>>>> 801c8881
 private:
  static constexpr size_t spatial_dims = ndims - 1;

 public:
  using Roi = Box<spatial_dims, int>;


  KernelRequirements
  Setup(KernelContext &context, const InTensorCPU<InputType, ndims> &in, float brightness,
        float contrast, const Roi *roi = nullptr) {
    DALI_ENFORCE(!roi || all_coords(roi->hi >= roi->lo), "Region of interest is invalid");
    auto adjusted_roi = AdjustRoi(roi, in.shape);
    KernelRequirements req;
    TensorListShape<> out_shape({ShapeFromRoi(adjusted_roi, in.shape[ndims - 1])
    });
    req.output_shapes = {std::move(out_shape)};
    return req;
  }


  /**
   * Assumes HWC memory layout
   *
   * @param out Assumes, that memory is already allocated
   * @param brightness Additive brightness delta. 0 denotes no change
   * @param contrast Multiplicative contrast delta. 1 denotes no change
   * @param roi When default or invalid roi is provided,
   *            kernel operates on entire image ("no-roi" case)
   */
  void Run(KernelContext &context, const OutTensorCPU<OutputType, ndims> &out,
           const InTensorCPU<InputType, ndims> &in, float brightness, float contrast,
           const Roi *roi = nullptr) {
    auto adjusted_roi = AdjustRoi(roi, in.shape);
    auto num_channels = in.shape[2];
    auto image_width = in.shape[1];
    auto ptr = out.data;

    ptrdiff_t row_stride = image_width * num_channels;
    auto *row = in.data + adjusted_roi.lo.y * row_stride;
    for (int y = adjusted_roi.lo.y; y < adjusted_roi.hi.y; y++) {
      for (int xc = adjusted_roi.lo.x * num_channels; xc < adjusted_roi.hi.x * num_channels; xc++)
        *ptr++ = ConvertSat<OutputType>(row[xc] * contrast + brightness);
      row += row_stride;
    }
  }
};

}  // namespace kernels
}  // namespace dali

#endif  // DALI_KERNELS_IMGPROC_COLOR_MANIPULATION_BRIGHTNESS_CONTRAST_H_<|MERGE_RESOLUTION|>--- conflicted
+++ resolved
@@ -28,35 +28,8 @@
 namespace dali {
 namespace kernels {
 
-<<<<<<< HEAD
-namespace brightness_contrast {
-
-
-/**
- * Assumes HWC layout
- */
-template<size_t ndims, class CoordinateType>
-inline TensorShape<ndims + 1> roi_shape(Box<ndims, CoordinateType> roi, size_t nchannels) {
-  assert(all_coords(roi.hi >= roi.lo) && "Cannot create a tensor shape from an invalid Box");
-  TensorShape<ndims + 1> ret;
-  auto e = roi.extent();
-  auto ridx = ndims;
-  ret[ridx--] = nchannels;
-  for (size_t idx = 0; idx < ndims; idx++) {
-    ret[ridx--] = e[idx];
-  }
-  return ret;
-}
-
-}  // namespace brightness_contrast
-
-
 template<typename OutputType, typename InputType, size_t ndims = 3>
 class BrightnessContrastCpu {
-=======
-template<typename InputType, typename OutputType, size_t ndims = 3>
-class BrightnessContrastCPU {
->>>>>>> 801c8881
  private:
   static constexpr size_t spatial_dims = ndims - 1;
 
