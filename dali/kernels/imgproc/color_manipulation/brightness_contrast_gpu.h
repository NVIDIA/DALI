// Copyright (c) 2019, NVIDIA CORPORATION. All rights reserved.
//
// Licensed under the Apache License, Version 2.0 (the "License");
// you may not use this file except in compliance with the License.
// You may obtain a copy of the License at
//
//     http://www.apache.org/licenses/LICENSE-2.0
//
// Unless required by applicable law or agreed to in writing, software
// distributed under the License is distributed on an "AS IS" BASIS,
// WITHOUT WARRANTIES OR CONDITIONS OF ANY KIND, either express or implied.
// See the License for the specific language governing permissions and
// limitations under the License.

#ifndef DALI_KERNELS_IMGPROC_COLOR_MANIPULATION_BRIGHTNESS_CONTRAST_GPU_H_
#define DALI_KERNELS_IMGPROC_COLOR_MANIPULATION_BRIGHTNESS_CONTRAST_GPU_H_

#include <vector>
#include "dali/core/convert.h"
#include "dali/core/geom/box.h"
#include "dali/kernels/imgproc/roi.h"
#include "dali/kernels/common/block_setup.h"

namespace dali {
namespace kernels {
namespace brightness_contrast {


template <size_t ndims>
using Roi = Box<ndims, int>;


template <class OutputType, class InputType, int ndims>
struct SampleDescriptor {
  const InputType *in;
  OutputType *out;
  ivec<ndims> in_pitch, out_pitch;
  float brightness, contrast;
};


/**
 * Flattens the TensorShape
 *
 * Flattened TensorShape in case of BrightnessContrast kernel is a TensorShape,
 * in which channel-dimension is removed. Instead, the one-before dimension is
 * multiplied by channel-dimension size.
 *
 * E.g. [640, 480, 3] -> [640, 1440]
 *
 * The reason is that BrightnessContrast calculations are channel-agnostic
 * (the same operation is applied for every channel), therefore BlockSetup
 * and SampleDescriptor don't need to know about channels.
 */
template <size_t ndims>
<<<<<<< HEAD
inline TensorListShape<ndims> RoiToShape(const std::vector<Roi<ndims>> &rois, int nchannels) {
  TensorListShape<ndims> ret(rois.size());

  size_t i = 0;
  for (const auto &roi : rois) {
    assert(all_coords(roi.hi >= roi.lo) && "Cannot create a tensor shape from an invalid Box");
    TensorShape<ndims> ts;
    auto e = roi.extent();
    auto ridx = ndims;
    ts[--ridx] = e[0] * nchannels;
    for (size_t idx = 1; idx < ndims; idx++) {
      ts[--ridx] = e[idx];
    }
    ret.set_tensor_shape(i++, ts);
=======
TensorShape<ndims - 1> FlattenChannels(const TensorShape<ndims> &shape) {
  static_assert(ndims >= 2, "If there are less than 2 dims, there's nothing to flatten...");
  TensorShape<ndims - 1> ret;
  for (int i = 0; i < shape.size() - 1; i++) {
    ret[i] = shape[i];
>>>>>>> 801c8881
  }
  ret[shape.size() - 2] *= shape[shape.size() - 1];
  return ret;
}


/**
 * Convenient overload for TensorListShape case
 */
<<<<<<< HEAD
template <size_t spatial_dims>
inline std::vector<Roi<spatial_dims>> AdjustRois(const std::vector<Roi<spatial_dims>> rois,
                                                 const TensorListShape<spatial_dims + 1> &shapes) {
  assert(rois.empty() || rois.size() == static_cast<size_t>(shapes.num_samples()));
  std::vector<Roi<spatial_dims>> ret(shapes.num_samples());

  auto whole_image = [](const auto &shape) -> Roi<spatial_dims> {
      ivec<spatial_dims> size;
      for (size_t i = 0; i < spatial_dims; i++)
        size[i] = shape[spatial_dims - 1 - i];
      return {0, size};
  };

  if (rois.empty()) {
    for (int i = 0; i < shapes.num_samples(); i++) {
      ret[i] = whole_image(shapes[i]);
    }
  } else {
    for (size_t i = 0; i < rois.size(); i++) {
      ret[i] = intersection(rois[i], whole_image(shapes[i]));
    }
=======
template <size_t ndims>
TensorListShape<ndims - 1> FlattenChannels(const TensorListShape<ndims> &shape) {
  static_assert(ndims >= 2, "If there are less than 2 dims, there's nothing to flatten...");
  TensorListShape<ndims - 1> ret(shape.size());
  for (int i = 0; i < shape.size(); i++) {
    ret.set_tensor_shape(i, FlattenChannels<ndims>(shape[i]));
>>>>>>> 801c8881
  }
  return ret;
}


/**
 * Note: Since the brightness-contrast calculation is channel-agnostic (it is performed in the same
 * way for every channel), SampleDescriptor assumes, that sample is channel-agnostic. Therefore it
 * needs to be flattened
 * @see FlattenChannels
 */
template <class OutputType, class InputType, int ndims>
inline std::vector<SampleDescriptor<OutputType, InputType, ndims - 1>>
CreateSampleDescriptors(const OutListGPU<OutputType, ndims> &out,
                        const InListGPU<InputType, ndims> &in,
                        const std::vector<float> &brightness, const std::vector<float> &contrast) {
  std::vector<SampleDescriptor<OutputType, InputType, ndims - 1>> ret(in.num_samples());

  for (int i = 0; i < in.num_samples(); i++) {
    auto &sample = ret[i];
    sample.in = in[i].data;
    sample.out = out[i].data;

    auto fill_pitch_with_flattening = [](const auto &tv, auto &pitch) {
        for (size_t i = 0; i < pitch.size(); i++) {
          pitch[i] = tv.shape[i];
        }
        pitch[pitch.size() - 1] *= tv.shape[pitch.size()];
    };

    fill_pitch_with_flattening(in[i], sample.in_pitch);
    fill_pitch_with_flattening(out[i], sample.out_pitch);

    sample.brightness = brightness[i];
    sample.contrast = contrast[i];
  }

  return ret;
}


template <class OutputType, class InputType, int ndims>
__global__ void
BrightnessContrastKernel(const SampleDescriptor<OutputType, InputType, ndims> *samples,
                         const BlockDesc<ndims> *blocks) {
  static_assert(ndims == 2, "Function requires 2 dimensions in the input");
  const auto &block = blocks[blockIdx.x];
  const auto &sample = samples[block.sample_idx];

  const auto *__restrict__ in = sample.in;
  auto *__restrict__ out = sample.out;

  for (int y = threadIdx.y + block.start.y; y < threadIdx.y + block.end.y; y += blockDim.y) {
    for (int x = threadIdx.x + block.start.x; x < threadIdx.x + block.end.x; x += blockDim.x) {
      out[y * sample.out_pitch.x + x] = ConvertSat<OutputType>(
              in[y * sample.in_pitch.x + x] * sample.contrast + sample.brightness);
    }
  }
}


template <typename OutputType, typename InputType, int ndims>
class BrightnessContrastGpu {
 private:
  static constexpr size_t spatial_dims = ndims - 1;
  using BlockDesc = kernels::BlockDesc<spatial_dims>;

  std::vector<SampleDescriptor<OutputType, InputType, ndims>> sample_descriptors_;

 public:
  BlockSetup<spatial_dims, -1 /* No channel dimension, only spatial */> block_setup_;


  KernelRequirements Setup(KernelContext &context, const InListGPU<InputType, ndims> &in,
                           const std::vector<float> &brightness, const std::vector<float> &contrast,
                           const std::vector<Roi<spatial_dims>> &rois = {}) {
    DALI_ENFORCE(rois.empty() || rois.size() == static_cast<size_t>(in.num_samples()),
                 "Provide ROIs either for all or none input tensors");
    DALI_ENFORCE([=]() -> bool {
        for (const auto &roi : rois) {
          if (!all_coords(roi.hi >= roi.lo))
            return false;
        }
        return true;
    }(), "One or more regions of interests are invalid");
    DALI_ENFORCE([=]() -> bool {
        auto ref_nchannels = in.shape[0][ndims - 1];
        for (int i = 0; i < in.num_samples(); i++) {
          if (in.shape[i][ndims - 1] != ref_nchannels) {
            return false;
          }
        }
        return true;
    }(), "Number of channels for every image in batch must be equal");

    auto adjusted_rois = AdjustRoi(rois, in.shape);
    auto nchannels = in.shape[0][ndims - 1];
    KernelRequirements req;
    ScratchpadEstimator se;
    auto sh = ShapeFromRoi(adjusted_rois, nchannels);
    TensorListShape<spatial_dims> flattened_shape(FlattenChannels<ndims>(sh));
    block_setup_.SetupBlocks(flattened_shape, true);
    se.add<SampleDescriptor<InputType, OutputType, ndims>>(AllocType::GPU, in.num_samples());
    se.add<BlockDesc>(AllocType::GPU, block_setup_.Blocks().size());
    req.output_shapes = {in.shape};
    req.scratch_sizes = se.sizes;
    return req;
  }


  void Run(KernelContext &context, const OutListGPU<OutputType, ndims> &out,
           const InListGPU<InputType, ndims> &in, const std::vector<float> &brightness,
           const std::vector<float> &contrast, const std::vector<Roi<spatial_dims>> &rois = {}) {
    auto sample_descs = CreateSampleDescriptors(out, in, brightness, contrast);

    typename decltype(sample_descs)::value_type *samples_gpu;
    BlockDesc *blocks_gpu;

    std::tie(samples_gpu, blocks_gpu) = context.scratchpad->ToContiguousGPU(
            context.gpu.stream, sample_descs, block_setup_.Blocks());

    dim3 grid_dim = block_setup_.GridDim();
    dim3 block_dim = block_setup_.BlockDim();
    auto stream = context.gpu.stream;

    BrightnessContrastKernel<<<grid_dim, block_dim, 0, stream>>>(samples_gpu, blocks_gpu);
  }
};

}  // namespace brightness_contrast
}  // namespace kernels
}  // namespace dali

#endif  // DALI_KERNELS_IMGPROC_COLOR_MANIPULATION_BRIGHTNESS_CONTRAST_GPU_H_<|MERGE_RESOLUTION|>--- conflicted
+++ resolved
@@ -53,28 +53,11 @@
  * and SampleDescriptor don't need to know about channels.
  */
 template <size_t ndims>
-<<<<<<< HEAD
-inline TensorListShape<ndims> RoiToShape(const std::vector<Roi<ndims>> &rois, int nchannels) {
-  TensorListShape<ndims> ret(rois.size());
-
-  size_t i = 0;
-  for (const auto &roi : rois) {
-    assert(all_coords(roi.hi >= roi.lo) && "Cannot create a tensor shape from an invalid Box");
-    TensorShape<ndims> ts;
-    auto e = roi.extent();
-    auto ridx = ndims;
-    ts[--ridx] = e[0] * nchannels;
-    for (size_t idx = 1; idx < ndims; idx++) {
-      ts[--ridx] = e[idx];
-    }
-    ret.set_tensor_shape(i++, ts);
-=======
 TensorShape<ndims - 1> FlattenChannels(const TensorShape<ndims> &shape) {
   static_assert(ndims >= 2, "If there are less than 2 dims, there's nothing to flatten...");
   TensorShape<ndims - 1> ret;
   for (int i = 0; i < shape.size() - 1; i++) {
     ret[i] = shape[i];
->>>>>>> 801c8881
   }
   ret[shape.size() - 2] *= shape[shape.size() - 1];
   return ret;
@@ -84,36 +67,12 @@
 /**
  * Convenient overload for TensorListShape case
  */
-<<<<<<< HEAD
-template <size_t spatial_dims>
-inline std::vector<Roi<spatial_dims>> AdjustRois(const std::vector<Roi<spatial_dims>> rois,
-                                                 const TensorListShape<spatial_dims + 1> &shapes) {
-  assert(rois.empty() || rois.size() == static_cast<size_t>(shapes.num_samples()));
-  std::vector<Roi<spatial_dims>> ret(shapes.num_samples());
-
-  auto whole_image = [](const auto &shape) -> Roi<spatial_dims> {
-      ivec<spatial_dims> size;
-      for (size_t i = 0; i < spatial_dims; i++)
-        size[i] = shape[spatial_dims - 1 - i];
-      return {0, size};
-  };
-
-  if (rois.empty()) {
-    for (int i = 0; i < shapes.num_samples(); i++) {
-      ret[i] = whole_image(shapes[i]);
-    }
-  } else {
-    for (size_t i = 0; i < rois.size(); i++) {
-      ret[i] = intersection(rois[i], whole_image(shapes[i]));
-    }
-=======
 template <size_t ndims>
 TensorListShape<ndims - 1> FlattenChannels(const TensorListShape<ndims> &shape) {
   static_assert(ndims >= 2, "If there are less than 2 dims, there's nothing to flatten...");
   TensorListShape<ndims - 1> ret(shape.size());
   for (int i = 0; i < shape.size(); i++) {
     ret.set_tensor_shape(i, FlattenChannels<ndims>(shape[i]));
->>>>>>> 801c8881
   }
   return ret;
 }
@@ -126,7 +85,7 @@
  * @see FlattenChannels
  */
 template <class OutputType, class InputType, int ndims>
-inline std::vector<SampleDescriptor<OutputType, InputType, ndims - 1>>
+std::vector<SampleDescriptor<OutputType, InputType, ndims - 1>>
 CreateSampleDescriptors(const OutListGPU<OutputType, ndims> &out,
                         const InListGPU<InputType, ndims> &in,
                         const std::vector<float> &brightness, const std::vector<float> &contrast) {
