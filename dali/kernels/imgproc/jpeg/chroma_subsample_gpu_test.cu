--- conflicted
+++ resolved
@@ -22,7 +22,7 @@
 #include "dali/kernels/imgproc/jpeg/chroma_subsample_gpu.cuh"
 
 #define DEBUG_LOGS 0
-#define PERF_RUN 1
+#define PERF_RUN 0
 
 namespace dali {
 namespace kernels {
@@ -116,11 +116,7 @@
     }
     int64_t out_total_len = out_ptr - output_;
 
-<<<<<<< HEAD
     block_setup_.SetBlockDim(dim3(32, 24, 1));
-=======
-    block_setup_.SetBlockDim(dim3(32, 16, 1));
->>>>>>> 3180b515
     block_setup_.SetupBlocks(chroma_shape, true);
     auto blocks_cpu = block_setup_.Blocks();
 
@@ -139,8 +135,10 @@
 
     CUDAEvent start = CUDAEvent::CreateWithFlags(0);
     CUDAEvent end = CUDAEvent::CreateWithFlags(0);
+#if PERF_RUN  // warm-up
     RGBToYCbCrChromaSubsample<horz_subsample, vert_subsample, T>
       <<<grid_dim, block_dim, 0, stream>>>(samples_gpu, blocks_gpu);
+#endif
     CUDA_CALL(cudaEventRecord(start, stream));
 
     RGBToYCbCrChromaSubsample<horz_subsample, vert_subsample, T>
