--- conflicted
+++ resolved
@@ -57,19 +57,6 @@
   static constexpr bool dump_images = false;
 
  public:
-<<<<<<< HEAD
-  JpegDistortionTestGPU() : input_device_(nullptr), output_(nullptr) {
-    in_shapes_ = {{200, 400, 3}, {2000, 20, 3}, {2, 2, 3}};
-#if DEBUG_LOGS
-    in_shapes_ = {{2, 4, 3}, {2, 2, 3}};
-#elif PERF_RUN
-    in_shapes_.resize(64, TensorShape<3>{600, 800, 3});
-#endif
-    input_host_.resize(batch_volume(in_shapes_));
-  }
-
-=======
->>>>>>> 65f749d2
   void SetUp() final {
     if (use_real_images) {
       std::vector<std::string> paths = ImageList(
@@ -353,13 +340,6 @@
     TestKernel(ChromaSubsampleDistortion<horz_subsample, vert_subsample>);
   }
 
-<<<<<<< HEAD
-  uint8_t *input_device_ = nullptr;
-  uint8_t *output_ = nullptr;
-  std::vector<uint8_t> input_host_;
-  std::vector<uint8_t> ref_output_;
-=======
->>>>>>> 65f749d2
   CUDAStream stream_;
   TensorListShape<> in_shapes_;
   TestTensorList<uint8_t> in_;
