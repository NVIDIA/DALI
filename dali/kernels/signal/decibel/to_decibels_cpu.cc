// Copyright (c) 2019, NVIDIA CORPORATION. All rights reserved.
//
// Licensed under the Apache License, Version 2.0 (the "License");
// you may not use this file except in compliance with the License.
// You may obtain a copy of the License at
//
//     http://www.apache.org/licenses/LICENSE-2.0
//
// Unless required by applicable law or agreed to in writing, software
// distributed under the License is distributed on an "AS IS" BASIS,
// WITHOUT WARRANTIES OR CONDITIONS OF ANY KIND, either express or implied.
// See the License for the specific language governing permissions and
// limitations under the License.

#include "dali/kernels/signal/decibel/to_decibels_cpu.h"
#include <cmath>
#include <complex>
#include <vector>
#include "dali/core/common.h"
#include "dali/core/error_handling.h"
#include "dali/core/format.h"
#include "dali/kernels/kernel.h"
#include "dali/kernels/signal/decibel/decibel_calculator.h"

namespace dali {
namespace kernels {
namespace signal {

template <typename T, int Dims>
ToDecibelsCpu<T, Dims>::~ToDecibelsCpu() = default;

template <typename T, int Dims>
KernelRequirements ToDecibelsCpu<T, Dims>::Setup(
    KernelContext &context,
    const InTensorCPU<T, Dims> &in,
    const ToDecibelsArgs<T> &args) {
  auto out_shape = in.shape;
  std::vector<TensorShape<DynamicDimensions>> tmp = {out_shape};  // workaround for clang-6 bug
  KernelRequirements req;
  req.output_shapes = {TensorListShape<DynamicDimensions>(tmp)};
  return req;
}

template <typename T, int Dims>
void ToDecibelsCpu<T, Dims>::Run(
    KernelContext &context,
    const OutTensorCPU<T, Dims> &out,
    const InTensorCPU<T, Dims> &in,
    const ToDecibelsArgs<T> &args) {
  auto in_size = volume(in.shape);
  auto out_size = volume(out.shape);
  assert(out_size == in_size);

  auto s_ref = args.s_ref;
  if (args.ref_max) {
    s_ref = 0.0;
    for (int64_t i = 0; i < in_size; i++) {
      if (in.data[i] > s_ref)
        s_ref = in.data[i];
    }
<<<<<<< HEAD
=======
    // avoid division by 0
    if (s_ref == 0.0)
      s_ref = 1.0;
>>>>>>> debe46f8
  }

  DecibelCalculator<T> dB(args.multiplier, s_ref, args.min_ratio);
  for (int64_t i = 0; i < in_size; i++) {
    out.data[i] = dB(in.data[i]);
  }
}

template class ToDecibelsCpu<float, 1>;
template class ToDecibelsCpu<float, 2>;
template class ToDecibelsCpu<float, 3>;
template class ToDecibelsCpu<float, 4>;

template class ToDecibelsCpu<double, 1>;
template class ToDecibelsCpu<double, 2>;
template class ToDecibelsCpu<double, 3>;
template class ToDecibelsCpu<double, 4>;

}  // namespace signal
}  // namespace kernels
}  // namespace dali<|MERGE_RESOLUTION|>--- conflicted
+++ resolved
@@ -58,12 +58,9 @@
       if (in.data[i] > s_ref)
         s_ref = in.data[i];
     }
-<<<<<<< HEAD
-=======
     // avoid division by 0
     if (s_ref == 0.0)
       s_ref = 1.0;
->>>>>>> debe46f8
   }
 
   DecibelCalculator<T> dB(args.multiplier, s_ref, args.min_ratio);
