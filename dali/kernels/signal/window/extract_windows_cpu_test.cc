--- conflicted
+++ resolved
@@ -50,15 +50,8 @@
     SequentialFill(in_view_, 0);
   }
   TensorShape<2> data_shape_;
-<<<<<<< HEAD
   int window_length_ = -1, window_step_ = -1, axis_ = -1, window_center_ = -1;
-  bool reflect_pad_ = false;
-=======
-  int64_t window_length_ = -1, window_step_ = -1;
-  int axis_ = -1;
-  int64_t window_center_ = -1;
   Padding padding_ = Padding::Zero;
->>>>>>> e8b32416
   std::vector<float> data_;
   OutTensorCPU<float, 2> in_view_;
 };
@@ -142,13 +135,9 @@
   auto in_stride = in_strides[axis_];
   auto out_stride = out_strides[axis_];
 
-<<<<<<< HEAD
-  int window_center_offset = window_center_ < 0 ? window_length_ / 2 : window_center_;
-=======
-  int64_t window_center_offset = 0;
+  int window_center_offset = 0;
   if (padding_ != Padding::None)
     window_center_offset = window_center_ < 0 ? window_length_ / 2 : window_center_;
->>>>>>> e8b32416
   for (int i = 0; i < in_view_.shape[0]; i++) {
     auto *out_slice = expected_out_view.data + i * out_strides[0];
     auto *in_slice = in_view_.data + i * in_strides[0];
