--- conflicted
+++ resolved
@@ -80,17 +80,6 @@
 }
 
 /**
-<<<<<<< HEAD
- * @brief Schedule work on a per-block basis
- */
-template <int ndim, typename SplitFactor, typename ScheduleBlockFunc>
-void ScheduleBlocks(TensorShape<ndim> start, TensorShape<ndim> end,
-                    const SplitFactor& split_factor, int d, int max_split_dim,
-                    ScheduleBlockFunc&& func) {
-  assert(start.size() == end.size());
-  if (d > max_split_dim || d == start.size()) {
-    std::cout << "ScheduleBlocks start=" << start << " end=" << end << "\n";
-=======
  * @brief Iterates over blocks, based on a split factor for each dimension
  * @param start start coordinates of the region
  * @param end end coordinates of the region
@@ -104,21 +93,10 @@
                   int d, int max_split_dim, OnBlockFunc&& func) {
   assert(start.size() == end.size());
   if (d > max_split_dim || d == start.size()) {
->>>>>>> ccc679ec
     func(start, end);
     return;
   }
 
-<<<<<<< HEAD
-
-  if (split_factor[d] == 1) {
-    ScheduleBlocks(start, end, split_factor, d + 1, max_split_dim,
-                   std::forward<ScheduleBlockFunc>(func));
-    return;
-  }
-
-  int64_t start_d  = start[d];
-=======
   if (split_factor[d] == 1) {
     ForEachBlock(start, end, split_factor, d + 1, max_split_dim,
                  std::forward<OnBlockFunc>(func));
@@ -126,22 +104,14 @@
   }
 
   int64_t start_d = start[d];
->>>>>>> ccc679ec
   int64_t extent_d = end[d] - start_d;
   int nblocks_d = split_factor[d];
   int64_t prev_end = start_d;
   for (int b = 0; b < nblocks_d; b++) {
     start[d] = prev_end;
-<<<<<<< HEAD
-    end[d]   = prev_end = extent_d * (b + 1) / nblocks_d + start_d;
-    std::cout << "ScheduleBlocks d=" << d << " b=" << b << "\n";
-    ScheduleBlocks(start, end, split_factor, d + 1, max_split_dim,
-                   std::forward<ScheduleBlockFunc>(func));
-=======
     end[d] = prev_end = extent_d * (b + 1) / nblocks_d + start_d;
     ForEachBlock(start, end, split_factor, d + 1, max_split_dim,
                  std::forward<OnBlockFunc>(func));
->>>>>>> ccc679ec
   }
 }
 
