--- conflicted
+++ resolved
@@ -47,11 +47,7 @@
 
  private:
   class Impl;
-<<<<<<< HEAD
-  std::shared_ptr<Impl> impl_;
-=======
   std::unique_ptr<Impl> impl_;
->>>>>>> 87facf61
 };
 
 }  // namespace audio
