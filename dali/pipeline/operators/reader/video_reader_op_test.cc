--- conflicted
+++ resolved
@@ -87,24 +87,16 @@
   ASSERT_EQ(frames_shape[0][0], sequence_length);
 }
 
-<<<<<<< HEAD
 TEST_F(VideoReaderTest, MultipleVideoResolution) {
   const int batch_size = 10;
   const int sequence_length = 1;
   const int initial_fill = 10;
-=======
-TEST_F(VideoReaderTest, PackedBFrames) {
-  const int sequence_length = 5;
-  const int iterations = 10;
-  const int batch_size = 5;
->>>>>>> 4a83f9bc
   Pipeline pipe(batch_size, 1, 0);
 
   pipe.AddOperator(
     OpSpec("VideoReader")
     .AddArg("device", "gpu")
     .AddArg("sequence_length", sequence_length)
-<<<<<<< HEAD
     .AddArg("random_shuffle", true)
     .AddArg("initial_fill", initial_fill)
     .AddArg(
@@ -157,7 +149,19 @@
     default:
       FAIL() << "Unexpected label";
     }
-=======
+  }
+}
+
+TEST_F(VideoReaderTest, PackedBFrames) {
+  const int sequence_length = 5;
+  const int iterations = 10;
+  const int batch_size = 5;
+  Pipeline pipe(batch_size, 1, 0);
+
+  pipe.AddOperator(
+    OpSpec("VideoReader")
+    .AddArg("device", "gpu")
+    .AddArg("sequence_length", sequence_length)
     .AddArg(
       "filenames",
       std::vector<std::string>{testing::dali_extra_path() +
@@ -176,7 +180,6 @@
 
     ASSERT_EQ(frames_shape.size(), batch_size);
     ASSERT_EQ(frames_shape[0][0], sequence_length);
->>>>>>> 4a83f9bc
   }
 }
 
