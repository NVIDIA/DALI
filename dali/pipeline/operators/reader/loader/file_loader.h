// Copyright (c) 2017, NVIDIA CORPORATION. All rights reserved.
//
// Licensed under the Apache License, Version 2.0 (the "License");
// you may not use this file except in compliance with the License.
// You may obtain a copy of the License at
//
//     http://www.apache.org/licenses/LICENSE-2.0
//
// Unless required by applicable law or agreed to in writing, software
// distributed under the License is distributed on an "AS IS" BASIS,
// WITHOUT WARRANTIES OR CONDITIONS OF ANY KIND, either express or implied.
// See the License for the specific language governing permissions and
// limitations under the License.

#ifndef DALI_PIPELINE_OPERATORS_READER_LOADER_FILE_LOADER_H_
#define DALI_PIPELINE_OPERATORS_READER_LOADER_FILE_LOADER_H_

#include <dirent.h>
#include <sys/stat.h>
#include <errno.h>

#include <fstream>
#include <string>
#include <tuple>
#include <utility>
#include <vector>
#include <algorithm>

#include "dali/common.h"
#include "dali/pipeline/operators/reader/loader/loader.h"
#include "dali/util/file.h"

namespace dali {

namespace filesystem {

<<<<<<< HEAD
vector<std::pair<string, int>> traverse_directories(const std::string& path);
=======
void assemble_file_list(const std::string& path, int label,
                        std::vector<std::pair<std::string, int>> *file_label_pairs) {
  DIR *dir = opendir(path.c_str());
  struct dirent *entry;

  const std::vector<std::string> valid_extensions({".jpg", ".jpeg", ".png", ".bmp"});

  while ((entry = readdir(dir))) {
    std::string full_path = path + "/" + std::string{entry->d_name};
    struct stat s;
    stat(full_path.c_str(), &s);
    if (S_ISREG(s.st_mode)) {
      std::string full_path_lowercase = full_path;
      std::transform(full_path_lowercase.begin(), full_path_lowercase.end(),
                     full_path_lowercase.begin(), ::tolower);
      for (const std::string& s : valid_extensions) {
        size_t pos = full_path_lowercase.rfind(s);
        if (pos != std::string::npos && pos + s.size() == full_path_lowercase.size()) {
          file_label_pairs->push_back(std::make_pair(full_path, label));
          break;
        }
      }
    }
  }
  closedir(dir);
}

vector<std::pair<string, int>> traverse_directories(const std::string& path) {
  // open the root
  DIR *dir = opendir(path.c_str());

  DALI_ENFORCE(dir != nullptr,
      "Directory " + path + " could not be opened.");

  struct dirent *entry;

  std::vector<std::pair<std::string, int>> file_label_pairs;
  std::vector<std::string> dir_path_list;

  while ((entry = readdir(dir))) {
    struct stat s;
    std::string full_path = path + "/" + std::string(entry->d_name);
    int ret = stat(full_path.c_str(), &s);
    DALI_ENFORCE(ret == 0,
        "Could not access " + full_path + " during directory traversal.");
    if (strcmp(entry->d_name, ".") == 0 || strcmp(entry->d_name, "..") == 0) continue;
    if (S_ISDIR(s.st_mode)) {
      dir_path_list.push_back(full_path);
    }
  }
  // sort directories to preserve class alphabetic order, as readdir could
  // return unordered dir list. Otherwise file reader for training and validation
  // could return directories with the same names in completely different order
  std::sort(dir_path_list.begin(), dir_path_list.end());
  for (unsigned dir_count = 0; dir_count < dir_path_list.size(); ++dir_count) {
      assemble_file_list(dir_path_list[dir_count], dir_count, &file_label_pairs);
  }
  printf("read %lu files from %lu directories\n", file_label_pairs.size(), dir_path_list.size());

  closedir(dir);

  return file_label_pairs;
}
>>>>>>> ca0554ea

}  // namespace filesystem

class FileLoader : public Loader<CPUBackend> {
 public:
  explicit inline FileLoader(const OpSpec& spec,
      vector<std::pair<string, int>> image_label_pairs = std::vector<std::pair<string, int>>())
    : Loader<CPUBackend>(spec),
      file_root_(spec.GetArgument<string>("file_root")),
      image_label_pairs_(image_label_pairs),
      current_index_(0) {
    file_list_ = spec.GetArgument<string>("file_list");

    if (image_label_pairs_.empty()) {
      if (file_list_ == "") {
        image_label_pairs_ = filesystem::traverse_directories(file_root_);
      } else {
        // load (path, label) pairs from list
        std::ifstream s(file_list_);
        DALI_ENFORCE(s.is_open());

        string image_file;
        int label;
        while (s >> image_file >> label) {
          auto p = std::make_pair(image_file, label);
          image_label_pairs_.push_back(p);
        }
        DALI_ENFORCE(s.eof(), "Wrong format of file_list.");
      }
    }

    DALI_ENFORCE(Size() > 0, "No files found.");

    if (shuffle_) {
      // seeded with hardcoded value to get
      // the same sequence on every shard
      std::mt19937 g(524287);
      std::shuffle(image_label_pairs_.begin(), image_label_pairs_.end(), g);
    }

    current_index_ = start_index(shard_id_, num_shards_, Size());
  }

  void ReadSample(Tensor<CPUBackend>* tensor);

  Index Size() override;

 protected:
  using Loader<CPUBackend>::shard_id_;
  using Loader<CPUBackend>::num_shards_;

  string file_root_, file_list_;
  vector<std::pair<string, int>> image_label_pairs_;
  Index current_index_;
};

}  // namespace dali

#endif  // DALI_PIPELINE_OPERATORS_READER_LOADER_FILE_LOADER_H_<|MERGE_RESOLUTION|>--- conflicted
+++ resolved
@@ -34,84 +34,19 @@
 
 namespace filesystem {
 
-<<<<<<< HEAD
 vector<std::pair<string, int>> traverse_directories(const std::string& path);
-=======
-void assemble_file_list(const std::string& path, int label,
-                        std::vector<std::pair<std::string, int>> *file_label_pairs) {
-  DIR *dir = opendir(path.c_str());
-  struct dirent *entry;
-
-  const std::vector<std::string> valid_extensions({".jpg", ".jpeg", ".png", ".bmp"});
-
-  while ((entry = readdir(dir))) {
-    std::string full_path = path + "/" + std::string{entry->d_name};
-    struct stat s;
-    stat(full_path.c_str(), &s);
-    if (S_ISREG(s.st_mode)) {
-      std::string full_path_lowercase = full_path;
-      std::transform(full_path_lowercase.begin(), full_path_lowercase.end(),
-                     full_path_lowercase.begin(), ::tolower);
-      for (const std::string& s : valid_extensions) {
-        size_t pos = full_path_lowercase.rfind(s);
-        if (pos != std::string::npos && pos + s.size() == full_path_lowercase.size()) {
-          file_label_pairs->push_back(std::make_pair(full_path, label));
-          break;
-        }
-      }
-    }
-  }
-  closedir(dir);
-}
-
-vector<std::pair<string, int>> traverse_directories(const std::string& path) {
-  // open the root
-  DIR *dir = opendir(path.c_str());
-
-  DALI_ENFORCE(dir != nullptr,
-      "Directory " + path + " could not be opened.");
-
-  struct dirent *entry;
-
-  std::vector<std::pair<std::string, int>> file_label_pairs;
-  std::vector<std::string> dir_path_list;
-
-  while ((entry = readdir(dir))) {
-    struct stat s;
-    std::string full_path = path + "/" + std::string(entry->d_name);
-    int ret = stat(full_path.c_str(), &s);
-    DALI_ENFORCE(ret == 0,
-        "Could not access " + full_path + " during directory traversal.");
-    if (strcmp(entry->d_name, ".") == 0 || strcmp(entry->d_name, "..") == 0) continue;
-    if (S_ISDIR(s.st_mode)) {
-      dir_path_list.push_back(full_path);
-    }
-  }
-  // sort directories to preserve class alphabetic order, as readdir could
-  // return unordered dir list. Otherwise file reader for training and validation
-  // could return directories with the same names in completely different order
-  std::sort(dir_path_list.begin(), dir_path_list.end());
-  for (unsigned dir_count = 0; dir_count < dir_path_list.size(); ++dir_count) {
-      assemble_file_list(dir_path_list[dir_count], dir_count, &file_label_pairs);
-  }
-  printf("read %lu files from %lu directories\n", file_label_pairs.size(), dir_path_list.size());
-
-  closedir(dir);
-
-  return file_label_pairs;
-}
->>>>>>> ca0554ea
 
 }  // namespace filesystem
 
 class FileLoader : public Loader<CPUBackend> {
  public:
   explicit inline FileLoader(const OpSpec& spec,
-      vector<std::pair<string, int>> image_label_pairs = std::vector<std::pair<string, int>>())
-    : Loader<CPUBackend>(spec),
-      file_root_(spec.GetArgument<string>("file_root")),
-      image_label_pairs_(image_label_pairs),
-      current_index_(0) {
+                             vector<std::pair<string, int>> image_label_pairs =
+                                 std::vector<std::pair<string, int>>())
+      : Loader<CPUBackend>(spec),
+        file_root_(spec.GetArgument<string>("file_root")),
+        image_label_pairs_(image_label_pairs),
+        current_index_(0) {
     file_list_ = spec.GetArgument<string>("file_list");
 
     if (image_label_pairs_.empty()) {
