// Copyright (c) 2017, NVIDIA CORPORATION. All rights reserved.
//
// Licensed under the Apache License, Version 2.0 (the "License");
// you may not use this file except in compliance with the License.
// You may obtain a copy of the License at
//
//     http://www.apache.org/licenses/LICENSE-2.0
//
// Unless required by applicable law or agreed to in writing, software
// distributed under the License is distributed on an "AS IS" BASIS,
// WITHOUT WARRANTIES OR CONDITIONS OF ANY KIND, either express or implied.
// See the License for the specific language governing permissions and
// limitations under the License.

#ifndef DALI_PIPELINE_OPERATORS_READER_LOADER_FILE_LOADER_H_
#define DALI_PIPELINE_OPERATORS_READER_LOADER_FILE_LOADER_H_

#include <dirent.h>
#include <sys/stat.h>
#include <errno.h>

#include <fstream>
#include <string>
#include <tuple>
#include <utility>
#include <vector>
#include <algorithm>

#include "dali/common.h"
#include "dali/pipeline/operators/reader/loader/loader.h"
#include "dali/util/file.h"

namespace dali {

namespace filesystem {

vector<std::pair<string, int>> traverse_directories(const std::string& path);

}  // namespace filesystem

class FileLoader : public Loader<CPUBackend> {
 public:
  explicit inline FileLoader(const OpSpec& spec,
      vector<std::pair<string, int>> image_label_pairs = std::vector<std::pair<string, int>>())
    : Loader<CPUBackend>(spec),
      file_root_(spec.GetArgument<string>("file_root")),
      image_label_pairs_(image_label_pairs),
      current_index_(0) {
    file_list_ = spec.GetArgument<string>("file_list");

    if (image_label_pairs_.empty()) {
      if (file_list_ == "") {
        image_label_pairs_ = filesystem::traverse_directories(file_root_);
      } else {
        // load (path, label) pairs from list
        std::ifstream s(file_list_);
        DALI_ENFORCE(s.is_open());

        string image_file;
        int label;
        while (s >> image_file >> label) {
          auto p = std::make_pair(image_file, label);
          image_label_pairs_.push_back(p);
        }
        DALI_ENFORCE(s.eof(), "Wrong format of file_list.");
      }
    }

    DALI_ENFORCE(Size() > 0, "No files found.");

    if (shuffle_) {
      // seeded with hardcoded value to get
      // the same sequence on every shard
      std::mt19937 g(524287);
      std::shuffle(image_label_pairs_.begin(), image_label_pairs_.end(), g);
    }

    current_index_ = start_index(shard_id_, num_shards_, Size());
  }

<<<<<<< HEAD
  void ReadSample(Tensor<CPUBackend>* tensor);
=======
  void ReadSample(Tensor<CPUBackend>* tensor) override;
>>>>>>> d0fc7716

  Index Size() override;

 protected:
  using Loader<CPUBackend>::shard_id_;
  using Loader<CPUBackend>::num_shards_;

  string file_root_, file_list_;
  vector<std::pair<string, int>> image_label_pairs_;
  Index current_index_;
};

}  // namespace dali

#endif  // DALI_PIPELINE_OPERATORS_READER_LOADER_FILE_LOADER_H_<|MERGE_RESOLUTION|>--- conflicted
+++ resolved
@@ -78,11 +78,7 @@
     current_index_ = start_index(shard_id_, num_shards_, Size());
   }
 
-<<<<<<< HEAD
-  void ReadSample(Tensor<CPUBackend>* tensor);
-=======
   void ReadSample(Tensor<CPUBackend>* tensor) override;
->>>>>>> d0fc7716
 
   Index Size() override;
 
