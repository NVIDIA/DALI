--- conflicted
+++ resolved
@@ -416,12 +416,10 @@
 
   bool is_internal_;
 
-<<<<<<< HEAD
-  bool no_prune_;
-=======
   bool is_deprecated_;
   string deprecated_in_favor_of_;
->>>>>>> c437442d
+
+  bool no_prune_;
 
   std::map<std::string, std::pair<std::string, DALIDataType> > arguments_;
   std::map<std::string, std::pair<std::string, Value*> > optional_arguments_;
