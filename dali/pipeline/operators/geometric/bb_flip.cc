--- conflicted
+++ resolved
@@ -34,7 +34,6 @@
     .AddOptionalArg(kCoordinatesTypeArgName,
                     R"code(True, for two-point (ltrb).
 False for for width-height representation. Default: False)code",
-<<<<<<< HEAD
                     false, false)
     .AddOptionalArg(kHorizontalArgName,
                     R"code(Perform flip along horizontal axis. Default: 1)code",
@@ -43,33 +42,14 @@
                     R"code(Perform flip along vertical axis. Default: 0)code",
                     0, true);
 
-BbFlip::BbFlip(const dali::OpSpec &spec)
+BbFlip<CPUBackend>::BbFlip(const dali::OpSpec &spec)
     : Operator<CPUBackend>(spec),
       ltrb_(spec.GetArgument<bool>(kCoordinatesTypeArgName)) {
-=======
-                                false, false)
-                .AddOptionalArg(kHorizontalArgName,
-                                R"code(Perform flip along horizontal axis. Default: 1)code",
-                                1, true)
-                .AddOptionalArg(kVerticalArgName,
-                                R"code(Perform flip along vertical axis. Default: 0)code",
-                                0, true);
-
-
-BbFlip<CPUBackend>::BbFlip(const dali::OpSpec &spec) :
-        Operator<CPUBackend>(spec),
-        coordinates_type_ltrb_(spec.GetArgument<bool>(kCoordinatesTypeArgName)) {
->>>>>>> b19927c1
   vflip_is_tensor_ = spec.HasTensorArgument(kVerticalArgName);
   hflip_is_tensor_ = spec.HasTensorArgument(kHorizontalArgName);
 }
 
-<<<<<<< HEAD
-void BbFlip::RunImpl(dali::SampleWorkspace *ws, const int idx) {
-=======
-
 void BbFlip<CPUBackend>::RunImpl(dali::SampleWorkspace *ws, const int idx) {
->>>>>>> b19927c1
   const auto &input = ws->Input<CPUBackend>(idx);
   const auto input_data = input.data<float>();
 
@@ -95,9 +75,8 @@
   auto output_data = output->mutable_data<float>();
 
   for (int i = 0; i < input.size(); i += 4) {
-    auto bbox =
-        ltrb_ ? BoundingBox::FromLtrb(&input_data[i])
-              : BoundingBox::FromXywh(&input_data[i]);
+    auto bbox = ltrb_ ? BoundingBox::FromLtrb(&input_data[i])
+                      : BoundingBox::FromXywh(&input_data[i]);
 
     if (horizontal) {
       bbox = bbox.HorizontalFlip();
