// Copyright (c) 2017-2018, NVIDIA CORPORATION. All rights reserved.
//
// Licensed under the Apache License, Version 2.0 (the "License");
// you may not use this file except in compliance with the License.
// You may obtain a copy of the License at
//
//     http://www.apache.org/licenses/LICENSE-2.0
//
// Unless required by applicable law or agreed to in writing, software
// distributed under the License is distributed on an "AS IS" BASIS,
// WITHOUT WARRANTIES OR CONDITIONS OF ANY KIND, either express or implied.
// See the License for the specific language governing permissions and
// limitations under the License.

#include "dali/pipeline/operators/fused/crop_mirror_normalize.h"
#include "dali/util/half.hpp"

namespace dali {

DALI_SCHEMA(CropMirrorNormalize)
<<<<<<< HEAD
    .DocStr(R"code(Perform fused cropping, normalization, format conversion
                 (NHWC to NCHW) if desired, and type casting.
                 Normalization takes input image and produces output using formula

                 ..
=======
  .DocStr(R"code(Perform fused cropping, normalization, format conversion
(NHWC to NCHW) if desired, and type casting.
Normalization takes input image and produces output using formula

..

   output = (input - mean) / std
)code")
  .NumInput(1)
  .NumOutput(1)
  .AllowMultipleInputSets()
  .AddOptionalArg("output_dtype",
      R"code(Output data type.)code", DALI_FLOAT)
  .AddOptionalArg("output_layout",
      R"code(Output tensor data layout)code", DALI_NCHW)
  .AddOptionalArg("pad_output",
      R"code(Whether to pad the output to number of channels being multiple of 4.)code",
      false)
  .AddOptionalArg("mirror",
      R"code(Mask for horizontal flip.
>>>>>>> bb4c65c1

                  output = (input - mean) / std
                )code")
    .NumInput(1)
    .NumOutput(1)
    .AllowMultipleInputSets()
    .AddOptionalArg("output_dtype",
                    R"code(Output data type.)code", DALI_FLOAT)
    .AddOptionalArg("output_layout",
                    R"code(Output tensor data layout)code", DALI_NCHW)
    .AddOptionalArg(
        "pad_output",
        R"code(Whether to pad the output to number of channels being multiple of 4.)code",
        false)
    .AddOptionalArg(
        "crop_pos_x",
        R"code(Horizontal position of the crop in image coordinates (0.0 - 1.0).)code",
        0.5f, true)
    .AddOptionalArg(
        "crop_pos_y",
        R"code(Vertical position of the crop in image coordinates (0.0 - 1.0).)code",
        0.5f, true)
    .AddOptionalArg("mirror",
                    R"code(Mask for horizontal flip.
- `0` - do not perform horizontal flip for this image
- `1` - perform horizontal flip for this image.
<<<<<<< HEAD
)code",
                    0, true)
    .AddOptionalArg("image_type",
                    R"code(The color space of input and output image.)code",
                    DALI_RGB)
    .AddArg("mean",
            R"code(Mean pixel values for image normalization.)code",
            DALI_FLOAT_VEC)
    .AddArg("std",
            R"code(Standard deviation values for image normalization.)code",
            DALI_FLOAT_VEC)
    .AddArg(
        "crop",
        R"code(Size of the cropped image. If only a single value `c` is provided,
the resulting crop will be square with size `(c,c)`)code",
        DALI_INT_VEC);

// Crop, mirror, mean sub, stddev div, NHWC->NCHW, Npp8u->fp32
template <typename Out>
void CropMirrorNormalizePermuteKernel(const int C, const int H, const int W,
                                      const bool pad, const int mirror_image,
                                      const float *mean, const float *inv_std,
                                      const uint8 *input_ptr, const int in_step,
                                      DALITensorLayout layout,
                                      Out *output_ptr) {
  const int pad_C = C;
  const int nStride = pad_C * H * W;

  const int a = mirror_image ? (W - 1) * C : 0;
  const int b = mirror_image ? -C : C;
  if (layout == DALI_NCHW) {
    // Coalesced writes
    for (int c = 0; c < C; ++c) {
      for (int h = 0; h < H; ++h) {
        for (int w = 0; w < W; ++w) {
          const int in_idx = a + c + b * w + in_step * h;  // HWC
          const int out_idx = (c * H + h) * W + w;         // CHW

          output_ptr[out_idx] = static_cast<Out>(
              (input_ptr[in_idx] - mean[c]) * inv_std[c]);
        }
      }
    }

    // Pad to 4 channels with 0s
    if (pad) {
      const Out out = static_cast<Out>(0);
      for (int c = C; c < 4; ++c) {
        for (int h = 0; h < H; ++h) {
          for (int w = 0; w < W; ++w) {
            const int out_idx = (c * H + h) * W + w;  // CHW
            output_ptr[out_idx] = out;
          }
        }
      }
    }
  } else {
    for (int tid = 0; tid < nStride; ++tid) {
      const int c = tid % pad_C;
      const int w = (tid / pad_C) % W;
      const int h = tid / (pad_C * W);

      float input;
      if (pad && c == 3) {
        input = 0;
      } else {
        const int in_idx = a + c + b * w + in_step * h;
        input = (static_cast<float>(input_ptr[in_idx]) - mean[c]) * inv_std[c];
      }

      const int out_idx = c + (w + h * W) * pad_C;
      output_ptr[out_idx] = static_cast<Out>(input);
    }
  }
}

template <>
template <typename Out>
void CropMirrorNormalize<CPUBackend>::RunHelper(SampleWorkspace *ws,
                                                const int idx) {
  const auto &input = ws->Input<CPUBackend>(0);
  auto output = ws->Output<CPUBackend>(idx);

  Out *output_ptr = output->template mutable_data<Out>();
  const int stride = input.dim(1) * C_;
  const int mirror_image = mirror_.template data<int>()[ws->data_idx()];

  CropMirrorNormalizePermuteKernel(
      C_, crop_h_, crop_w_, pad_, mirror_image, mean_.template data<float>(),
      inv_std_.template data<float>(), input.template data<uint8>(), stride,
      output_layout_, output_ptr);
}

template <>
void CropMirrorNormalize<CPUBackend>::SetupSharedSampleParams(
    SampleWorkspace *ws) {
  if (has_mirror_ && !ws->data_idx()) {
    const Tensor<CPUBackend> &mirror = ws->ArgumentInput("mirror");
    mirror_.Copy(mirror, 0);
  }

  if (output_layout_ == DALI_SAME) {
    output_layout_ = ws->Input<CPUBackend>(0).GetLayout();
  }

  if (output_type_ == DALI_NO_TYPE) {
    output_type_ = ws->Input<CPUBackend>(0).type().id();
  }
}

template <>
void CropMirrorNormalize<CPUBackend>::DataDependentSetup(SampleWorkspace *ws,
                                                         const int idx) {
  const auto &input = ws->Input<CPUBackend>(idx);
  auto output = ws->Output<CPUBackend>(idx);

  DALITensorLayout outLayout;
  output->Resize(GetOutShape(input.GetLayout(), &outLayout));
  output->SetLayout(outLayout);
}

template <>
void CropMirrorNormalize<CPUBackend>::RunImpl(SampleWorkspace *ws,
                                              const int idx) {
  DataDependentSetup(ws, idx);

  if (output_type_ == DALI_FLOAT16) {
    RunHelper<half_float::half>(ws, idx);
  } else if (output_type_ == DALI_FLOAT) {
    RunHelper<float>(ws, idx);
  } else if (output_type_ == DALI_UINT8) {
    RunHelper<unsigned char>(ws, idx);
  } else if (output_type_ == DALI_INT16) {
    RunHelper<int16>(ws, idx);
  } else if (output_type_ == DALI_INT32) {
    RunHelper<int>(ws, idx);
  } else if (output_type_ == DALI_INT64) {
    RunHelper<int64>(ws, idx);
  } else {
    DALI_FAIL("Unsupported output type.");
  }
}
=======
)code", 0, true)
  .AddArg("mean",
      R"code(Mean pixel values for image normalization.)code",
      DALI_FLOAT_VEC)
  .AddArg("std",
      R"code(Standard deviation values for image normalization.)code",
      DALI_FLOAT_VEC)
  .AddParent("Crop");
>>>>>>> bb4c65c1

// Register operator
DALI_REGISTER_OPERATOR(CropMirrorNormalize, CropMirrorNormalize<CPUBackend>,
                       CPU);

}  // namespace dali<|MERGE_RESOLUTION|>--- conflicted
+++ resolved
@@ -18,77 +18,34 @@
 namespace dali {
 
 DALI_SCHEMA(CropMirrorNormalize)
-<<<<<<< HEAD
-    .DocStr(R"code(Perform fused cropping, normalization, format conversion
-                 (NHWC to NCHW) if desired, and type casting.
-                 Normalization takes input image and produces output using formula
-
-                 ..
-=======
-  .DocStr(R"code(Perform fused cropping, normalization, format conversion
+        .DocStr(R"code(Perform fused cropping, normalization, format conversion
 (NHWC to NCHW) if desired, and type casting.
 Normalization takes input image and produces output using formula
-
 ..
-
    output = (input - mean) / std
 )code")
-  .NumInput(1)
-  .NumOutput(1)
-  .AllowMultipleInputSets()
-  .AddOptionalArg("output_dtype",
-      R"code(Output data type.)code", DALI_FLOAT)
-  .AddOptionalArg("output_layout",
-      R"code(Output tensor data layout)code", DALI_NCHW)
-  .AddOptionalArg("pad_output",
-      R"code(Whether to pad the output to number of channels being multiple of 4.)code",
-      false)
-  .AddOptionalArg("mirror",
-      R"code(Mask for horizontal flip.
->>>>>>> bb4c65c1
-
-                  output = (input - mean) / std
-                )code")
-    .NumInput(1)
-    .NumOutput(1)
-    .AllowMultipleInputSets()
-    .AddOptionalArg("output_dtype",
-                    R"code(Output data type.)code", DALI_FLOAT)
-    .AddOptionalArg("output_layout",
-                    R"code(Output tensor data layout)code", DALI_NCHW)
-    .AddOptionalArg(
-        "pad_output",
-        R"code(Whether to pad the output to number of channels being multiple of 4.)code",
-        false)
-    .AddOptionalArg(
-        "crop_pos_x",
-        R"code(Horizontal position of the crop in image coordinates (0.0 - 1.0).)code",
-        0.5f, true)
-    .AddOptionalArg(
-        "crop_pos_y",
-        R"code(Vertical position of the crop in image coordinates (0.0 - 1.0).)code",
-        0.5f, true)
-    .AddOptionalArg("mirror",
-                    R"code(Mask for horizontal flip.
+        .NumInput(1)
+        .NumOutput(1)
+        .AllowMultipleInputSets()
+        .AddOptionalArg("output_dtype",
+                        R"code(Output data type.)code", DALI_FLOAT)
+        .AddOptionalArg("output_layout",
+                        R"code(Output tensor data layout)code", DALI_NCHW)
+        .AddOptionalArg("pad_output",
+                        R"code(Whether to pad the output to number of channels being multiple of 4.)code",
+                        false)
+        .AddOptionalArg("mirror",
+                        R"code(Mask for horizontal flip.
 - `0` - do not perform horizontal flip for this image
 - `1` - perform horizontal flip for this image.
-<<<<<<< HEAD
-)code",
-                    0, true)
-    .AddOptionalArg("image_type",
-                    R"code(The color space of input and output image.)code",
-                    DALI_RGB)
-    .AddArg("mean",
-            R"code(Mean pixel values for image normalization.)code",
-            DALI_FLOAT_VEC)
-    .AddArg("std",
-            R"code(Standard deviation values for image normalization.)code",
-            DALI_FLOAT_VEC)
-    .AddArg(
-        "crop",
-        R"code(Size of the cropped image. If only a single value `c` is provided,
-the resulting crop will be square with size `(c,c)`)code",
-        DALI_INT_VEC);
+)code", 0, true)
+        .AddArg("mean",
+                R"code(Mean pixel values for image normalization.)code",
+                DALI_FLOAT_VEC)
+        .AddArg("std",
+                R"code(Standard deviation values for image normalization.)code",
+                DALI_FLOAT_VEC)
+        .AddParent("Crop");
 
 // Crop, mirror, mean sub, stddev div, NHWC->NCHW, Npp8u->fp32
 template <typename Out>
@@ -215,16 +172,6 @@
     DALI_FAIL("Unsupported output type.");
   }
 }
-=======
-)code", 0, true)
-  .AddArg("mean",
-      R"code(Mean pixel values for image normalization.)code",
-      DALI_FLOAT_VEC)
-  .AddArg("std",
-      R"code(Standard deviation values for image normalization.)code",
-      DALI_FLOAT_VEC)
-  .AddParent("Crop");
->>>>>>> bb4c65c1
 
 // Register operator
 DALI_REGISTER_OPERATOR(CropMirrorNormalize, CropMirrorNormalize<CPUBackend>,
