// Copyright (c) 2017-2018, NVIDIA CORPORATION. All rights reserved.
//
// Licensed under the Apache License, Version 2.0 (the "License");
// you may not use this file except in compliance with the License.
// You may obtain a copy of the License at
//
//     http://www.apache.org/licenses/LICENSE-2.0
//
// Unless required by applicable law or agreed to in writing, software
// distributed under the License is distributed on an "AS IS" BASIS,
// WITHOUT WARRANTIES OR CONDITIONS OF ANY KIND, either express or implied.
// See the License for the specific language governing permissions and
// limitations under the License.

#ifndef DALI_PIPELINE_OPERATORS_FUSED_CROP_CAST_PERMUTE_H_
#define DALI_PIPELINE_OPERATORS_FUSED_CROP_CAST_PERMUTE_H_

#include "dali/pipeline/operators/crop/crop.h"

namespace dali {

template <typename Backend>
class CropCastPermute : public Crop<Backend> {
 public:
<<<<<<< HEAD
  explicit inline CropCastPermute(const OpSpec &spec)
      : Operator<Backend>(spec),
        output_type_(spec.GetArgument<DALIDataType>("output_dtype")),
        output_layout_(spec.GetArgument<DALITensorLayout>("output_layout")),
        image_type_(spec.GetArgument<DALIImageType>("image_type")),
        color_(IsColor(image_type_)),
        C_(color_ ? 3 : 1) {
    vector<int> temp_crop;
    GetSingleOrRepeatedArg(spec, &temp_crop, "crop");

    crop_h_ = temp_crop[0];
    crop_w_ = temp_crop[1];

    // Resize per-image data
    crop_offsets_.resize(batch_size_);
    input_ptrs_.Resize({batch_size_});
    input_strides_.Resize({batch_size_});

    per_sample_crop_.resize(batch_size_);
    per_sample_dimensions_.resize(batch_size_);
=======
  explicit inline CropCastPermute(const OpSpec &spec) : Crop<Backend>(spec) {
    this->output_type_ = spec.GetArgument<DALIDataType>("output_dtype");
    this->output_layout_ = spec.GetArgument<DALITensorLayout>("output_layout");
>>>>>>> ca0554ea
  }
};

}  // namespace dali

#endif  // DALI_PIPELINE_OPERATORS_FUSED_CROP_CAST_PERMUTE_H_<|MERGE_RESOLUTION|>--- conflicted
+++ resolved
@@ -22,32 +22,9 @@
 template <typename Backend>
 class CropCastPermute : public Crop<Backend> {
  public:
-<<<<<<< HEAD
-  explicit inline CropCastPermute(const OpSpec &spec)
-      : Operator<Backend>(spec),
-        output_type_(spec.GetArgument<DALIDataType>("output_dtype")),
-        output_layout_(spec.GetArgument<DALITensorLayout>("output_layout")),
-        image_type_(spec.GetArgument<DALIImageType>("image_type")),
-        color_(IsColor(image_type_)),
-        C_(color_ ? 3 : 1) {
-    vector<int> temp_crop;
-    GetSingleOrRepeatedArg(spec, &temp_crop, "crop");
-
-    crop_h_ = temp_crop[0];
-    crop_w_ = temp_crop[1];
-
-    // Resize per-image data
-    crop_offsets_.resize(batch_size_);
-    input_ptrs_.Resize({batch_size_});
-    input_strides_.Resize({batch_size_});
-
-    per_sample_crop_.resize(batch_size_);
-    per_sample_dimensions_.resize(batch_size_);
-=======
   explicit inline CropCastPermute(const OpSpec &spec) : Crop<Backend>(spec) {
     this->output_type_ = spec.GetArgument<DALIDataType>("output_dtype");
     this->output_layout_ = spec.GetArgument<DALITensorLayout>("output_layout");
->>>>>>> ca0554ea
   }
 };
 
