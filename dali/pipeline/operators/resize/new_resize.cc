// Copyright (c) 2017-2018, NVIDIA CORPORATION. All rights reserved.
//
// Licensed under the Apache License, Version 2.0 (the "License");
// you may not use this file except in compliance with the License.
// You may obtain a copy of the License at
//
//     http://www.apache.org/licenses/LICENSE-2.0
//
// Unless required by applicable law or agreed to in writing, software
// distributed under the License is distributed on an "AS IS" BASIS,
// WITHOUT WARRANTIES OR CONDITIONS OF ANY KIND, either express or implied.
// See the License for the specific language governing permissions and
// limitations under the License.


#include "dali/pipeline/operators/resize/new_resize.h"

namespace dali {
// DALI_REGISTER_OPERATOR(NewResize, NewResize<CPUBackend>, CPU);

DALI_SCHEMA(NewResize)
    .DocStr("Resize images. Can do both fixed and random resizes, along with fused"
              "cropping (random and fixed) and image mirroring.")
    .NumInput(1)
    .NumOutput(1)
    .AddParent("ResizeCropMirrorAttr");

template <>
void NewResize<CPUBackend>::RunImpl(SampleWorkspace *ws, const int idx) {
  const auto &input = ws->Input<CPUBackend>(idx);
  const auto &output = ws->Output<CPUBackend>(idx);

  const auto &input_shape = input.shape();
  DALISize out_size, input_size;
  SetSize(&input_size, input_shape, 0, &out_size);

  const int C = input_shape[2];

  ResizeGridParam resizeParam[N_GRID_PARAMS] = {};
  ResizeMappingTable resizeTbl;
  PrepareCropAndResize(&input_size, &out_size, idx, C, resizeParam, &resizeTbl);

  const int H0 = input_size.height;
  const int W0 = input_size.width;
  const int H1 = out_size.height;
  const int W1 = out_size.width;
  MirroringInfo mirrorInfo;
  MirrorNeeded(&mirrorInfo);

  DataDependentSetupCPU(input, output, "NewResize", NULL, NULL, NULL, &out_size);
  const auto pResizeMapping = RESIZE_MAPPING_CPU(resizeTbl.resizeMappingCPU);
  const auto pMapping = RESIZE_MAPPING_CPU(resizeTbl.resizeMappingSimpleCPU);
  const auto pPixMapping = PIX_MAPPING_CPU(resizeTbl.pixMappingCPU);

  ResizeFunc(W0, H0, input.template data<uint8>(),
             W1, H1, static_cast<uint8 *>(output->raw_mutable_data()), C,
             resizeParam, &mirrorInfo, 0, 0, 1, 0, 1,
             pMapping, pResizeMapping, pPixMapping);
}

template <>
<<<<<<< HEAD
void NewResize<CPUBackend>::SetupSharedSampleParams(SampleWorkspace *ws) {
  per_sample_meta_[ws->thread_idx()] = GetTransfomMeta(ws, spec_);
}
=======
void NewResize<CPUBackend>::SetupSharedSampleParams(SampleWorkspace *) {}

// DALI_REGISTER_OPERATOR(NewResize, NewResize<CPUBackend>, CPU);
// DALI_REGISTER_OPERATOR(NewResize, NewResize<GPUBackend>, GPU);
// DALI_SCHEMA(NewResize)
    // .DocStr("Resize images. Can do both fixed and random resizes, along with fused"
            // "cropping (random and fixed) and image mirroring.")
    // .NumInput(1)
    // .NumOutput(1)
    // .AddOptionalArg("random_resize", "Whether to randomly resize images", false)
    // .AddOptionalArg("warp_resize", "Foo", false)
    // .AddArg("resize_a", "Lower bound for resize")
    // .AddArg("resize_b", "Upper bound for resize")
    // .AddOptionalArg("image_type", "Type of the input image", DALI_RGB)
    // .AddOptionalArg("random_crop", "Whether to randomly choose the position of the crop", false)
    // .AddOptionalArg("crop", "Size of the cropped image", -1)
    // .AddOptionalArg("mirror_prob", "Probability of a random horizontal or "
                    // "vertical flip of the image", vector<float>{0.f, 0.f})
    // .AddOptionalArg("interp_type", "Type of interpolation used", DALI_INTERP_LINEAR);
>>>>>>> a42c8ce9

}  // namespace dali
<|MERGE_RESOLUTION|>--- conflicted
+++ resolved
@@ -16,14 +16,6 @@
 #include "dali/pipeline/operators/resize/new_resize.h"
 
 namespace dali {
-// DALI_REGISTER_OPERATOR(NewResize, NewResize<CPUBackend>, CPU);
-
-DALI_SCHEMA(NewResize)
-    .DocStr("Resize images. Can do both fixed and random resizes, along with fused"
-              "cropping (random and fixed) and image mirroring.")
-    .NumInput(1)
-    .NumOutput(1)
-    .AddParent("ResizeCropMirrorAttr");
 
 template <>
 void NewResize<CPUBackend>::RunImpl(SampleWorkspace *ws, const int idx) {
@@ -59,30 +51,9 @@
 }
 
 template <>
-<<<<<<< HEAD
 void NewResize<CPUBackend>::SetupSharedSampleParams(SampleWorkspace *ws) {
   per_sample_meta_[ws->thread_idx()] = GetTransfomMeta(ws, spec_);
 }
-=======
-void NewResize<CPUBackend>::SetupSharedSampleParams(SampleWorkspace *) {}
 
-// DALI_REGISTER_OPERATOR(NewResize, NewResize<CPUBackend>, CPU);
-// DALI_REGISTER_OPERATOR(NewResize, NewResize<GPUBackend>, GPU);
-// DALI_SCHEMA(NewResize)
-    // .DocStr("Resize images. Can do both fixed and random resizes, along with fused"
-            // "cropping (random and fixed) and image mirroring.")
-    // .NumInput(1)
-    // .NumOutput(1)
-    // .AddOptionalArg("random_resize", "Whether to randomly resize images", false)
-    // .AddOptionalArg("warp_resize", "Foo", false)
-    // .AddArg("resize_a", "Lower bound for resize")
-    // .AddArg("resize_b", "Upper bound for resize")
-    // .AddOptionalArg("image_type", "Type of the input image", DALI_RGB)
-    // .AddOptionalArg("random_crop", "Whether to randomly choose the position of the crop", false)
-    // .AddOptionalArg("crop", "Size of the cropped image", -1)
-    // .AddOptionalArg("mirror_prob", "Probability of a random horizontal or "
-                    // "vertical flip of the image", vector<float>{0.f, 0.f})
-    // .AddOptionalArg("interp_type", "Type of interpolation used", DALI_INTERP_LINEAR);
->>>>>>> a42c8ce9
 
 }  // namespace dali
