// Copyright (c) 2017-2018, NVIDIA CORPORATION. All rights reserved.
//
// Licensed under the Apache License, Version 2.0 (the "License");
// you may not use this file except in compliance with the License.
// You may obtain a copy of the License at
//
//     http://www.apache.org/licenses/LICENSE-2.0
//
// Unless required by applicable law or agreed to in writing, software
// distributed under the License is distributed on an "AS IS" BASIS,
// WITHOUT WARRANTIES OR CONDITIONS OF ANY KIND, either express or implied.
// See the License for the specific language governing permissions and
// limitations under the License.

#ifndef DALI_PIPELINE_OPERATORS_OPERATOR_H_
#define DALI_PIPELINE_OPERATORS_OPERATOR_H_

#include <string>
#include <vector>

#include "dali/common.h"
#include "dali/error_handling.h"
#include "dali/pipeline/workspace/device_workspace.h"
#include "dali/pipeline/dali.pb.h"
#include "dali/pipeline/data/backend.h"
#include "dali/pipeline/operators/operator_factory.h"
#include "dali/pipeline/operators/op_schema.h"
#include "dali/pipeline/operators/op_spec.h"
#include "dali/pipeline/workspace/sample_workspace.h"
#include "dali/pipeline/util/backend2workspace_map.h"

namespace dali {

enum DALIOpType {
  DALI_GPU = 0,
  DALI_CPU = 1,
  DALI_MIXED = 2,
  DALI_SUPPORT = 3
};

template <typename InputType>
inline void CheckInputLayout(const InputType& input, const OpSpec& spec) {
  auto schema = SchemaRegistry::GetSchema(spec.name());
  if (schema.EnforceInputLayout()) {
    DALI_ENFORCE(input.GetLayout() == schema.InputLayout());
  }
}

template <typename Workspace>
inline void CheckInputLayouts(const Workspace *ws, const OpSpec &spec) {
  for (int i = 0; i < spec.NumRegularInput(); ++i) {
    auto& input = ws->template Input<CPUBackend>(i);
    CheckInputLayout(input, spec);
  }
}

template <>
inline void CheckInputLayouts(const DeviceWorkspace *ws, const OpSpec &spec) {
  for (int i = 0; i < spec.NumRegularInput(); ++i) {
    if (ws->InputIsType<CPUBackend>(i)) {
      auto& input = ws->Input<CPUBackend>(i);
      CheckInputLayout(input, spec);
    } else if (ws->InputIsType<GPUBackend>(i)) {
      auto& input = ws->Input<GPUBackend>(i);
      CheckInputLayout(input, spec);
    } else {
      DALI_FAIL("Input has an unkown backend");
    }
  }
}

/**
 * @brief Baseclass for the basic unit of computation in the pipeline.
 *
 * OperatorBase defines the API used by the pipeline to execute operations.
 */
class OperatorBase {
 public:
  inline explicit OperatorBase(const OpSpec &spec) :
    spec_(spec), num_threads_(spec.GetArgument<int>("num_threads")),
    batch_size_(spec.GetArgument<int>("batch_size")),
    input_sets_(spec.GetArgument<int>("num_input_sets")) {
    DALI_ENFORCE(num_threads_ > 0, "Invalid value for argument num_threads.");
    DALI_ENFORCE(batch_size_ > 0, "Invalid value for argument batch_size.");
  }

  virtual inline ~OperatorBase() noexcept(false)
  {}

  /**
   * @brief Executes the operator on a single sample on the CPU.
   */
  virtual void Run(SampleWorkspace *ws) {
    DALI_FAIL("CPU execution is not implemented for this operator!");
  }

  /**
   * @brief Executes the operator on a batch of samples on the GPU.
   */
  virtual void Run(DeviceWorkspace *ws) {
    DALI_FAIL("GPU execution is not implemented for this operator!");
  }

  /**
   * @brief Used by operators interfacing with both CPU and GPU.
   */
  virtual void Run(MixedWorkspace *ws) {
    DALI_FAIL("Mixed execution is not implemented for this operator!");
  }

  /**
   * @brief Used by support operators (RNG etc.).
   */
  virtual void Run(SupportWorkspace *ws) {
    DALI_FAIL(name() + " is not a support operator!");
  }

  /**
   * @brief returns the name of the operator. By default returns
   * the name of the op as specified by the OpSpec it was constructed
   * from.
   */
  virtual string name() const {
    return spec_.name();
  }

  /**
   * @brief For reader Ops, returns the size of the dataset
   * For all other Ops, returns -1
   */
  virtual Index epoch_size() const {
    return -1;
  }

  int GetNumInputSets() const {
    return input_sets_;
  }

  DISABLE_COPY_MOVE_ASSIGN(OperatorBase);

 protected:
  const OpSpec spec_;
  int num_threads_;
  int batch_size_;
  int input_sets_;
};

#define USE_OPERATOR_MEMBERS()                  \
  using OperatorBase::spec_;               \
  using OperatorBase::num_threads_;        \
  using OperatorBase::batch_size_

/**
 * @brief Class defining an operator using specific backend.
 *
 * To create a custom operator, derive from this class, implement the
 * RunImpl method and register the operator using the DALI_REGISTER_OPERATOR
 * macro. To define meta-data about the op like the number of inputs
 * it takes, a docstring (for python), etc., use the DALI_OPERATOR_SCHEMA,
 * macro. The op can then be added to a pipeline through its registered
 * name (the first arg to the registration macro).
 */
template <typename Backend>
class Operator : public OperatorBase {
 public:
  inline explicit Operator(const OpSpec &spec) :
    OperatorBase(spec)
  {}

  virtual inline ~Operator() noexcept(false)
  {}

  using OperatorBase::Run;
  void Run(Workspace<Backend> *ws) override {
    CheckInputLayouts(ws, spec_);
    SetupSharedSampleParams(ws);

    for (int i = 0; i < input_sets_; ++i) {
      if (std::is_same<Backend, GPUBackend>::value) {
        // Before we start working on the next input set, we need
        // to wait until the last one is finished. Otherwise for some ops
        // we risk overwriting data used by the kernel called for previous
        // image. Doing it for all ops is a compromise between performance
        // (which should not be greatly affected) and robustness (guarding
        // against this potential problem for newly added ops)
        SyncHelper(i, ws);
      }
      RunImpl(ws, i);
    }
    ReleaseInputs(ws);
  }

  /**
   * @brief Shared param setup
   */
  virtual void SetupSharedSampleParams(Workspace<Backend> *ws) {}

  /**
   * @brief Implementation of the operator - to be
   * implemented by derived ops.
   */
  virtual void RunImpl(Workspace<Backend> *ws, int idx = 0) = 0;

 private:
<<<<<<< HEAD
  DLL_PUBLIC void ReleaseInputs(Workspace<Backend> *ws);
=======
  // SINFAE for Run is not possible as we want it to be virtual
  template <typename B = Backend>
  typename std::enable_if<std::is_same<B, GPUBackend>::value>::type
  SyncHelper(int i, Workspace<B> *ws) {
    if (i != 0) {
        CUDA_CALL(cudaStreamSynchronize(ws->stream()));
    }
  }

  template <typename B = Backend>
  typename std::enable_if<!std::is_same<B, GPUBackend>::value>::type
  SyncHelper(int /*unused*/, Workspace<B> */*unused*/) {}
>>>>>>> 7747245e
};

template<>
class Operator<MixedBackend> : public OperatorBase {
 public:
  inline explicit Operator(const OpSpec &spec) :
    OperatorBase(spec)
  {}

  virtual inline ~Operator() noexcept(false)
  {}

  using OperatorBase::Run;
  void Run(MixedWorkspace *ws) override = 0;

 private:
  void ReleaseInputs(MixedWorkspace *ws) {
    for (int i = 0; i < ws->NumInput(); ++i) {
      if (ws->InputIsType<CPUBackend>(i)) {
        for (int j = 0; j < batch_size_; ++j) {
          ws->Input<CPUBackend>(i, j).release(ws->stream());
        }
      } else {
        for (int j = 0; j < batch_size_; ++j) {
          ws->Input<GPUBackend>(i, j).release(ws->stream());
        }
      }
    }
  }
};

// Create registries for CPU & GPU Operators
DALI_DECLARE_OPTYPE_REGISTRY(CPUOperator, OperatorBase);
DALI_DECLARE_OPTYPE_REGISTRY(GPUOperator, OperatorBase);
DALI_DECLARE_OPTYPE_REGISTRY(MixedOperator, OperatorBase);
DALI_DECLARE_OPTYPE_REGISTRY(SupportOperator, OperatorBase);

// Must be called from .cc or .cu file
#define DALI_REGISTER_OPERATOR(OpName, OpType, device)          \
  int DALI_OPERATOR_SCHEMA_REQUIRED_FOR_##OpName();             \
  static int ANONYMIZE_VARIABLE(OpName) =                       \
    DALI_OPERATOR_SCHEMA_REQUIRED_FOR_##OpName();               \
  DALI_DEFINE_OPTYPE_REGISTERER(OpName, OpType,                 \
      device##Operator, dali::OperatorBase, #device)

class ResizeParamDescr;

void DataDependentSetupCPU(const Tensor<CPUBackend> &input, Tensor<CPUBackend> *output,
                           const char *pOpName = NULL,
                           const uint8 **pInRaster = NULL, uint8 **ppOutRaster = NULL,
                           vector<DALISize> *pSizes = NULL, const DALISize *out_size = NULL);
bool DataDependentSetupGPU(const TensorList<GPUBackend> &input, TensorList<GPUBackend> *output,
                           size_t batch_size, bool reshapeBatch = false,
                           vector<const uint8 *> *iPtrs = NULL, vector<uint8 *> *oPtrs = NULL,
                           vector<DALISize> *pSizes = NULL, ResizeParamDescr *pResizeParam = NULL);
void CollectPointersForExecution(size_t batch_size,
                                 const TensorList<GPUBackend> &input, vector<const uint8 *> *inPtrs,
                                 TensorList<GPUBackend> *output, vector<uint8 *> *outPtrs);

}  // namespace dali

#endif  // DALI_PIPELINE_OPERATORS_OPERATOR_H_<|MERGE_RESOLUTION|>--- conflicted
+++ resolved
@@ -202,10 +202,9 @@
   virtual void RunImpl(Workspace<Backend> *ws, int idx = 0) = 0;
 
  private:
-<<<<<<< HEAD
   DLL_PUBLIC void ReleaseInputs(Workspace<Backend> *ws);
-=======
-  // SINFAE for Run is not possible as we want it to be virtual
+
+  // SFINAE for Run is not possible as we want it to be virtual
   template <typename B = Backend>
   typename std::enable_if<std::is_same<B, GPUBackend>::value>::type
   SyncHelper(int i, Workspace<B> *ws) {
@@ -216,8 +215,7 @@
 
   template <typename B = Backend>
   typename std::enable_if<!std::is_same<B, GPUBackend>::value>::type
-  SyncHelper(int /*unused*/, Workspace<B> */*unused*/) {}
->>>>>>> 7747245e
+  SyncHelper(int /* unused */, Workspace<B> * /* unused */) {}
 };
 
 template<>
