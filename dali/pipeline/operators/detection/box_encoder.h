// Copyright (c) 2017-2018, NVIDIA CORPORATION. All rights reserved.
//
// Licensed under the Apache License, Version 2.0 (the "License");
// you may not use this file except in compliance with the License.
// You may obtain a copy of the License at
//
//     http://www.apache.org/licenses/LICENSE-2.0
//
// Unless required by applicable law or agreed to in writing, software
// distributed under the License is distributed on an "AS IS" BASIS,
// WITHOUT WARRANTIES OR CONDITIONS OF ANY KIND, either express or implied.
// See the License for the specific language governing permissions and
// limitations under the License.

#ifndef DALI_PIPELINE_OPERATORS_DETECTION_BOX_ENCODER_H_
#define DALI_PIPELINE_OPERATORS_DETECTION_BOX_ENCODER_H_

#include <algorithm>
#include <cstring>
#include <vector>
#include <utility>

#include "dali/pipeline/operators/operator.h"
#include "dali/pipeline/util/bounding_box.h"

namespace dali {

template<typename Backend>
class BoxEncoder;

template <>
class BoxEncoder<CPUBackend>: public Operator<CPUBackend> {
 public:
  explicit BoxEncoder(const OpSpec &spec)
<<<<<<< HEAD
      : Operator<CPUBackend>(spec), 
        criteria_(spec.GetArgument<float>("criteria")),
=======
      : Operator<CPUBackend>(spec), criteria_(spec.GetArgument<float>("criteria")),
>>>>>>> e64c5f31
        offset_(spec.GetArgument<bool>("offset")),
        scale_(spec.GetArgument<float>("scale")) {
    DALI_ENFORCE(
      criteria_ >= 0.f,
      "Expected criteria >= 0, actual value = " + std::to_string(criteria_));
    DALI_ENFORCE(
      criteria_ <= 1.f,
      "Expected criteria <= 1, actual value = " + std::to_string(criteria_));

    auto anchors = spec.GetArgument<vector<float>>("anchors");

    DALI_ENFORCE(
      (anchors.size() % BoundingBox::kSize) == 0,
      "Anchors size must be divisible by 4, actual value = " + std::to_string(anchors.size()));

    anchors_ = ReadBoxesFromInput(anchors.data(), anchors.size() / BoundingBox::kSize);

    means_ = spec.GetArgument<vector<float>>("means");
    DALI_ENFORCE(means_.size() == 4,
      "means size must be a list of 4 values.");

    stds_ = spec.GetArgument<vector<float>>("stds");
    DALI_ENFORCE(stds_.size() == 4,
      "stds size must be a list of 4 values.");
    DALI_ENFORCE(std::find(stds_.begin(), stds_.end(), 0) == stds_.end(),
       "stds values must be != 0.");
  }

  ~BoxEncoder() override = default;

  DISABLE_COPY_MOVE_ASSIGN(BoxEncoder);

 protected:
  void RunImpl(Workspace<CPUBackend> *ws, const int idx) override;

 private:
  const float criteria_;
  vector<BoundingBox> anchors_;

  bool offset_;
  vector<float> means_;
  vector<float> stds_;
  float scale_;

  vector<float> CalculateIous(const vector<BoundingBox> &boxes) const;

  void CalculateIousForBox(float *ious, const BoundingBox &box) const;

  vector<BoundingBox> ReadBoxesFromInput(const float *in_boxes, unsigned num_boxes) const;

  void WriteAnchorsToOutput(float *out_boxes, int *out_labels) const;

  void WriteBoxToOutput(const std::array<float, BoundingBox::kSize>& box,
                        float *out_box_data) const;

  void WriteMatchesToOutput(const vector<std::pair<unsigned, unsigned>> matches,
    const vector<BoundingBox> &boxes, const int *labels, float *out_boxes, int *out_labels) const;

  vector<std::pair<unsigned, unsigned>> MatchBoxesWithAnchors(
    const vector<BoundingBox> &boxes) const;

  unsigned FindBestBoxForAnchor(
    unsigned anchor_idx, const vector<float> &ious, unsigned num_boxes) const;
};

}  // namespace dali

#endif  // DALI_PIPELINE_OPERATORS_DETECTION_BOX_ENCODER_H_<|MERGE_RESOLUTION|>--- conflicted
+++ resolved
@@ -32,12 +32,7 @@
 class BoxEncoder<CPUBackend>: public Operator<CPUBackend> {
  public:
   explicit BoxEncoder(const OpSpec &spec)
-<<<<<<< HEAD
-      : Operator<CPUBackend>(spec), 
-        criteria_(spec.GetArgument<float>("criteria")),
-=======
       : Operator<CPUBackend>(spec), criteria_(spec.GetArgument<float>("criteria")),
->>>>>>> e64c5f31
         offset_(spec.GetArgument<bool>("offset")),
         scale_(spec.GetArgument<float>("scale")) {
     DALI_ENFORCE(
