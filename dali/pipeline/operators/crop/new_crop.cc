// Copyright (c) 2019, NVIDIA CORPORATION. All rights reserved.
//
// Licensed under the Apache License, Version 2.0 (the "License");
// you may not use this file except in compliance with the License.
// You may obtain a copy of the License at
//
//     http://www.apache.org/licenses/LICENSE-2.0
//
// Unless required by applicable law or agreed to in writing, software
// distributed under the License is distributed on an "AS IS" BASIS,
// WITHOUT WARRANTIES OR CONDITIONS OF ANY KIND, either express or implied.
// See the License for the specific language governing permissions and
// limitations under the License.

#include <tuple>
#include <vector>
#include "dali/pipeline/data/views.h"
#include "dali/pipeline/operators/crop/new_crop.h"
#include "dali/kernels/slice/slice_cpu.h"
#include "dali/util/half.hpp"
#include "dali/core/static_switch.h"

namespace dali {

DALI_SCHEMA(NewCrop)
    .DocStr(R"code(Crops image with a given window dimensions and window position (upper left corner). **Experimental** Use `Crop` instead)code")
    .NumInput(1)
    .NumOutput(1)
    .AllowMultipleInputSets()
    .AddOptionalArg(
        "image_type",
        R"code(The color space of input and output image)code",
        DALI_RGB, false)
    .AddParent("CropAttr");

namespace detail {

template <typename InputType, typename OutputType>
void RunHelper(Tensor<CPUBackend> &output,
               const Tensor<CPUBackend> &input,
               const std::vector<int64_t> &slice_anchor,
               const std::vector<int64_t> &slice_shape) {
  std::size_t number_of_dims = input.shape().size();
  VALUE_SWITCH(number_of_dims, NumDims, (3, 4), (
    kernels::KernelContext ctx;
    auto in_view = view<const InputType, NumDims>(input);

<<<<<<< HEAD
    std::array<int64_t, NumDims> anchor, shape;
=======
    kernels::SliceArgs<NumDims> slice_args;
    auto &anchor = slice_args.anchor;
    auto &shape = slice_args.shape;
>>>>>>> e98cfb32
    for (std::size_t d = 0; d < NumDims; d++) {
      anchor[d] = slice_anchor[d];
      shape[d] = slice_shape[d];
    }
<<<<<<< HEAD
    kernels::SliceArgs<NumDims> slice_args = {std::move(anchor), std::move(shape)};

    kernels::SliceCPU<OutputType, InputType, NumDims> kernel;
    kernels::KernelRequirements kernel_req = kernel.Setup(ctx, in_view, slice_args);
=======

    kernels::SliceCPU<OutputType, InputType, NumDims> kernel;
    kernels::KernelRequirements req = kernel.Setup(ctx, in_view, slice_args);
    output.Resize(req.output_shapes[0][0].shape);
>>>>>>> e98cfb32

    auto out_view = view<OutputType, NumDims>(output);
    kernel.Run(ctx, out_view, in_view, slice_args);
  ), // NOLINT
  (
    DALI_FAIL("Not supported number of dimensions: " + std::to_string(number_of_dims));
  )); // NOLINT
}

}  // namespace detail

template <>
void NewCrop<CPUBackend>::SetupSharedSampleParams(SampleWorkspace *ws) {
  CropAttr::ProcessArguments(ws);
  const auto &input = ws->Input<CPUBackend>(0);
  input_type_ = input.type().id();
  if (output_type_ == DALI_NO_TYPE)
    output_type_ = input_type_;
}

template <>
void NewCrop<CPUBackend>::DataDependentSetup(SampleWorkspace *ws, const int idx) {
  const auto &input = ws->Input<CPUBackend>(idx);

  const DALITensorLayout in_layout = input.GetLayout();
  DALI_ENFORCE(in_layout == DALI_NHWC || in_layout == DALI_NCHW
            || in_layout == DALI_NFHWC || in_layout == DALI_NFCHW,
    "Unexpected data layout");
  DALITensorLayout out_layout = in_layout;

  auto data_idx = ws->data_idx();
  DataDependentSetup(data_idx, in_layout, input.shape());
  auto &slice_shape = slice_shapes_[data_idx];

  auto &output = ws->Output<CPUBackend>(idx);
  output.SetLayout(out_layout);
<<<<<<< HEAD
  if (in_layout == DALI_NFHWC || in_layout == DALI_NFCHW) {
    output.Resize({slice_shape[0], slice_shape[1], slice_shape[2], slice_shape[3]});
  } else {
    output.Resize({slice_shape[0], slice_shape[1], slice_shape[2]});
  }
=======
>>>>>>> e98cfb32
}

template <>
void NewCrop<CPUBackend>::RunImpl(SampleWorkspace *ws, const int idx) {
  DataDependentSetup(ws, idx);
  const auto &input = ws->Input<CPUBackend>(idx);
  auto &output = ws->Output<CPUBackend>(idx);
  auto data_idx = ws->data_idx();

  if (input_type_ == DALI_FLOAT16 || output_type_ == DALI_FLOAT16) {
    DALI_ENFORCE(input_type_ == output_type_,
      "type conversion is not supported for half precision floats");
    detail::RunHelper<float16_cpu, float16_cpu>(
      output, input, slice_anchors_[data_idx], slice_shapes_[data_idx]);
    return;
  }

  DALI_TYPE_SWITCH(input_type_, InputType,
    DALI_TYPE_SWITCH(output_type_, OutputType,
      detail::RunHelper<OutputType, InputType>(
        output, input, slice_anchors_[data_idx], slice_shapes_[data_idx]);
    )
  )
}

// Register operator
DALI_REGISTER_OPERATOR(NewCrop, NewCrop<CPUBackend>, CPU);

}  // namespace dali<|MERGE_RESOLUTION|>--- conflicted
+++ resolved
@@ -45,28 +45,17 @@
     kernels::KernelContext ctx;
     auto in_view = view<const InputType, NumDims>(input);
 
-<<<<<<< HEAD
-    std::array<int64_t, NumDims> anchor, shape;
-=======
     kernels::SliceArgs<NumDims> slice_args;
     auto &anchor = slice_args.anchor;
     auto &shape = slice_args.shape;
->>>>>>> e98cfb32
     for (std::size_t d = 0; d < NumDims; d++) {
       anchor[d] = slice_anchor[d];
       shape[d] = slice_shape[d];
     }
-<<<<<<< HEAD
-    kernels::SliceArgs<NumDims> slice_args = {std::move(anchor), std::move(shape)};
-
-    kernels::SliceCPU<OutputType, InputType, NumDims> kernel;
-    kernels::KernelRequirements kernel_req = kernel.Setup(ctx, in_view, slice_args);
-=======
 
     kernels::SliceCPU<OutputType, InputType, NumDims> kernel;
     kernels::KernelRequirements req = kernel.Setup(ctx, in_view, slice_args);
     output.Resize(req.output_shapes[0][0].shape);
->>>>>>> e98cfb32
 
     auto out_view = view<OutputType, NumDims>(output);
     kernel.Run(ctx, out_view, in_view, slice_args);
@@ -103,14 +92,6 @@
 
   auto &output = ws->Output<CPUBackend>(idx);
   output.SetLayout(out_layout);
-<<<<<<< HEAD
-  if (in_layout == DALI_NFHWC || in_layout == DALI_NFCHW) {
-    output.Resize({slice_shape[0], slice_shape[1], slice_shape[2], slice_shape[3]});
-  } else {
-    output.Resize({slice_shape[0], slice_shape[1], slice_shape[2]});
-  }
-=======
->>>>>>> e98cfb32
 }
 
 template <>
