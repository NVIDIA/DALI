<<<<<<< HEAD
// Copyright (c) 2017-2018, NVIDIA CORPORATION. All rights reserved.
//
// Licensed under the Apache License, Version 2.0 (the "License");
// you may not use this file except in compliance with the License.
// You may obtain a copy of the License at
//
//     http://www.apache.org/licenses/LICENSE-2.0
//
// Unless required by applicable law or agreed to in writing, software
// distributed under the License is distributed on an "AS IS" BASIS,
// WITHOUT WARRANTIES OR CONDITIONS OF ANY KIND, either express or implied.
// See the License for the specific language governing permissions and
// limitations under the License.

#include "dali/test/dali_test_bboxes.h"

namespace dali {

template <typename ImgType>
class RandomBBoxCropTest : public GenericBBoxesTest<ImgType> {};

typedef ::testing::Types<RGB, BGR, Gray> Types;
TYPED_TEST_CASE(RandomBBoxCropTest, Types);

const bool addImageType = true;

TYPED_TEST(RandomBBoxCropTest, CreateWithSingleThreshold) {
  this->RunBBoxesCPU({"RandomBBoxCrop", {"thresholds", "0.0", DALI_FLOAT_VEC}},
                     addImageType);
}

TYPED_TEST(RandomBBoxCropTest, CreateWithMultipleThresholds) {
  this->RunBBoxesCPU(
      {"RandomBBoxCrop", {"thresholds", "0.0, 0.1, 1.0", DALI_FLOAT_VEC}},
      addImageType);
}

TYPED_TEST(RandomBBoxCropTest, CreateWithoutThreshold) {
  EXPECT_THROW(
      this->RunBBoxesCPU({"RandomBBoxCrop", {"thresholds", "", DALI_FLOAT_VEC}},
                         addImageType),
      std::runtime_error);
}

TYPED_TEST(RandomBBoxCropTest, CreateWithThresholdTooLargeFails) {
  EXPECT_THROW(this->RunBBoxesCPU({"RandomBBoxCrop",
                                   {"thresholds", "0.0, 1.1", DALI_FLOAT_VEC}},
                                  addImageType),
               std::runtime_error);
}

TYPED_TEST(RandomBBoxCropTest, CreateWithThresholdTooSmallFails) {
  EXPECT_THROW(this->RunBBoxesCPU({"RandomBBoxCrop",
                                   {"thresholds", "-0.1, 1.0", DALI_FLOAT_VEC}},
                                  addImageType),
               std::runtime_error);
}

TYPED_TEST(RandomBBoxCropTest, CreateWithThresholdsProvidedInDecreasingOrder) {
  this->RunBBoxesCPU(
      {"RandomBBoxCrop", {"thresholds", "1,0, 0.5, 0.0", DALI_FLOAT_VEC}},
      addImageType);
}

TYPED_TEST(RandomBBoxCropTest, CreateWithThresholdsRepeated) {
  this->RunBBoxesCPU(
      {"RandomBBoxCrop", {"thresholds", "1,0, 1.0", DALI_FLOAT_VEC}},
      addImageType);
}

TYPED_TEST(RandomBBoxCropTest, CreateWithAspectRatio) {
  this->RunBBoxesCPU(
      {"RandomBBoxCrop", {"aspect_ratio", "0.0, 1.0", DALI_FLOAT_VEC}},
      addImageType);
}

TYPED_TEST(RandomBBoxCropTest, CreateWithSingleAspectRatio) {
  EXPECT_THROW(this->RunBBoxesCPU(
                   {"RandomBBoxCrop", {"aspect_ratio", "0.0", DALI_FLOAT_VEC}},
                   addImageType),
               std::runtime_error);
}

TYPED_TEST(RandomBBoxCropTest, CreateWithEmptyAspectRatio) {
  EXPECT_THROW(this->RunBBoxesCPU(
                   {"RandomBBoxCrop", {"aspect_ratio", "", DALI_FLOAT_VEC}},
                   addImageType),
               std::runtime_error);
}

TYPED_TEST(RandomBBoxCropTest, CreateWithNegativeAspectRatio) {
  EXPECT_THROW(
      this->RunBBoxesCPU(
          {"RandomBBoxCrop", {"aspect_ratio", "-0.1, 1.0", DALI_FLOAT_VEC}},
          addImageType),
      std::runtime_error);
}

TYPED_TEST(RandomBBoxCropTest, CreateWithVeryLargeAspectRatio) {
  this->RunBBoxesCPU(
      {"RandomBBoxCrop", {"aspect_ratio", "0.0, 666.0", DALI_FLOAT_VEC}},
      addImageType);
}

TYPED_TEST(RandomBBoxCropTest, CreateWithSwappedOrderAspectRatio) {
  EXPECT_THROW(
      this->RunBBoxesCPU(
          {"RandomBBoxCrop", {"aspect_ratio", "1.0, 0.0", DALI_FLOAT_VEC}},
          addImageType),
      std::runtime_error);
}

TYPED_TEST(RandomBBoxCropTest, CreateWithScaling) {
  this->RunBBoxesCPU(
      {"RandomBBoxCrop", {"scaling", "0.0, 1.0", DALI_FLOAT_VEC}},
      addImageType);
}

TYPED_TEST(RandomBBoxCropTest, CreateWithSingleScaling) {
  EXPECT_THROW(
      this->RunBBoxesCPU({"RandomBBoxCrop", {"scaling", "0.0", DALI_FLOAT_VEC}},
                         addImageType),
      std::runtime_error);
}

TYPED_TEST(RandomBBoxCropTest, CreateWithEmptyScaling) {
  EXPECT_THROW(
      this->RunBBoxesCPU({"RandomBBoxCrop", {"scaling", "", DALI_FLOAT_VEC}},
                         addImageType),
      std::runtime_error);
}

TYPED_TEST(RandomBBoxCropTest, CreateWithNegativeScaling) {
  EXPECT_THROW(this->RunBBoxesCPU(
                   {"RandomBBoxCrop", {"scaling", "-0.1, 1.0", DALI_FLOAT_VEC}},
                   addImageType),
               std::runtime_error);
}

TYPED_TEST(RandomBBoxCropTest, CreateWithVeryLargeScaling) {
  this->RunBBoxesCPU(
      {"RandomBBoxCrop", {"scaling", "0.0, 666.0", DALI_FLOAT_VEC}},
      addImageType);
}

TYPED_TEST(RandomBBoxCropTest, CreateWithSwappedOrderScaling) {
  EXPECT_THROW(this->RunBBoxesCPU(
                   {"RandomBBoxCrop", {"scaling", "1.0, 0.0", DALI_FLOAT_VEC}},
                   addImageType),
               std::runtime_error);
}

TYPED_TEST(RandomBBoxCropTest, CreateWithLtrb) {
  this->RunBBoxesCPU({"RandomBBoxCrop", {"ltrb", "true", DALI_BOOL}},
                     addImageType);
}

TYPED_TEST(RandomBBoxCropTest, CreateWithXywh) {
  this->RunBBoxesCPU({"RandomBBoxCrop", {"ltrb", "false", DALI_BOOL}},
                     addImageType, false);
}

TYPED_TEST(RandomBBoxCropTest, CreateWithNumAttemptsNegative) {
  EXPECT_THROW(
      this->RunBBoxesCPU({"RandomBBoxCrop", {"num_attempts", "-1", DALI_INT32}},
                         addImageType),
      std::runtime_error);
}

TYPED_TEST(RandomBBoxCropTest, CreateWithNumAttemptsZero) {
  EXPECT_THROW(
      this->RunBBoxesCPU({"RandomBBoxCrop", {"num_attempts", "0", DALI_INT32}},
                         addImageType),
      std::runtime_error);
}

TYPED_TEST(RandomBBoxCropTest, CreateWithNumAttemptsGreaterThanZero) {
  this->RunBBoxesCPU({"RandomBBoxCrop", {"num_attempts", "1", DALI_INT32}},
                     addImageType);
}

}  // namespace dali
=======
// Copyright (c) 2017-2018, NVIDIA CORPORATION. All rights reserved.
//
// Licensed under the Apache License, Version 2.0 (the "License");
// you may not use this file except in compliance with the License.
// You may obtain a copy of the License at
//
//     http://www.apache.org/licenses/LICENSE-2.0
//
// Unless required by applicable law or agreed to in writing, software
// distributed under the License is distributed on an "AS IS" BASIS,
// WITHOUT WARRANTIES OR CONDITIONS OF ANY KIND, either express or implied.
// See the License for the specific language governing permissions and
// limitations under the License.

#include "dali/test/dali_test_bboxes.h"

namespace dali {

template <typename ImgType>
class RandomBBoxCropTest : public GenericBBoxesTest<ImgType> {};

typedef ::testing::Types<RGB, BGR, Gray> Types;
TYPED_TEST_CASE(RandomBBoxCropTest, Types);

const bool addImageType = true;

TYPED_TEST(RandomBBoxCropTest, CreateWithSingleThreshold) {
  this->RunBBoxesCPU({"RandomBBoxCrop", {"thresholds", "0.0", DALI_FLOAT_VEC}},
                     addImageType);
}

TYPED_TEST(RandomBBoxCropTest, CreateWithMultipleThresholds) {
  this->RunBBoxesCPU(
      {"RandomBBoxCrop", {"thresholds", "0.0, 0.1, 1.0", DALI_FLOAT_VEC}},
      addImageType);
}

TYPED_TEST(RandomBBoxCropTest, CreateWithoutThreshold) {
  EXPECT_THROW(
      this->RunBBoxesCPU({"RandomBBoxCrop", {"thresholds", "", DALI_FLOAT_VEC}},
                         addImageType),
      std::runtime_error);
}

TYPED_TEST(RandomBBoxCropTest, CreateWithThresholdTooLargeFails) {
  EXPECT_THROW(this->RunBBoxesCPU({"RandomBBoxCrop",
                                   {"thresholds", "0.0, 1.1", DALI_FLOAT_VEC}},
                                  addImageType),
               std::runtime_error);
}

TYPED_TEST(RandomBBoxCropTest, CreateWithThresholdTooSmallFails) {
  EXPECT_THROW(this->RunBBoxesCPU({"RandomBBoxCrop",
                                   {"thresholds", "-0.1, 1.0", DALI_FLOAT_VEC}},
                                  addImageType),
               std::runtime_error);
}

TYPED_TEST(RandomBBoxCropTest, CreateWithThresholdsProvidedInDecreasingOrder) {
  this->RunBBoxesCPU(
      {"RandomBBoxCrop", {"thresholds", "1,0, 0.5, 0.0", DALI_FLOAT_VEC}},
      addImageType);
}

TYPED_TEST(RandomBBoxCropTest, CreateWithThresholdsRepeated) {
  this->RunBBoxesCPU(
      {"RandomBBoxCrop", {"thresholds", "1,0, 1.0", DALI_FLOAT_VEC}},
      addImageType);
}

TYPED_TEST(RandomBBoxCropTest, CreateWithAspectRatio) {
  this->RunBBoxesCPU(
      {"RandomBBoxCrop", {"aspect_ratio", "0.0, 1.0", DALI_FLOAT_VEC}},
      addImageType);
}

TYPED_TEST(RandomBBoxCropTest, CreateWithSingleAspectRatio) {
  EXPECT_THROW(this->RunBBoxesCPU(
                   {"RandomBBoxCrop", {"aspect_ratio", "0.0", DALI_FLOAT_VEC}},
                   addImageType),
               std::runtime_error);
}

TYPED_TEST(RandomBBoxCropTest, CreateWithEmptyAspectRatio) {
  EXPECT_THROW(this->RunBBoxesCPU(
                   {"RandomBBoxCrop", {"aspect_ratio", "", DALI_FLOAT_VEC}},
                   addImageType),
               std::runtime_error);
}

TYPED_TEST(RandomBBoxCropTest, CreateWithNegativeAspectRatio) {
  EXPECT_THROW(
      this->RunBBoxesCPU(
          {"RandomBBoxCrop", {"aspect_ratio", "-0.1, 1.0", DALI_FLOAT_VEC}},
          addImageType),
      std::runtime_error);
}

TYPED_TEST(RandomBBoxCropTest, CreateWithVeryLargeAspectRatio) {
  this->RunBBoxesCPU(
      {"RandomBBoxCrop", {"aspect_ratio", "0.0, 666.0", DALI_FLOAT_VEC}},
      addImageType);
}

TYPED_TEST(RandomBBoxCropTest, CreateWithSwappedOrderAspectRatio) {
  EXPECT_THROW(
      this->RunBBoxesCPU(
          {"RandomBBoxCrop", {"aspect_ratio", "1.0, 0.0", DALI_FLOAT_VEC}},
          addImageType),
      std::runtime_error);
}

TYPED_TEST(RandomBBoxCropTest, CreateWithScaling) {
  this->RunBBoxesCPU(
      {"RandomBBoxCrop", {"scaling", "0.0, 1.0", DALI_FLOAT_VEC}},
      addImageType);
}

TYPED_TEST(RandomBBoxCropTest, CreateWithSingleScaling) {
  EXPECT_THROW(
      this->RunBBoxesCPU({"RandomBBoxCrop", {"scaling", "0.0", DALI_FLOAT_VEC}},
                         addImageType),
      std::runtime_error);
}

TYPED_TEST(RandomBBoxCropTest, CreateWithEmptyScaling) {
  EXPECT_THROW(
      this->RunBBoxesCPU({"RandomBBoxCrop", {"scaling", "", DALI_FLOAT_VEC}},
                         addImageType),
      std::runtime_error);
}

TYPED_TEST(RandomBBoxCropTest, CreateWithNegativeScaling) {
  EXPECT_THROW(this->RunBBoxesCPU(
                   {"RandomBBoxCrop", {"scaling", "-0.1, 1.0", DALI_FLOAT_VEC}},
                   addImageType),
               std::runtime_error);
}

TYPED_TEST(RandomBBoxCropTest, CreateWithVeryLargeScaling) {
  this->RunBBoxesCPU(
      {"RandomBBoxCrop", {"scaling", "0.0, 666.0", DALI_FLOAT_VEC}},
      addImageType);
}

TYPED_TEST(RandomBBoxCropTest, CreateWithSwappedOrderScaling) {
  EXPECT_THROW(this->RunBBoxesCPU(
                   {"RandomBBoxCrop", {"scaling", "1.0, 0.0", DALI_FLOAT_VEC}},
                   addImageType),
               std::runtime_error);
}

TYPED_TEST(RandomBBoxCropTest, CreateWithLtrb) {
  this->RunBBoxesCPU({"RandomBBoxCrop", {"ltrb", "true", DALI_BOOL}},
                     addImageType);
}

TYPED_TEST(RandomBBoxCropTest, CreateWithXywh) {
  this->RunBBoxesCPU({"RandomBBoxCrop", {"ltrb", "false", DALI_BOOL}},
                     addImageType);
}

TYPED_TEST(RandomBBoxCropTest, CreateWithNumAttemptsNegative) {
  EXPECT_THROW(
      this->RunBBoxesCPU({"RandomBBoxCrop", {"num_attempts", "-1", DALI_INT32}},
                         addImageType),
      std::runtime_error);
}

TYPED_TEST(RandomBBoxCropTest, CreateWithNumAttemptsZero) {
  EXPECT_THROW(
      this->RunBBoxesCPU({"RandomBBoxCrop", {"num_attempts", "0", DALI_INT32}},
                         addImageType),
      std::runtime_error);
}

TYPED_TEST(RandomBBoxCropTest, CreateWithNumAttemptsGreaterThanZero) {
  this->RunBBoxesCPU({"RandomBBoxCrop", {"num_attempts", "1", DALI_INT32}},
                     addImageType);
}

}  // namespace dali
>>>>>>> b19927c1
<|MERGE_RESOLUTION|>--- conflicted
+++ resolved
@@ -1,4 +1,3 @@
-<<<<<<< HEAD
 // Copyright (c) 2017-2018, NVIDIA CORPORATION. All rights reserved.
 //
 // Licensed under the Apache License, Version 2.0 (the "License");
@@ -180,188 +179,4 @@
                      addImageType);
 }
 
-}  // namespace dali
-=======
-// Copyright (c) 2017-2018, NVIDIA CORPORATION. All rights reserved.
-//
-// Licensed under the Apache License, Version 2.0 (the "License");
-// you may not use this file except in compliance with the License.
-// You may obtain a copy of the License at
-//
-//     http://www.apache.org/licenses/LICENSE-2.0
-//
-// Unless required by applicable law or agreed to in writing, software
-// distributed under the License is distributed on an "AS IS" BASIS,
-// WITHOUT WARRANTIES OR CONDITIONS OF ANY KIND, either express or implied.
-// See the License for the specific language governing permissions and
-// limitations under the License.
-
-#include "dali/test/dali_test_bboxes.h"
-
-namespace dali {
-
-template <typename ImgType>
-class RandomBBoxCropTest : public GenericBBoxesTest<ImgType> {};
-
-typedef ::testing::Types<RGB, BGR, Gray> Types;
-TYPED_TEST_CASE(RandomBBoxCropTest, Types);
-
-const bool addImageType = true;
-
-TYPED_TEST(RandomBBoxCropTest, CreateWithSingleThreshold) {
-  this->RunBBoxesCPU({"RandomBBoxCrop", {"thresholds", "0.0", DALI_FLOAT_VEC}},
-                     addImageType);
-}
-
-TYPED_TEST(RandomBBoxCropTest, CreateWithMultipleThresholds) {
-  this->RunBBoxesCPU(
-      {"RandomBBoxCrop", {"thresholds", "0.0, 0.1, 1.0", DALI_FLOAT_VEC}},
-      addImageType);
-}
-
-TYPED_TEST(RandomBBoxCropTest, CreateWithoutThreshold) {
-  EXPECT_THROW(
-      this->RunBBoxesCPU({"RandomBBoxCrop", {"thresholds", "", DALI_FLOAT_VEC}},
-                         addImageType),
-      std::runtime_error);
-}
-
-TYPED_TEST(RandomBBoxCropTest, CreateWithThresholdTooLargeFails) {
-  EXPECT_THROW(this->RunBBoxesCPU({"RandomBBoxCrop",
-                                   {"thresholds", "0.0, 1.1", DALI_FLOAT_VEC}},
-                                  addImageType),
-               std::runtime_error);
-}
-
-TYPED_TEST(RandomBBoxCropTest, CreateWithThresholdTooSmallFails) {
-  EXPECT_THROW(this->RunBBoxesCPU({"RandomBBoxCrop",
-                                   {"thresholds", "-0.1, 1.0", DALI_FLOAT_VEC}},
-                                  addImageType),
-               std::runtime_error);
-}
-
-TYPED_TEST(RandomBBoxCropTest, CreateWithThresholdsProvidedInDecreasingOrder) {
-  this->RunBBoxesCPU(
-      {"RandomBBoxCrop", {"thresholds", "1,0, 0.5, 0.0", DALI_FLOAT_VEC}},
-      addImageType);
-}
-
-TYPED_TEST(RandomBBoxCropTest, CreateWithThresholdsRepeated) {
-  this->RunBBoxesCPU(
-      {"RandomBBoxCrop", {"thresholds", "1,0, 1.0", DALI_FLOAT_VEC}},
-      addImageType);
-}
-
-TYPED_TEST(RandomBBoxCropTest, CreateWithAspectRatio) {
-  this->RunBBoxesCPU(
-      {"RandomBBoxCrop", {"aspect_ratio", "0.0, 1.0", DALI_FLOAT_VEC}},
-      addImageType);
-}
-
-TYPED_TEST(RandomBBoxCropTest, CreateWithSingleAspectRatio) {
-  EXPECT_THROW(this->RunBBoxesCPU(
-                   {"RandomBBoxCrop", {"aspect_ratio", "0.0", DALI_FLOAT_VEC}},
-                   addImageType),
-               std::runtime_error);
-}
-
-TYPED_TEST(RandomBBoxCropTest, CreateWithEmptyAspectRatio) {
-  EXPECT_THROW(this->RunBBoxesCPU(
-                   {"RandomBBoxCrop", {"aspect_ratio", "", DALI_FLOAT_VEC}},
-                   addImageType),
-               std::runtime_error);
-}
-
-TYPED_TEST(RandomBBoxCropTest, CreateWithNegativeAspectRatio) {
-  EXPECT_THROW(
-      this->RunBBoxesCPU(
-          {"RandomBBoxCrop", {"aspect_ratio", "-0.1, 1.0", DALI_FLOAT_VEC}},
-          addImageType),
-      std::runtime_error);
-}
-
-TYPED_TEST(RandomBBoxCropTest, CreateWithVeryLargeAspectRatio) {
-  this->RunBBoxesCPU(
-      {"RandomBBoxCrop", {"aspect_ratio", "0.0, 666.0", DALI_FLOAT_VEC}},
-      addImageType);
-}
-
-TYPED_TEST(RandomBBoxCropTest, CreateWithSwappedOrderAspectRatio) {
-  EXPECT_THROW(
-      this->RunBBoxesCPU(
-          {"RandomBBoxCrop", {"aspect_ratio", "1.0, 0.0", DALI_FLOAT_VEC}},
-          addImageType),
-      std::runtime_error);
-}
-
-TYPED_TEST(RandomBBoxCropTest, CreateWithScaling) {
-  this->RunBBoxesCPU(
-      {"RandomBBoxCrop", {"scaling", "0.0, 1.0", DALI_FLOAT_VEC}},
-      addImageType);
-}
-
-TYPED_TEST(RandomBBoxCropTest, CreateWithSingleScaling) {
-  EXPECT_THROW(
-      this->RunBBoxesCPU({"RandomBBoxCrop", {"scaling", "0.0", DALI_FLOAT_VEC}},
-                         addImageType),
-      std::runtime_error);
-}
-
-TYPED_TEST(RandomBBoxCropTest, CreateWithEmptyScaling) {
-  EXPECT_THROW(
-      this->RunBBoxesCPU({"RandomBBoxCrop", {"scaling", "", DALI_FLOAT_VEC}},
-                         addImageType),
-      std::runtime_error);
-}
-
-TYPED_TEST(RandomBBoxCropTest, CreateWithNegativeScaling) {
-  EXPECT_THROW(this->RunBBoxesCPU(
-                   {"RandomBBoxCrop", {"scaling", "-0.1, 1.0", DALI_FLOAT_VEC}},
-                   addImageType),
-               std::runtime_error);
-}
-
-TYPED_TEST(RandomBBoxCropTest, CreateWithVeryLargeScaling) {
-  this->RunBBoxesCPU(
-      {"RandomBBoxCrop", {"scaling", "0.0, 666.0", DALI_FLOAT_VEC}},
-      addImageType);
-}
-
-TYPED_TEST(RandomBBoxCropTest, CreateWithSwappedOrderScaling) {
-  EXPECT_THROW(this->RunBBoxesCPU(
-                   {"RandomBBoxCrop", {"scaling", "1.0, 0.0", DALI_FLOAT_VEC}},
-                   addImageType),
-               std::runtime_error);
-}
-
-TYPED_TEST(RandomBBoxCropTest, CreateWithLtrb) {
-  this->RunBBoxesCPU({"RandomBBoxCrop", {"ltrb", "true", DALI_BOOL}},
-                     addImageType);
-}
-
-TYPED_TEST(RandomBBoxCropTest, CreateWithXywh) {
-  this->RunBBoxesCPU({"RandomBBoxCrop", {"ltrb", "false", DALI_BOOL}},
-                     addImageType);
-}
-
-TYPED_TEST(RandomBBoxCropTest, CreateWithNumAttemptsNegative) {
-  EXPECT_THROW(
-      this->RunBBoxesCPU({"RandomBBoxCrop", {"num_attempts", "-1", DALI_INT32}},
-                         addImageType),
-      std::runtime_error);
-}
-
-TYPED_TEST(RandomBBoxCropTest, CreateWithNumAttemptsZero) {
-  EXPECT_THROW(
-      this->RunBBoxesCPU({"RandomBBoxCrop", {"num_attempts", "0", DALI_INT32}},
-                         addImageType),
-      std::runtime_error);
-}
-
-TYPED_TEST(RandomBBoxCropTest, CreateWithNumAttemptsGreaterThanZero) {
-  this->RunBBoxesCPU({"RandomBBoxCrop", {"num_attempts", "1", DALI_INT32}},
-                     addImageType);
-}
-
-}  // namespace dali
->>>>>>> b19927c1
+}  // namespace dali