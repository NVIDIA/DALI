// Copyright (c) 2019, NVIDIA CORPORATION. All rights reserved.
//
// Licensed under the Apache License, Version 2.0 (the "License");
// you may not use this file except in compliance with the License.
// You may obtain a copy of the License at
//
//     http://www.apache.org/licenses/LICENSE-2.0
//
// Unless required by applicable law or agreed to in writing, software
// distributed under the License is distributed on an "AS IS" BASIS,
// WITHOUT WARRANTIES OR CONDITIONS OF ANY KIND, either express or implied.
// See the License for the specific language governing permissions and
// limitations under the License.

#include <vector>
#include "dali/image/transform.h"
#include "dali/kernels/slice/slice_gpu.cuh"
#include "dali/core/static_switch.h"
#include "dali/pipeline/operators/crop/new_crop.h"
#include "dali/pipeline/data/views.h"

namespace dali {

namespace detail {

template <typename InputType, typename OutputType>
void RunHelper(TensorList<GPUBackend>& output,
               const TensorList<GPUBackend>& input,
               const std::vector<std::vector<int64_t>>& slice_anchors,
               const std::vector<std::vector<int64_t>>& slice_shapes,
<<<<<<< HEAD
               cudaStream_t stream,
               kernels::ScratchpadAllocator &scratch_alloc) {
=======
               cudaStream_t stream) {
>>>>>>> e98cfb32
  std::size_t number_of_dims = input.tensor_shape(0).size();
  VALUE_SWITCH(number_of_dims, NumDims, (3, 4), (
    kernels::SliceGPU<OutputType, InputType, NumDims> kernel;

    kernels::KernelContext ctx;
    ctx.gpu.stream = stream;
    auto in_view = view<const InputType, NumDims>(input);

    std::vector<kernels::SliceArgs<NumDims>> slice_args;
    slice_args.reserve(slice_anchors.size());
    for (std::size_t i = 0; i < slice_anchors.size(); i++) {
      std::array<int64_t, NumDims> anchor, shape;
      const auto& slice_anchor = slice_anchors[i];
      const auto& slice_shape = slice_shapes[i];
      for (std::size_t d = 0; d < NumDims; d++) {
        anchor[d] = slice_anchor[d];
        shape[d] = slice_shape[d];
      }
      slice_args.push_back({anchor, shape});
    }

    kernels::KernelRequirements req = kernel.Setup(ctx, in_view, slice_args);
<<<<<<< HEAD
    scratch_alloc.Reserve(req.scratch_sizes);
    auto scratchpad = scratch_alloc.GetScratchpad();
    ctx.scratchpad = &scratchpad;
=======
    std::vector<Dims> out_shapes;
    to_dims_vec(out_shapes, req.output_shapes[0]);
    output.Resize(out_shapes);
>>>>>>> e98cfb32

    auto out_view = view<OutputType, NumDims>(output);
    kernel.Run(ctx, out_view, in_view, slice_args);
  ),  // NOLINT
  (
    DALI_FAIL("Not supported number of dimensions: " + std::to_string(number_of_dims));
  ));  // NOLINT
}

}  // namespace detail

template <>
void NewCrop<GPUBackend>::SetupSharedSampleParams(DeviceWorkspace *ws) {
  CropAttr::ProcessArguments(ws);
  const auto &input = ws->Input<GPUBackend>(0);
  input_type_ = input.type().id();
  if (output_type_ == DALI_NO_TYPE)
    output_type_ = input_type_;
}

template <>
void NewCrop<GPUBackend>::DataDependentSetup(DeviceWorkspace *ws, const int idx) {
  const auto &input = ws->Input<GPUBackend>(idx);

  const DALITensorLayout in_layout = input.GetLayout();
  // TODO(janton) : support other layouts
  DALI_ENFORCE(in_layout == DALI_NHWC || in_layout == DALI_NCHW
            || in_layout == DALI_NFHWC || in_layout == DALI_NFCHW,
    "Unexpected data layout");
  DALITensorLayout out_layout = in_layout;

  for (int i = 0; i < batch_size_; ++i) {
    DataDependentSetup(i, in_layout, input.tensor_shape(i));
<<<<<<< HEAD
    auto &slice_shape = slice_shapes_[i];
    if (in_layout == DALI_NFHWC || in_layout == DALI_NFCHW) {
      output_shape[i] = { slice_shape[0], slice_shape[1], slice_shape[2], slice_shape[3] };
    } else {
      output_shape[i] = { slice_shape[0], slice_shape[1], slice_shape[2] };
    }
=======
>>>>>>> e98cfb32
  }
  auto &output = ws->Output<GPUBackend>(idx);
  output.SetLayout(out_layout);
}

template <>
void NewCrop<GPUBackend>::RunImpl(DeviceWorkspace *ws, const int idx) {
  DataDependentSetup(ws, idx);
  const auto &input = ws->Input<GPUBackend>(idx);
  auto &output = ws->Output<GPUBackend>(idx);

  if (input_type_ == DALI_FLOAT16 || output_type_ == DALI_FLOAT16) {
    DALI_ENFORCE(input_type_ == output_type_,
      "type conversion is not supported for half precision floats");
    detail::RunHelper<float16, float16>(
<<<<<<< HEAD
      output, input, slice_anchors_, slice_shapes_, ws->stream(), scratch_alloc_);
=======
      output, input, slice_anchors_, slice_shapes_, ws->stream());
>>>>>>> e98cfb32
    return;
  }

  DALI_TYPE_SWITCH(input_type_, InputType,
    DALI_TYPE_SWITCH(output_type_, OutputType,
      detail::RunHelper<OutputType, InputType>(
<<<<<<< HEAD
        output, input, slice_anchors_, slice_shapes_, ws->stream(), scratch_alloc_);
=======
        output, input, slice_anchors_, slice_shapes_, ws->stream());
>>>>>>> e98cfb32
    )
  )
}

// Register operator
DALI_REGISTER_OPERATOR(NewCrop, NewCrop<GPUBackend>, GPU);

}  // namespace dali<|MERGE_RESOLUTION|>--- conflicted
+++ resolved
@@ -28,12 +28,8 @@
                const TensorList<GPUBackend>& input,
                const std::vector<std::vector<int64_t>>& slice_anchors,
                const std::vector<std::vector<int64_t>>& slice_shapes,
-<<<<<<< HEAD
                cudaStream_t stream,
                kernels::ScratchpadAllocator &scratch_alloc) {
-=======
-               cudaStream_t stream) {
->>>>>>> e98cfb32
   std::size_t number_of_dims = input.tensor_shape(0).size();
   VALUE_SWITCH(number_of_dims, NumDims, (3, 4), (
     kernels::SliceGPU<OutputType, InputType, NumDims> kernel;
@@ -56,15 +52,13 @@
     }
 
     kernels::KernelRequirements req = kernel.Setup(ctx, in_view, slice_args);
-<<<<<<< HEAD
+    std::vector<Dims> out_shapes;
+    to_dims_vec(out_shapes, req.output_shapes[0]);
+    output.Resize(out_shapes);
+
     scratch_alloc.Reserve(req.scratch_sizes);
     auto scratchpad = scratch_alloc.GetScratchpad();
     ctx.scratchpad = &scratchpad;
-=======
-    std::vector<Dims> out_shapes;
-    to_dims_vec(out_shapes, req.output_shapes[0]);
-    output.Resize(out_shapes);
->>>>>>> e98cfb32
 
     auto out_view = view<OutputType, NumDims>(output);
     kernel.Run(ctx, out_view, in_view, slice_args);
@@ -98,15 +92,6 @@
 
   for (int i = 0; i < batch_size_; ++i) {
     DataDependentSetup(i, in_layout, input.tensor_shape(i));
-<<<<<<< HEAD
-    auto &slice_shape = slice_shapes_[i];
-    if (in_layout == DALI_NFHWC || in_layout == DALI_NFCHW) {
-      output_shape[i] = { slice_shape[0], slice_shape[1], slice_shape[2], slice_shape[3] };
-    } else {
-      output_shape[i] = { slice_shape[0], slice_shape[1], slice_shape[2] };
-    }
-=======
->>>>>>> e98cfb32
   }
   auto &output = ws->Output<GPUBackend>(idx);
   output.SetLayout(out_layout);
@@ -122,22 +107,14 @@
     DALI_ENFORCE(input_type_ == output_type_,
       "type conversion is not supported for half precision floats");
     detail::RunHelper<float16, float16>(
-<<<<<<< HEAD
       output, input, slice_anchors_, slice_shapes_, ws->stream(), scratch_alloc_);
-=======
-      output, input, slice_anchors_, slice_shapes_, ws->stream());
->>>>>>> e98cfb32
     return;
   }
 
   DALI_TYPE_SWITCH(input_type_, InputType,
     DALI_TYPE_SWITCH(output_type_, OutputType,
       detail::RunHelper<OutputType, InputType>(
-<<<<<<< HEAD
         output, input, slice_anchors_, slice_shapes_, ws->stream(), scratch_alloc_);
-=======
-        output, input, slice_anchors_, slice_shapes_, ws->stream());
->>>>>>> e98cfb32
     )
   )
 }
