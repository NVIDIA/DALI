--- conflicted
+++ resolved
@@ -189,12 +189,8 @@
 
   auto &val = *value_ptr;
   auto str = val.ToString();
-<<<<<<< HEAD
-  if (val.GetTypeId() == DALI_STRING || val.GetTypeId() == DALI_STRING_VEC ||
-      val.GetTypeId() == DALI_TENSOR_LAYOUT)
-=======
+
   if (val.GetTypeId() == DALI_STRING || val.GetTypeId() == DALI_TENSOR_LAYOUT) {
->>>>>>> cd932e71
     return python_repr(str);
   } else if (val.GetTypeId() == DALI_STRING_VEC) {
     auto str_vec = dynamic_cast<ValueInst<std::vector<std::string>> &>(val).Get();
