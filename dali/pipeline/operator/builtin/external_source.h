// Copyright (c) 2017-2022, NVIDIA CORPORATION & AFFILIATES. All rights reserved.
//
// Licensed under the Apache License, Version 2.0 (the "License");
// you may not use this file except in compliance with the License.
// You may obtain a copy of the License at
//
//     http://www.apache.org/licenses/LICENSE-2.0
//
// Unless required by applicable law or agreed to in writing, software
// distributed under the License is distributed on an "AS IS" BASIS,
// WITHOUT WARRANTIES OR CONDITIONS OF ANY KIND, either express or implied.
// See the License for the specific language governing permissions and
// limitations under the License.

#ifndef DALI_PIPELINE_OPERATOR_BUILTIN_EXTERNAL_SOURCE_H_
#define DALI_PIPELINE_OPERATOR_BUILTIN_EXTERNAL_SOURCE_H_

#include <atomic>
#include <condition_variable>
#include <list>
#include <memory>
#include <mutex>
#include <string>
#include <utility>
#include <vector>

#include "dali/core/cuda_event.h"
#include "dali/core/nvtx.h"
#include "dali/pipeline/data/type_traits.h"
#include "dali/pipeline/operator/batch_size_provider.h"
#include "dali/pipeline/operator/operator.h"
#include "dali/pipeline/util/worker_thread.h"
#include "dali/core/common.h"

namespace dali {

namespace detail {

struct CudaEventWrapper : CUDAEvent {
  CudaEventWrapper() : CUDAEvent(CUDAEvent::Create()) {}
};

/**
 * CachingList differs from std::List by the ability to recycle empty elements. When allocating
 * memory is expensive it is better to store already allocated but no longer needed element in the
 * list of the free elements, than to free the memory and allocate it again later. CachingList
 * supports the following operations:
 * - GetEmpty moves an empty element of type T, either allocate it or use one from the free list
 * - PopFront moves the element from the front and removes it from the full list, the behavior
 * is undefined when the list is empty
 * - Recycle moves passed element to the free list
 * - PushBack moves element to the full list
 * - IsEmpty checks if the full list is empty
 * All functions operate on one element list as transferring elements between list is a very low
 * cost operation, which doesn't involve any memory allocation, while adding an element to the list
 * requires allocation of the memory for the storage in the list.
 *
 * Additionally, CachingList has a Prophet feature. This is an unidirectional iterator,
 * that travels over the data (asynchronously w.r.t. current Front and Back). The Prophet
 * allows to peek a list element and maintains the order even when elements are Pushed
 * and Popped in/out.
 * Use PeekProphet() and AdvanceProphet() to control the prophet.
 * In case there's an illegal access to the list, std::out_of_range will be thrown.
 */
template <typename T>
class CachingList {
 public:
  CachingList() : prophet_(full_data_.end()) {}

  bool IsEmpty() const {
    return full_data_.empty();
  }

  const T &PeekFront() {
    return full_data_.front();
  }

  std::list<T> PopFront() {
    assert(!full_data_.empty());  // Can't pop from an empty list
    std::list<T> tmp;
    tmp.splice(tmp.begin(), full_data_, full_data_.begin());
    return tmp;
  }

  void Recycle(std::list<T> &elm) {
    empty_data_.splice(empty_data_.end(), elm, elm.begin());
  }

  std::list<T> GetEmpty() {
    std::list<T> tmp;
    if (empty_data_.empty()) {
      tmp.emplace_back(std::make_unique<typename T::element_type>());
    } else {
      tmp.splice(tmp.begin(), empty_data_, empty_data_.begin());
    }
    return tmp;
  }

  void PushBack(std::list<T> &elm) {
    full_data_.splice(full_data_.end(), elm, elm.begin());
    /*
     * When the prophet is dead and needs to be resurrected,
     * he shall be resurrected by the apprentice.
     * In the special scenario, when prophet is dead and the data list is empty
     * (hence the apprentice is dead too), the prophet will be resurrected
     * from scratch, by assigning him to the element that was just added to the data list.
     * Sic mundus creatus est.
     */
    if (resurrect_prophet_) {
      if (full_data_.size() == 1) {
        prophet_ = full_data_.begin();
      } else {
        prophet_ = std::next(apprentice_);
      }
      resurrect_prophet_ = false;
    }
  }

  const T &PeekProphet() {
    if (prophet_ == full_data_.end())
      throw std::out_of_range(
          "Attempted to peek element that doesn't exist. Add more elements to CachingList before "
          "calling PeekProphet. Even the prophet can't see outside the event horizon.");
    return *prophet_;
  }

  void AdvanceProphet() {
    if (prophet_ == full_data_.end())
      throw std::out_of_range(
          "Attempted to step over the last element in the list. This operation is forbidden. Add "
          "more elements to CachingList before calling AdvanceProphet.");
    apprentice_ = prophet_++;
    resurrect_prophet_ = prophet_ == full_data_.end();
  }

 private:
  std::list<T> full_data_;
  std::list<T> empty_data_;

  /**
   * Prophet dies when he hits the end() iterator of the list with the data.
   * Prophet can be resurrected, iff there is a data record for him, i.e.
   * when user calls PushBack and therefore inserts the data at the end
   * of the CachingList
   */
  bool resurrect_prophet_ = true;

  /**
   * The apprentice follows the prophet and is always one step behind him.
   * Apprentice is used to resurrect the prophet, so that the prophet might
   * again point to the last actual element of the list.
   */
  typename std::list<T>::iterator prophet_, apprentice_;
};

template<typename Backend, template<typename>class BatchContainer>
auto get_batch_size(const BatchContainer<Backend>& container) {
  static_assert(is_batch_container<BatchContainer, Backend>::value,
      "Invalid container. Use TensorVector/TensorList and CPUBackend/GPUBackend/MixedBackend.");
  return container.num_samples();
}

}  // namespace detail


/**
 * @brief Option used to override the External Source no_copy parameter
 *
 * It allows to:
 *  * DEFAULT - leave the default (the no_copy parameter is used),
 *  * FORCE_COPY - always make a copy,
 *  * FORCE_NO_COPY - always share the data without copy.
 */
enum class ExtSrcNoCopyMode {
  DEFAULT,
  FORCE_COPY,
  FORCE_NO_COPY
};


/**
 * @brief Options that can be configured when setting data for the External Source
 */
struct ExtSrcSettingMode {
  /**
   * @brief If SetExternalInputHelper should be blocking - waits until provided data is copied
   *        to the internal buffer
   */
  bool sync = false;
  /**
   * @brief If true, a copy kernel will be used to make a contiguous buffer instead of
   *  cudaMemcpyAsync.
   */
  bool use_copy_kernel = false;
  /**
   * @brief Select whether to use the parameter defined in the External Source or
   *  override the mode of operation forcing the copy or no-copy
   */
  ExtSrcNoCopyMode no_copy_mode = ExtSrcNoCopyMode::DEFAULT;
};

/**
 * @brief Provides in-graph access to data fed in from outside of dali.
 * For now, we do a copy from the passed in data into our data to avoid
 * potential scoping and data corruption issues.
 * Please note, that it is not allowed to call this concurrently as it
 * may mix the order of inputted data.
 */
template <typename Backend>
class ExternalSource : public Operator<Backend>, virtual public BatchSizeProvider {
  using uptr_tl_type = std::unique_ptr<TensorList<Backend>>;
  using uptr_tv_type = std::unique_ptr<TensorVector<Backend>>;
  using uptr_cuda_event_type = std::unique_ptr<detail::CudaEventWrapper>;

 public:
  inline explicit ExternalSource(const OpSpec &spec)
      : Operator<Backend>(spec),
        blocking_(spec.GetArgument<bool>("blocking")),
        no_copy_(spec.GetArgument<bool>("no_copy")),
        device_id_(spec.GetArgument<int>("device_id")),
        dtype_(spec.GetArgument<DALIDataType>("dtype")),
        previous_dtype_(DALIDataType::DALI_NO_TYPE),
        ndim_(spec.GetArgument<int>("ndim")),
        previous_ndim_(-1),
        sync_worker_(device_id_, false) {
    output_name_ = spec.Output(0);
    sync_worker_.WaitForInit();
  }

  inline ~ExternalSource() {
    sync_worker_.ForceStop();
    sync_worker_.Shutdown();
  }

  inline string name() const override {
    return "ExternalSource (" + output_name_ + ")";
  }

  /**
   * @brief Sets the data that should be passed out of the op on the next iteration.
   */
  template <typename SrcBackend>
  inline void SetDataSource(const TensorList<SrcBackend> &tl, AccessOrder order = {},
                            ExtSrcSettingMode ext_src_setting_mode = {}) {
    DeviceGuard g(device_id_);
    DomainTimeRange tr("[DALI][ExternalSource] SetDataSource", DomainTimeRange::kViolet);
    SetDataSourceHelper(tl, order, ext_src_setting_mode);
  }

  /**
   * @brief Sets the data that should be passed out of the op on the next iteration.
   */
  template <typename SrcBackend>
  inline void SetDataSource(const vector<Tensor<SrcBackend>> &vect_of_tensors,
                            AccessOrder order = {}, ExtSrcSettingMode ext_src_setting_mode = {}) {
    DeviceGuard g(device_id_);
    DomainTimeRange tr("[DALI][ExternalSource] SetDataSource", DomainTimeRange::kViolet);
    TensorVector<SrcBackend> tv(vect_of_tensors.size());
    for (size_t i = 0; i < tv.num_samples(); ++i) {
      tv[i].ShareData(const_cast<Tensor<SrcBackend> &>(vect_of_tensors[i]));
    }
    SetDataSourceHelper(tv, order, ext_src_setting_mode);
  }

  /**
   * @brief Sets the data that should be passed out of the op on the next iteration.
   */
  template <typename SrcBackend>
  inline void SetDataSource(const TensorVector<SrcBackend> &tv, AccessOrder order = {},
                            ExtSrcSettingMode ext_src_setting_mode = {}) {
    DeviceGuard g(device_id_);
    DomainTimeRange tr("[DALI][ExternalSource] SetDataSource", DomainTimeRange::kViolet);
    SetDataSourceHelper(tv, order, ext_src_setting_mode);
  }

  int NextBatchSize() override {
    std::lock_guard<std::mutex> busy_lock(busy_m_);
    return GetStorage().PeekProphet()->num_samples();
  }

  void Advance() override {
    std::lock_guard<std::mutex> busy_lock(busy_m_);
    GetStorage().AdvanceProphet();
  }

  DISABLE_COPY_MOVE_ASSIGN(ExternalSource);

 protected:
  bool SetupImpl(std::vector<OutputDesc> &output_desc, const workspace_t<Backend> &ws) override {
    std::unique_lock<std::mutex> busy_lock(busy_m_);
    if (blocking_) {
      cv_.wait(busy_lock, [&data = state_] { return !data.empty(); });
    } else {
      if (state_.empty()) {
        DALI_FAIL("No data was provided to the ExternalSource. Make sure to feed it properly.");
      }
    }
    TensorListShape<> shape;
    output_desc.resize(1);
    if (std::is_same<Backend, GPUBackend>::value) {
      output_desc[0].shape = tl_data_.PeekFront()->shape();
      output_desc[0].type = tl_data_.PeekFront()->type();
    } else {
      output_desc[0].shape = tv_data_.PeekFront()->shape();
      output_desc[0].type = tv_data_.PeekFront()->type();
    }
    // unconditionally dissabled, still we can provide share but we don't want to allocate anything
    return false;
  }

  bool CanInferOutputs() const override {
    // shape inference during setup is disabled because it can be calculated during the runtime
    // depending on the input and output
    return false;
  }

  /*
   * So that compiler wouldn't complain, that
   * "overloaded virtual function `dali::Operator<dali::CPUBackend>::RunImpl` is only partially
   * overridden in class `dali::[...]<dali::CPUBackend>`"
   */
  using Operator<Backend>::RunImpl;

  void RunImpl(workspace_t<Backend> &ws) override;

  void RecycleBufferHelper(std::list<uptr_tl_type> &data) {
    tl_data_.Recycle(data);
  }

  void RecycleBufferHelper(std::list<uptr_tv_type> &data) {
    tv_data_.Recycle(data);
  }

  // pass cuda_event by pointer to allow default, nullptr value, with the
  // reference it is not that easy
  template<typename DataType>
  void RecycleBuffer(DataType &data,
                     std::list<uptr_cuda_event_type> *cuda_event = nullptr,
                     std::list<uptr_cuda_event_type> *copy_to_gpu = nullptr) {
    // No need to synchronize on copy_to_gpu - it was already synchronized before
    std::lock_guard<std::mutex> busy_lock(busy_m_);
    RecycleBufferHelper(data);
    if (copy_to_gpu) {
      copy_to_storage_events_.Recycle(*copy_to_gpu);
    }
  }

  template<typename SrcBackend, template<typename> class SourceDataType>
  inline std::enable_if_t<!std::is_same<SrcBackend, Backend>::value>
  ShareUserData(const SourceDataType<SrcBackend> &t, AccessOrder /* order = {}*/,
                bool /* use_copy_kernel */) {
    DALI_FAIL(make_string("no_copy is supported only for the same data source device type "
                          "as operator. Received: ",
                          std::is_same<SrcBackend, CPUBackend>::value? "CPU" : "GPU",
                          " input for ",
                          std::is_same<Backend, CPUBackend>::value? "CPU" : "GPU",
                          " operator."));
  }

  template <typename SrcBackend, template <typename> class SourceDataType>
  inline std::enable_if_t<std::is_same<SrcBackend, Backend>::value &&
                          std::is_same<SrcBackend, CPUBackend>::value>
  ShareUserData(const SourceDataType<SrcBackend> &batch, AccessOrder /* order = {}*/,
                bool /*use_copy_kernel = false*/) {
    std::lock_guard<std::mutex> busy_lock(busy_m_);
    state_.push_back({false, true});
    auto tv_elm = tv_data_.GetEmpty();
    // set pinned if needed
    if (batch.is_pinned() != tv_elm.front()->is_pinned()) {
      tv_elm.front()->Reset();
      tv_elm.front()->set_pinned(batch.is_pinned());
    }
    tv_elm.front()->ShareData(const_cast<SourceDataType<CPUBackend> &>(batch));
    tv_data_.PushBack(tv_elm);
  }

  /**
   * @brief Attempts to share data from tensor vector to tensor list without
   *        an additional copy if the batch is contiguous.
   *        In case of scattered samples, the data is copied to a contiguous
   *        buffer.
   * @remarks Mixing contiguous and non-contiguous inputs in subsequents calls
   *        is not supported and could lead to data corruption.
   * @param batch source data
   * @param order CUDA stream use to schedule the copy (or host order to make the copy
   *              host-syncrhonous)
   * @param use_copy_kernel If true, a copy kernel will be used to make a
   *        contiguous buffer instead of cudaMemcpyAsync.
   */
  template <typename SrcBackend>
  inline std::enable_if_t<std::is_same<SrcBackend, Backend>::value &&
                          std::is_same<SrcBackend, GPUBackend>::value>
  ShareUserData(const TensorVector<SrcBackend> &batch, AccessOrder order = {},
                bool use_copy_kernel = false) {
    std::lock_guard<std::mutex> busy_lock(busy_m_);
    auto tl_elm = tl_data_.GetEmpty();
    bool copied_shared_data = false;
    if (batch.IsContiguous()) {
      auto &in_tl = *const_cast<TensorVector<Backend> &>(batch).AsTensorList();
      tl_elm.front()->ShareData(in_tl);
      zero_copy_noncontiguous_gpu_input_ = true;
    } else {
      // it is not contiguous so we need to copy
      tl_elm.front()->Copy(batch, order, use_copy_kernel);

      std::list<uptr_cuda_event_type> copy_to_storage_event;
      copy_to_storage_event = copy_to_storage_events_.GetEmpty();
      CUDA_CALL(cudaEventRecord(*copy_to_storage_event.front(), order.stream()));
      copy_to_storage_events_.PushBack(copy_to_storage_event);

      if (zero_copy_noncontiguous_gpu_input_) {
        DALI_WARN("ExternalSource operator should not mix contiguous and noncontiguous inputs. "
                  "In such a case the internal memory used to gather data in a contiguous chunk "
                  "of memory would be trashed.");
      }
      copied_shared_data = true;
    }
    state_.push_back({copied_shared_data, true});
    tl_data_.PushBack(tl_elm);
  }

  template <typename SrcBackend>
  inline std::enable_if_t<std::is_same<SrcBackend, Backend>::value &&
                          std::is_same<SrcBackend, GPUBackend>::value>
  ShareUserData(const TensorList<SrcBackend> &batch, AccessOrder /* order = {}*/,
                bool /* use_copy_kernel */) {
    std::lock_guard<std::mutex> busy_lock(busy_m_);
    state_.push_back({false, true});
    auto tl_elm = tl_data_.GetEmpty();
    tl_elm.front()->ShareData(const_cast<TensorList<Backend> &>(batch));
    tl_data_.PushBack(tl_elm);
    zero_copy_noncontiguous_gpu_input_ = true;
  }

  template<typename SrcBackend, template<typename> class SourceDataType, typename B = Backend>
  inline std::enable_if_t<std::is_same<B, CPUBackend>::value>
  CopyUserData(const SourceDataType<SrcBackend> &batch,
               AccessOrder order, bool /* sync */, bool /* use_copy_kernel */) {
    std::list<uptr_tv_type> tv_elm;
    {
      std::lock_guard<std::mutex> busy_lock(busy_m_);
      tv_elm = tv_data_.GetEmpty();
    }
    // set pinned if needed
    tv_elm.front()->set_order(AccessOrder::host());
    if (batch.is_pinned() !=  tv_elm.front()->is_pinned()) {
      tv_elm.front()->Reset();
      tv_elm.front()->set_pinned(batch.is_pinned());
    }
    tv_elm.front()->Copy(batch, order);

    {
      std::lock_guard<std::mutex> busy_lock(busy_m_);
      tv_data_.PushBack(tv_elm);
      state_.push_back({false, false});
    }
  }

  template<typename SrcBackend, template<typename> class SourceDataType, typename B = Backend>
  inline std::enable_if_t<std::is_same<B, GPUBackend>::value>
  CopyUserData(const SourceDataType<SrcBackend> &batch,
               AccessOrder order, bool sync, bool use_copy_kernel) {
    std::list<uptr_cuda_event_type> copy_to_storage_event;
    std::list<uptr_tl_type> tl_elm;
    {
      std::lock_guard<std::mutex> busy_lock(busy_m_);
      tl_elm = tl_data_.GetEmpty();
      copy_to_storage_event = copy_to_storage_events_.GetEmpty();
    }
    tl_elm.front()->Copy(batch, order, use_copy_kernel);
    CUDA_CALL(cudaEventRecord(*copy_to_storage_event.front(), order.stream()));
    if (sync) {
      CUDA_CALL(cudaEventSynchronize(*copy_to_storage_event.front()));
    }

    {
      std::lock_guard<std::mutex> busy_lock(busy_m_);
      tl_data_.PushBack(tl_elm);
      copy_to_storage_events_.PushBack(copy_to_storage_event);
      state_.push_back({false, false});
    }
  }

<<<<<<< HEAD
  template <typename SrcBackend, template<typename> class SourceDataType>
  inline void ValidateInputData(const SourceDataType<SrcBackend> &batch) {
=======
  template<typename SrcBackend, template<typename> class SourceDataType>
  inline void SetDataSourceHelper(const SourceDataType<SrcBackend> &batch, AccessOrder order = {},
                                  ExtSrcSettingMode ext_src_setting_mode = {}) {
>>>>>>> 9f4e25c3
    bool is_gpu_src = std::is_same<SrcBackend, GPUBackend>::value;
    bool is_gpu_dst = std::is_same<Backend, GPUBackend>::value;
    if (is_gpu_src && !is_gpu_dst) {
      DALI_WARN(
          "Warning: Loading GPU-originated data into CPU ExternalSource operator is discouraged "
          "and might be inefficient.");
    }

    DALI_ENFORCE(
        OperatorBase::max_batch_size_ >= static_cast<int>(batch.num_samples()),
        make_string("Data list provided to ExternalSource needs to have batch_size <= ",
                    OperatorBase::max_batch_size_, ", found ", batch.num_samples(), " samples."));

    DALI_ENFORCE(
        dtype_ == DALI_NO_TYPE || dtype_ == batch.type(),
        make_string("ExternalSource expected data of type ", TypeTable::GetTypeInfo(dtype_).name(),
        " and got: ", batch.type_info().name()));

    DALI_ENFORCE(previous_dtype_ == DALI_NO_TYPE || previous_dtype_ == batch.type(),
      make_string("Type of the data fed to the external source has changed from the "
                  "previous iteration. Type in the previous iteration was ",
                  TypeTable::GetTypeInfo(previous_dtype_).name(),
                  " and the current type is ", batch.type_info().name(), "."));
    previous_dtype_ = batch.type();

    auto current_ndim = batch.shape().sample_dim();
    DALI_ENFORCE(ndim_ == -1 || ndim_ == current_ndim,
      make_string("ExternalSource expected data with ", ndim_, " dimensions and got ",
                   current_ndim, " dimensions."));

    DALI_ENFORCE(previous_ndim_ == -1 || previous_ndim_ == current_ndim,
      make_string("Dimensionality of the data fed to the external source has changed "
                  "from previous iteration. Dimensionality in the previous iteration was ",
                  previous_ndim_, " and the current is ", current_ndim, "."));
    previous_ndim_ = current_ndim;
  }

  template<typename SrcBackend, template<typename> class SourceDataType>
  inline void SetDataSourceHelper(const SourceDataType<SrcBackend> &batch, cudaStream_t stream = 0,
                                  ExtSrcSettingMode ext_src_setting_mode = {}) {
    ValidateInputData(batch);

    // Note: If we create a GPU source, we will need to figure
    // out what stream we want to do this copy in. CPU we can
    // pass anything as it is ignored.

    bool actual_no_copy = no_copy_;
    switch (ext_src_setting_mode.no_copy_mode) {
      case ExtSrcNoCopyMode::FORCE_COPY:
        actual_no_copy = false;
        break;
      case ExtSrcNoCopyMode::FORCE_NO_COPY:
        actual_no_copy = true;
        break;
      default:
        actual_no_copy = no_copy_;
        break;
    }

    if (actual_no_copy) {
      ShareUserData(batch, order, ext_src_setting_mode.use_copy_kernel);
    } else {
      CopyUserData(batch, order, ext_src_setting_mode.sync, ext_src_setting_mode.use_copy_kernel);
    }
    cv_.notify_one();
  }

  string output_name_;
  detail::CachingList<uptr_tl_type> tl_data_;
  detail::CachingList<uptr_tv_type> tv_data_;
  detail::CachingList<uptr_cuda_event_type> copy_to_storage_events_;

  std::mutex busy_m_;
  std::condition_variable cv_;
  bool blocking_ = true;
  bool no_copy_ = false;
  int device_id_;
  DALIDataType dtype_;
  DALIDataType previous_dtype_;
  int ndim_;
  int previous_ndim_;

  /*
   * now it only indicates that there is data in the ExternalSource, in the future
   * a per sample metadata could be stored here
   */
  struct ExternalSourceState {
    /**
     * True if the data that was shared as no_copy required copy regardless.
     * Happens for non-contiguous TensorVector with GPU memory.
     */
    bool copied_shared_data = false;
    /**
     * @brief Actual value of no_copy option used in this call. Always false for CopyUserData(...)
     * and always true for ShareUserData(...)
     */
    bool no_copy = false;
  };

  std::list<ExternalSourceState> state_;

  /*
   * indicates that user provide noncontiguous GPU input with zero copy option so DALI needs
   * to create an internal copy, it is used to raise a warning when the user mixes contiguous and
   * noncontiguous GPU inputs with zero copy what trashed GPU allocated memory
   */
  bool zero_copy_noncontiguous_gpu_input_ = false;

  WorkerThread sync_worker_;

 private:
  using storage_t =
      std::conditional_t<std::is_same<Backend, GPUBackend>::value,
                         detail::CachingList<uptr_tl_type>, detail::CachingList<uptr_tv_type>>;

  template <typename Be = Backend>
  std::enable_if_t<std::is_same<Be, GPUBackend>::value, storage_t &> GetStorage() {
    return tl_data_;
  }

  template <typename Be = Backend>
  std::enable_if_t<!std::is_same<Be, GPUBackend>::value, storage_t &> GetStorage() {
    return tv_data_;
  }
};

}  // namespace dali

#endif  // DALI_PIPELINE_OPERATOR_BUILTIN_EXTERNAL_SOURCE_H_<|MERGE_RESOLUTION|>--- conflicted
+++ resolved
@@ -481,14 +481,8 @@
     }
   }
 
-<<<<<<< HEAD
   template <typename SrcBackend, template<typename> class SourceDataType>
   inline void ValidateInputData(const SourceDataType<SrcBackend> &batch) {
-=======
-  template<typename SrcBackend, template<typename> class SourceDataType>
-  inline void SetDataSourceHelper(const SourceDataType<SrcBackend> &batch, AccessOrder order = {},
-                                  ExtSrcSettingMode ext_src_setting_mode = {}) {
->>>>>>> 9f4e25c3
     bool is_gpu_src = std::is_same<SrcBackend, GPUBackend>::value;
     bool is_gpu_dst = std::is_same<Backend, GPUBackend>::value;
     if (is_gpu_src && !is_gpu_dst) {
@@ -527,7 +521,7 @@
   }
 
   template<typename SrcBackend, template<typename> class SourceDataType>
-  inline void SetDataSourceHelper(const SourceDataType<SrcBackend> &batch, cudaStream_t stream = 0,
+  inline void SetDataSourceHelper(const SourceDataType<SrcBackend> &batch, AccessOrder order = {},
                                   ExtSrcSettingMode ext_src_setting_mode = {}) {
     ValidateInputData(batch);
 
