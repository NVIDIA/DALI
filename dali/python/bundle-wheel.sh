--- conflicted
+++ resolved
@@ -89,34 +89,20 @@
 
 DEPS_LIST=(
     "/usr/local/lib64/libjpeg.so.62"
-<<<<<<< HEAD
     "/usr/local/lib/libavformat.so.58"
     "/usr/local/lib/libavcodec.so.58"
     "/usr/local/lib/libavfilter.so.7"
     "/usr/local/lib/libavutil.so.56"
-=======
-    "/usr/local/lib/libavformat.so.57"
-    "/usr/local/lib/libavcodec.so.57"
-    "/usr/local/lib/libavfilter.so.6"
-    "/usr/local/lib/libavutil.so.55"
     "/usr/local/lib/libtiff.so.5"
->>>>>>> 7aaa5437
 )
 
 DEPS_SONAME=(
     "libjpeg.so.62"
-<<<<<<< HEAD
     "libavformat.so.58"
     "libavcodec.so.58"
     "libavfilter.so.7"
     "libavutil.so.56"
-=======
-    "libavformat.so.57"
-    "libavcodec.so.57"
-    "libavfilter.so.6"
-    "libavutil.so.55"
     "libtiff.so.5"
->>>>>>> 7aaa5437
 )
 
 TMPDIR=$(mktemp -d)
