--- conflicted
+++ resolved
@@ -12,15 +12,11 @@
 # See the License for the specific language governing permissions and
 # limitations under the License.
 
-<<<<<<< HEAD
 # pylint: disable=no-name-in-module, unused-import
 from nvidia.dali.backend import TensorCPU
 from nvidia.dali.backend import TensorListCPU
 from nvidia.dali.backend import TensorGPU
 from nvidia.dali.backend import TensorListGPU
-=======
-from nvidia.dali.backend import TensorCPU, TensorListCPU, TensorGPU, TensorListGPU  # noqa: F401
->>>>>>> ad00e291
 
 
 def _transfer_to_cpu(data, device):
