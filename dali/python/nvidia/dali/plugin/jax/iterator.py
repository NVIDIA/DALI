# Copyright (c) 2023, NVIDIA CORPORATION & AFFILIATES. All rights reserved.
#
# Licensed under the Apache License, Version 2.0 (the "License");
# you may not use this file except in compliance with the License.
# You may obtain a copy of the License at
#
#     http://www.apache.org/licenses/LICENSE-2.0
#
# Unless required by applicable law or agreed to in writing, software
# distributed under the License is distributed on an "AS IS" BASIS,
# WITHOUT WARRANTIES OR CONDITIONS OF ANY KIND, either express or implied.
# See the License for the specific language governing permissions and
# limitations under the License.
import jax
import jax.dlpack
import jax.numpy as jnp
from jax.sharding import NamedSharding, PositionalSharding, Sharding

from nvidia.dali.plugin.base_iterator import _DaliBaseIterator
from nvidia.dali.plugin.base_iterator import LastBatchPolicy
from nvidia.dali.pipeline import pipeline_def
from nvidia.dali.pipeline import Pipeline, DataNode

from nvidia.dali.plugin.jax.integration import _to_jax_array

from typing import Union, Optional, Callable, Type, Dict, List, Tuple


class DALIGenericIterator(_DaliBaseIterator):
    """
    General DALI iterator for JAX. It can return any number of
    outputs from the DALI pipeline in the form of JAX Arrays.

    Parameters
    ----------
    pipelines : list of nvidia.dali.Pipeline
                List of pipelines to use
    output_map : list of str
                List of strings which maps consecutive outputs
                of DALI pipelines to user specified name.
                Outputs will be returned from iterator as dictionary
                of those names.
                Each name should be distinct
    size : int, default = -1
                Number of samples in the shard for the wrapped pipeline (if there is more than
                one it is a sum)
                Providing -1 means that the iterator will work until StopIteration is raised
                from the inside of iter_setup(). The options `last_batch_policy` and
                `last_batch_padded` don't work in such case. It works with only one pipeline inside
                the iterator.
                Mutually exclusive with `reader_name` argument
    reader_name : str, default = None
                Name of the reader which will be queried for the shard size, number of shards and
                all other properties necessary to count properly the number of relevant and padded
                samples that iterator needs to deal with. It automatically sets `last_batch_padded`
                accordingly to match the reader's configuration.
    auto_reset : string or bool, optional, default = False
                Whether the iterator resets itself for the next epoch or it requires reset() to be
                called explicitly.

                It can be one of the following values:

                * ``"no"``, ``False`` or ``None`` - at the end of epoch StopIteration is raised
                and reset() needs to be called
                * ``"yes"`` or ``"True"``- at the end of epoch StopIteration is raised but reset()
                is called internally automatically.
    last_batch_policy: optional, default = LastBatchPolicy.FILL
                What to do with the last batch when there are not enough samples in the epoch
                to fully fill it. See :meth:`nvidia.dali.plugin.base_iterator.LastBatchPolicy`
                JAX iterator does not support LastBatchPolicy.PARTIAL
    last_batch_padded : bool, optional, default = False
                Whether the last batch provided by DALI is padded with the last sample
                or it just wraps up. In the conjunction with ``last_batch_policy`` it tells
                if the iterator returning last batch with data only partially filled with
                data from the current epoch is dropping padding samples or samples from
                the next epoch. If set to ``False`` next
                epoch will end sooner as data from it was consumed but dropped. If set to
                True next epoch would be the same length as the first one. For this to happen,
                the option `pad_last_batch` in the reader needs to be set to True as well.
                It is overwritten when `reader_name` argument is provided
    prepare_first_batch : bool, optional, default = True
                Whether DALI should buffer the first batch right after the creation of the iterator,
                so one batch is already prepared when the iterator is prompted for the data
    sharding : ``jax.sharding.Sharding`` compatible object that, if present, will be used to
                build an output jax.Array for each category. If ``None``, the iterator returns
                values compatible with pmapped JAX functions, if multiple pipelines are provided.

    Example
    -------
    With the data set ``[1,2,3,4,5,6,7]`` and the batch size 2:

    last_batch_policy = LastBatchPolicy.FILL, last_batch_padded = True   -> last batch = ``[7, 7]``,
    next iteration will return ``[1, 2]``

    last_batch_policy = LastBatchPolicy.FILL, last_batch_padded = False  -> last batch = ``[7, 1]``,
    next iteration will return ``[2, 3]``

    last_batch_policy = LastBatchPolicy.DROP, last_batch_padded = True   -> last batch = ``[5, 6]``,
    next iteration will return ``[1, 2]``

    last_batch_policy = LastBatchPolicy.DROP, last_batch_padded = False  -> last batch = ``[5, 6]``,
    next iteration will return ``[2, 3]``

    Note:
        JAX iterator does not support LastBatchPolicy.PARTIAL.
    """

    def __init__(
        self,
<<<<<<< HEAD
        pipelines: Union[List[Pipeline], Pipeline],
        output_map: List[str],
        size: int = -1,
        reader_name: Optional[str] = None,
        auto_reset: Union[str, bool, None] = False,
        last_batch_padded: bool = False,
        last_batch_policy: LastBatchPolicy = LastBatchPolicy.FILL,
        prepare_first_batch: bool = True,
        sharding: Optional[Sharding] = None,
=======
        pipelines,
        output_map,
        size=-1,
        reader_name=None,
        auto_reset=False,
        last_batch_padded=False,
        last_batch_policy=LastBatchPolicy.FILL,
        prepare_first_batch=True,
        sharding=None,
>>>>>>> a3e93fb8
    ):
        # check the assert first as _DaliBaseIterator would run the prefetch
        if len(set(output_map)) != len(output_map):
            raise AssertionError("output_map names should be distinct")
        self._output_categories = set(output_map)
        self.output_map = output_map

        if sharding is not None:
            assert isinstance(
                sharding, (NamedSharding, PositionalSharding)
            ), "`sharding` should be an instance of `NamedSharding` or `PositionalSharding`"
        self._sharding = sharding

        assert (
            last_batch_policy != LastBatchPolicy.PARTIAL
        ), "JAX iterator does not support partial last batch policy."

        _DaliBaseIterator.__init__(
            self,
            pipelines,
            size,
            reader_name,
            auto_reset,
            None,  # Default value for deprecated fill_last_batch argument
            last_batch_padded,
            last_batch_policy,
            prepare_first_batch=prepare_first_batch,
        )

        self._first_batch = None
        if self._prepare_first_batch:
            try:
                self._first_batch = DALIGenericIterator.__next__(self)
                # call to `next` sets _ever_consumed to True but if we are just calling it from
                # here we should set if to False again
                self._ever_consumed = False
            except StopIteration:
                assert False, (
                    "It seems that there is no data in the pipeline. This may happen "
                    "if `last_batch_policy` is set to PARTIAL and the requested batch size is "
                    "greater than the shard size."
                )

    def _next_impl(self):
        self._ever_consumed = True
        if self._first_batch is not None:
            batch = self._first_batch
            self._first_batch = None
            return batch

        pipelines_outputs = (
            self._get_outputs()
        )  # Can be accessed by outputs[device_id][output_id]

        next_output = dict()
        for category_id, category_name in enumerate(self.output_map):
<<<<<<< HEAD
            category_outputs = self._gather_outputs_for_category(
                pipelines_outputs, category_id
            )
=======
            category_outputs = self._gather_outputs_for_category(pipelines_outputs, category_id)
>>>>>>> a3e93fb8

            if self._num_gpus == 1:
                next_output[category_name] = category_outputs[0]
            else:
                self._assert_shards_shapes(category_outputs)
                if self._sharding is not None:
                    next_output[category_name] = self._build_output_with_sharding(
                        category_outputs
                    )
                else:
                    next_output[category_name] = self._build_output_with_device_put(
                        next_output, category_name, category_outputs
                    )

        self._schedule_runs()
        self._advance_and_check_drop_last()

        return next_output

    def __next__(self) -> Dict[str, jax.Array]:
        return self._next_impl()

    def _gather_outputs_for_category(self, pipelines_outputs, category_id):
        category_outputs = []

        for pipeline_id in range(self._num_gpus):
            category_outputs.append(
                _to_jax_array(pipelines_outputs[pipeline_id][category_id].as_tensor())
            )

        return category_outputs

    def _build_output_with_device_put(
        self, next_output, category_name, category_outputs
    ):
        """Builds sharded jax.Array with `jax.device_put_sharded`. This output is compatible
        with pmapped JAX functions.
        """
        category_outputs_devices = tuple(
            map(lambda jax_shard: jax_shard.device(), category_outputs)
        )

        distinct_category_outputs_devices = set(category_outputs_devices)

        if len(category_outputs_devices) != len(distinct_category_outputs_devices):
            if len(distinct_category_outputs_devices) != 1:
                raise AssertionError(
                    "JAX iterator requires shards to be placed on \
                                                different devices or all on the same device."
                )
            else:
                # All shards are on one device (CPU or one GPU)
                return jnp.stack(category_outputs)
        else:
            # Build sharded JAX array as output for current category (compatible with pmap)
            return jax.device_put_sharded(category_outputs, category_outputs_devices)

    def _build_output_with_sharding(self, category_outputs):
        """Builds sharded jax.Array with `jax.make_array_from_single_device_arrays`.
        This output is compatible with automatic parallelization with JAX.
        """
        shard_shape = category_outputs[0].shape
        global_shape = (self._num_gpus * shard_shape[0], *shard_shape[1:])
        return jax.make_array_from_single_device_arrays(
            global_shape, self._sharding, category_outputs
        )

    def _assert_shards_shapes(self, category_outputs):
        for shard in category_outputs:
<<<<<<< HEAD
            assert (
                shard.shape == category_outputs[0].shape
            ), "Shards shapes have to be the same."
=======
            assert shard.shape == category_outputs[0].shape, "Shards shapes have to be the same."
>>>>>>> a3e93fb8


def default_num_threads_value() -> int:
    """Returns default value for num_threads argument of DALI iterator decorator.

    .. note::
        This value should not be considered as optimized for any particular workload. For best
            performance, it is recommended to set this value manually.

    .. note::
        This value is subject to change in the future."""

    return 4


<<<<<<< HEAD
def _data_iterator_impl(
    iterator_type: Type[DALIGenericIterator],
    pipeline_fn: Optional[Callable[..., Union[DataNode, Tuple[DataNode, ...]]]],
    output_map: List[str],
    size: int = -1,
    reader_name: Optional[str] = None,
    auto_reset: Union[str, bool, None] = False,
    last_batch_padded: bool = False,
    last_batch_policy: LastBatchPolicy = LastBatchPolicy.FILL,
    prepare_first_batch: bool = True,
    sharding: Optional[Sharding] = None,
    devices: Optional[List[jax.Device]] = None,
=======
def data_iterator_impl(
    iterator_type,
    pipeline_fn=None,
    output_map=[],
    size=-1,
    reader_name=None,
    auto_reset=False,
    last_batch_padded=False,
    last_batch_policy=LastBatchPolicy.FILL,
    prepare_first_batch=True,
    sharding=None,
    devices=None,
>>>>>>> a3e93fb8
):
    """Implementation of the data_iterator decorator. It is extracted to a separate function
    to be reused by the peekable iterator decorator.
    """

    if sharding is not None and devices is not None:
        raise ValueError(
            "Only one of `sharding` and `devices` arguments can be provided."
        )

    def data_iterator_decorator(func):
        def create_iterator(*args, **wrapper_kwargs):
            pipeline_def_fn = pipeline_def(func)

            if "num_threads" not in wrapper_kwargs:
                wrapper_kwargs["num_threads"] = default_num_threads_value()

            if sharding is None and devices is None:
                if "device_id" not in wrapper_kwargs:
                    # Due to https://github.com/google/jax/issues/16024 the best we can do is to
                    # assume that the first device is the one we want to use.
                    wrapper_kwargs["device_id"] = 0

                pipelines = [pipeline_def_fn(*args, **wrapper_kwargs)]

                return iterator_type(
                    pipelines=pipelines,
                    output_map=output_map,
                    size=size,
                    reader_name=reader_name,
                    auto_reset=auto_reset,
                    last_batch_padded=last_batch_padded,
                    last_batch_policy=last_batch_policy,
                    prepare_first_batch=prepare_first_batch,
                )
            else:
                pipelines = []

                # Handle batch_size_per_gpu
                global_batch_size = wrapper_kwargs["batch_size"]
                batch_size_per_gpu = global_batch_size // len(jax.devices())
                wrapper_kwargs["batch_size"] = batch_size_per_gpu

                devices_to_use = devices if devices is not None else jax.devices()

                for id, device in enumerate(devices_to_use):
                    # How device_id, shard_id and num_shards are used in the pipeline
                    # is affected by: https://github.com/google/jax/issues/16024
                    # TODO(awolant): Should this match device with index in jax.devices() as id?
                    # This is connected with pmap experimental `devices` argument.
                    pipeline = pipeline_def_fn(
                        *args,
                        **wrapper_kwargs,
                        device_id=id,
                        shard_id=device.id,
<<<<<<< HEAD
                        num_shards=len(devices_to_use)
=======
                        num_shards=len(devices_to_use),
>>>>>>> a3e93fb8
                    )

                    pipelines.append(pipeline)

                if sharding is not None:
                    return iterator_type(
                        pipelines=pipelines,
                        output_map=output_map,
                        size=size,
                        reader_name=reader_name,
                        auto_reset=auto_reset,
                        last_batch_padded=last_batch_padded,
                        last_batch_policy=last_batch_policy,
                        prepare_first_batch=prepare_first_batch,
                        sharding=sharding,
                    )
                elif devices is not None:
                    return iterator_type(
                        pipelines=pipelines,
                        output_map=output_map,
                        size=size,
                        reader_name=reader_name,
                        auto_reset=auto_reset,
                        last_batch_padded=last_batch_padded,
                        last_batch_policy=last_batch_policy,
                        prepare_first_batch=prepare_first_batch,
                    )

                raise AssertionError(
                    "This should not happen. Check `sharding` and `devices` arguments."
                )

        return create_iterator

<<<<<<< HEAD
    return (
        data_iterator_decorator(pipeline_fn) if pipeline_fn else data_iterator_decorator
    )


def data_iterator(
    pipeline_fn: Optional[Callable[..., Union[DataNode, Tuple[DataNode, ...]]]] = None,
    output_map: List[str] = [],
    size: int = -1,
    reader_name: Optional[str] = None,
    auto_reset: Union[str, bool, None] = False,
    last_batch_padded: bool = False,
    last_batch_policy: LastBatchPolicy = LastBatchPolicy.FILL,
    prepare_first_batch: bool = True,
    sharding: Optional[Sharding] = None,
    devices: Optional[List[jax.Device]] = None,
=======
    return data_iterator_decorator(pipeline_fn) if pipeline_fn else data_iterator_decorator


def data_iterator(
    pipeline_fn=None,
    output_map=[],
    size=-1,
    reader_name=None,
    auto_reset=False,
    last_batch_padded=False,
    last_batch_policy=LastBatchPolicy.FILL,
    prepare_first_batch=True,
    sharding=None,
    devices=None,
>>>>>>> a3e93fb8
):
    """Decorator for DALI iterator for JAX. Decorated function when called returns DALI
    iterator for JAX.

    Decorated function should return DALI pipeline definition function. Decorator accepts
    all arguments of :meth:`nvidia.dali.plugin.base_iterator.DALIGenericIterator.__init__` and
    passes them to the iterator constructor.
    If no `device_id` argument is passed to the decorated function, it is assumed that
    the first device is the one we want to use and `device_id` is set to 0.
    If the same argument is passed to the decorator and the decorated function,
    exception is raised.

    Parameters
    ----------
    pipeline_fn function:
                Function to be decorated. It should be compatible with
                :meth:`nvidia.dali.pipeline.pipeline_def` decorator.
                For multigpu support it should accept `device_id`, `shard_id` and `num_shards` args.
    output_map : list of str
                List of strings which maps consecutive outputs
                of DALI pipelines to user specified name.
                Outputs will be returned from iterator as dictionary
                of those names.
                Each name should be distinct
    size : int, default = -1
                Number of samples in the shard for the wrapped pipeline (if there is more than
                one it is a sum)
                Providing -1 means that the iterator will work until StopIteration is raised
                from the inside of iter_setup(). The options `last_batch_policy` and
                `last_batch_padded` don't work in such case. It works with only one pipeline inside
                the iterator.
                Mutually exclusive with `reader_name` argument
    reader_name : str, default = None
                Name of the reader which will be queried for the shard size, number of shards and
                all other properties necessary to count properly the number of relevant and padded
                samples that iterator needs to deal with. It automatically sets `last_batch_padded`
                accordingly to match the reader's configuration.
    auto_reset : string or bool, optional, default = False
                Whether the iterator resets itself for the next epoch or it requires reset() to be
                called explicitly.

                It can be one of the following values:

                * ``"no"``, ``False`` or ``None`` - at the end of epoch StopIteration is raised
                and reset() needs to be called
                * ``"yes"`` or ``"True"``- at the end of epoch StopIteration is raised but reset()
                is called internally automatically.
    last_batch_policy: optional, default = LastBatchPolicy.FILL
                What to do with the last batch when there are not enough samples in the epoch
                to fully fill it. See :meth:`nvidia.dali.plugin.base_iterator.LastBatchPolicy`
                JAX iterator does not support LastBatchPolicy.PARTIAL
    last_batch_padded : bool, optional, default = False
                Whether the last batch provided by DALI is padded with the last sample
                or it just wraps up. In the conjunction with ``last_batch_policy`` it tells
                if the iterator returning last batch with data only partially filled with
                data from the current epoch is dropping padding samples or samples from
                the next epoch. If set to ``False`` next
                epoch will end sooner as data from it was consumed but dropped. If set to
                True next epoch would be the same length as the first one. For this to happen,
                the option `pad_last_batch` in the reader needs to be set to True as well.
                It is overwritten when `reader_name` argument is provided
    prepare_first_batch : bool, optional, default = True
                Whether DALI should buffer the first batch right after the creation of the iterator,
                so one batch is already prepared when the iterator is prompted for the data
    sharding : ``jax.sharding.Sharding`` compatible object that, if present, will be used to
                build an output jax.Array for each category. Iterator will return outputs
                compatible with automatic parallelization in JAX.
                This argument is mutually exclusive with `devices` argument. If `devices` is
                provided, `sharding` should be set to None.
    devices : list of jax.devices to be used to run the pipeline in parallel. Iterator will
                return outputs compatible with pmapped JAX functions.
                This argument is  mutually exclusive with `sharding` argument. If `sharding`
                is provided, `devices` should be set to None.

    Example
    -------
    With the data set ``[1,2,3,4,5,6,7]`` and the batch size 2:

    last_batch_policy = LastBatchPolicy.FILL, last_batch_padded = True   -> last batch = ``[7, 7]``,
    next iteration will return ``[1, 2]``

    last_batch_policy = LastBatchPolicy.FILL, last_batch_padded = False  -> last batch = ``[7, 1]``,
    next iteration will return ``[2, 3]``

    last_batch_policy = LastBatchPolicy.DROP, last_batch_padded = True   -> last batch = ``[5, 6]``,
    next iteration will return ``[1, 2]``

    last_batch_policy = LastBatchPolicy.DROP, last_batch_padded = False  -> last batch = ``[5, 6]``,
    next iteration will return ``[2, 3]``

    Note:
        JAX iterator does not support LastBatchPolicy.PARTIAL.
    """
    return _data_iterator_impl(
        DALIGenericIterator,
        pipeline_fn,
        output_map,
        size,
        reader_name,
        auto_reset,
        last_batch_padded,
        last_batch_policy,
        prepare_first_batch,
        sharding,
        devices,
    )<|MERGE_RESOLUTION|>--- conflicted
+++ resolved
@@ -107,7 +107,6 @@
 
     def __init__(
         self,
-<<<<<<< HEAD
         pipelines: Union[List[Pipeline], Pipeline],
         output_map: List[str],
         size: int = -1,
@@ -117,17 +116,6 @@
         last_batch_policy: LastBatchPolicy = LastBatchPolicy.FILL,
         prepare_first_batch: bool = True,
         sharding: Optional[Sharding] = None,
-=======
-        pipelines,
-        output_map,
-        size=-1,
-        reader_name=None,
-        auto_reset=False,
-        last_batch_padded=False,
-        last_batch_policy=LastBatchPolicy.FILL,
-        prepare_first_batch=True,
-        sharding=None,
->>>>>>> a3e93fb8
     ):
         # check the assert first as _DaliBaseIterator would run the prefetch
         if len(set(output_map)) != len(output_map):
@@ -184,13 +172,7 @@
 
         next_output = dict()
         for category_id, category_name in enumerate(self.output_map):
-<<<<<<< HEAD
-            category_outputs = self._gather_outputs_for_category(
-                pipelines_outputs, category_id
-            )
-=======
             category_outputs = self._gather_outputs_for_category(pipelines_outputs, category_id)
->>>>>>> a3e93fb8
 
             if self._num_gpus == 1:
                 next_output[category_name] = category_outputs[0]
@@ -260,13 +242,7 @@
 
     def _assert_shards_shapes(self, category_outputs):
         for shard in category_outputs:
-<<<<<<< HEAD
-            assert (
-                shard.shape == category_outputs[0].shape
-            ), "Shards shapes have to be the same."
-=======
             assert shard.shape == category_outputs[0].shape, "Shards shapes have to be the same."
->>>>>>> a3e93fb8
 
 
 def default_num_threads_value() -> int:
@@ -282,7 +258,6 @@
     return 4
 
 
-<<<<<<< HEAD
 def _data_iterator_impl(
     iterator_type: Type[DALIGenericIterator],
     pipeline_fn: Optional[Callable[..., Union[DataNode, Tuple[DataNode, ...]]]],
@@ -295,20 +270,6 @@
     prepare_first_batch: bool = True,
     sharding: Optional[Sharding] = None,
     devices: Optional[List[jax.Device]] = None,
-=======
-def data_iterator_impl(
-    iterator_type,
-    pipeline_fn=None,
-    output_map=[],
-    size=-1,
-    reader_name=None,
-    auto_reset=False,
-    last_batch_padded=False,
-    last_batch_policy=LastBatchPolicy.FILL,
-    prepare_first_batch=True,
-    sharding=None,
-    devices=None,
->>>>>>> a3e93fb8
 ):
     """Implementation of the data_iterator decorator. It is extracted to a separate function
     to be reused by the peekable iterator decorator.
@@ -364,11 +325,7 @@
                         **wrapper_kwargs,
                         device_id=id,
                         shard_id=device.id,
-<<<<<<< HEAD
-                        num_shards=len(devices_to_use)
-=======
                         num_shards=len(devices_to_use),
->>>>>>> a3e93fb8
                     )
 
                     pipelines.append(pipeline)
@@ -403,7 +360,6 @@
 
         return create_iterator
 
-<<<<<<< HEAD
     return (
         data_iterator_decorator(pipeline_fn) if pipeline_fn else data_iterator_decorator
     )
@@ -420,22 +376,6 @@
     prepare_first_batch: bool = True,
     sharding: Optional[Sharding] = None,
     devices: Optional[List[jax.Device]] = None,
-=======
-    return data_iterator_decorator(pipeline_fn) if pipeline_fn else data_iterator_decorator
-
-
-def data_iterator(
-    pipeline_fn=None,
-    output_map=[],
-    size=-1,
-    reader_name=None,
-    auto_reset=False,
-    last_batch_padded=False,
-    last_batch_policy=LastBatchPolicy.FILL,
-    prepare_first_batch=True,
-    sharding=None,
-    devices=None,
->>>>>>> a3e93fb8
 ):
     """Decorator for DALI iterator for JAX. Decorated function when called returns DALI
     iterator for JAX.
