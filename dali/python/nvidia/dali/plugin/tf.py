--- conflicted
+++ resolved
@@ -46,18 +46,9 @@
 
 _dali_tf.__doc__ = _dali_tf.__doc__ + """
 
-<<<<<<< HEAD
-    WARNING: 
-    -------
-    Please keep in mind that TensorFlow allocates almost all available device memory by default. This might cause errors in 
-    DALI due to insufficient memory.
-=======
-    .. warning::
-
     Please keep in mind that TensorFlow allocates almost all available device memory by default. This might cause errors in 
     DALI due to insufficient memory. On how to change this behaviour please look into the TensorFlow documentation, as it may
     differ based on your use case.
->>>>>>> 28208e7e
 """
 
 def DALIIteratorWrapper(pipeline = None, serialized_pipeline = None, sparse = [],
@@ -179,15 +170,8 @@
 
       if _get_tf_version() >= StrictVersion('1.14'):
         super(_DALIDatasetV2, self).__init__(self._as_variant_tensor())
-<<<<<<< HEAD
-      elif _get_tf_version() >= StrictVersion('1.13') and _get_tf_version() < StrictVersion('1.14'):
-        super(_DALIDatasetV2, self).__init__()
-      else:
-        raise RuntimeError('Unsupported TensorFlow version detected at runtime. DALIDataset supports versions: 1.13, 1.14, 1.15, 2.0')
-=======
       else:
         super(_DALIDatasetV2, self).__init__()
->>>>>>> 28208e7e
 
 
     # This function should not be removed or refactored.
@@ -250,15 +234,6 @@
     DALI due to insufficient memory. On how to change this behaviour please look into the TensorFlow documentation, as it may
     differ based on your use case.
 
-<<<<<<< HEAD
-DALIDataset.__doc__ =  """Creates a `DALIDataset` compatible with tf.data.Dataset from a DALI pipeline. It supports TensorFlow 1.13, 1.14, 1.15 and 2.0
-
-    WARNING: 
-    -------
-    Please keep in mind that TensorFlow allocates almost all available device memory by default. This might cause errors in 
-    DALI due to insufficient memory.
-=======
->>>>>>> 28208e7e
 
     Parameters
     ----------
