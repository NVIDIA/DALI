# Copyright (c) 2020-2021, NVIDIA CORPORATION & AFFILIATES. All rights reserved.
#
# Licensed under the Apache License, Version 2.0 (the "License");
# you may not use this file except in compliance with the License.
# You may obtain a copy of the License at
#
#     http://www.apache.org/licenses/LICENSE-2.0
#
# Unless required by applicable law or agreed to in writing, software
# distributed under the License is distributed on an "AS IS" BASIS,
# WITHOUT WARRANTIES OR CONDITIONS OF ANY KIND, either express or implied.
# See the License for the specific language governing permissions and
# limitations under the License.

# custom wrappers around ops
from nvidia.dali import backend as _b
from nvidia.dali._multiproc.messages import TaskArgs as _TaskArgs, SampleRange as _SampleRange
import nvidia.dali.types
from nvidia.dali._utils.external_source_impl import \
        get_callback_from_source as _get_callback_from_source, \
        accepted_arg_count as _accepted_arg_count, \
        SourceKind as _SourceKind


def _get_batch_shape(data):
    if isinstance(data, (list, tuple, _b.TensorListCPU, _b.TensorListGPU)):
        if len(data) == 0:
            return [], True
        if callable(data[0].shape):
            return [x.shape() for x in data], False
        else:
            return [x.shape for x in data], False
    else:
        shape = data.shape
        if callable(shape):
            shape = data.shape()
        return [shape[1:]] * shape[0], True

def _check_data_batch(data, batch_size, layout):
    shape, uniform = _get_batch_shape(data)
    if len(shape) > batch_size:
        raise RuntimeError("The external source callback returned an unexpected batch "
                           "size. Expected batch_size <= {}, actual: {}".format(batch_size,
                                                                                len(shape)))

    if len(shape) > 0:
        dim = len(shape[0])
        if not uniform:
            for ts in shape:
                if len(ts) != dim:
                    raise RuntimeError("All tensors in a batch must have the same number of dimensions")
        if layout is not None and layout != "" and dim != len(layout):
            raise RuntimeError("The layout '{}' cannot describe {}-dimensional data".format(layout, dim))

class _ExternalDataBatch:
    def __init__(self, group, pipeline, data, batch_size):
        self._group = group
        self._pipepline = pipeline
        self._data = data
        self._batch_size = batch_size

    def feed(self):
        self._group.feed(self._pipepline, self._data, self._batch_size)

class _ExternalSourceGroup(object):
    def __init__(
            self, callback, source_desc, is_multioutput, instances=[], *,
            cuda_stream=None, use_copy_kernel=None, batch=True, parallel=False,
            prefetch_queue_depth=None, batch_info=None):
        self.instances = list(instances)  # we need a copy!
        self.is_multioutput = is_multioutput
        self.callback = callback
        self.source_desc = source_desc
        self._cuda_stream = cuda_stream
        self.use_copy_kernel = use_copy_kernel
        self.batch = batch
        self.batch_info = batch_info
        # Index of a batch within the epoch that will be returned from get_batch or schedule_and_receive
        # call. Contrary to Pipeline's `epoch_idx` it is tracked separately by ExternalSourceGroup due to
        # prefetching of batches in parallel mode.
        self.current_iter = 0
        self.current_sample = 0
        self.parallel = parallel
        self.prefetch_queue_depth = prefetch_queue_depth
        if callback is not None:
            arg_count = _accepted_arg_count(callback)
            if arg_count not in [0, 1]:
                raise TypeError("External source callback must be a callable with 0 or 1 argument")
            self.accepts_arg = arg_count > 0

    def append(self, instance):
        self.instances.append(instance)

    def callback_args(self, idx_in_batch, epoch_idx, batch_size = 0, lead = 0):
        """Generate information to be passed to ES callback.

        Args:
            idx_in_batch: Index in batch for per-sample mode, None indicates batch mode where we
            pass only the iteration number.
            lead: how many batches ahead is this job wrt actual iteration
        """
        if not self.accepts_arg:
            return ()
        if idx_in_batch is not None:
            arg = nvidia.dali.types.SampleInfo(
                self.current_sample + idx_in_batch + batch_size * lead,
                idx_in_batch,
                self.current_iter + lead,
                epoch_idx)
        elif self.batch_info:
            arg = nvidia.dali.types.BatchInfo(
                self.current_iter + lead,
                epoch_idx)
        else:
            arg = self.current_iter + lead
        return (arg,)

    def reset_indices(self):
        self.current_iter = 0
        self.current_sample = 0

    def prefetch(self, pool, context_i, batch_size, epoch_idx):
        # NOTE We can't schedule more than what's on top of pipeline's prefetch queue, as the
        # entires in the pipeline are zero-copy and cannot be overwritten.
        context = pool.contexts[context_i]
        while context.scheduled_ahead < self.prefetch_queue_depth and \
            self.schedule_batch(pool, context_i, context.scheduled_ahead, batch_size, epoch_idx):
            pass

    def schedule_batch(self, pool, context_i, lead, batch_size, epoch_idx):
        """Schedule computing new batch from source callback by the parallel pool."""
        if self.batch:
            return pool.schedule_batch(context_i, _TaskArgs.make_batch(
                self.callback_args(None, epoch_idx, lead=lead)))
        else:
            sample_range_start = self.current_sample + batch_size * lead
            sample_range_end = sample_range_start + batch_size
            iteration = self.current_iter + lead
            sample_range = _SampleRange(sample_range_start, sample_range_end, iteration, epoch_idx)
            work_batch = _TaskArgs.make_sample(sample_range)
            return pool.schedule_batch(context_i, work_batch)

    def schedule_and_receive(self, pipeline, pool, context_i, batch_size, epoch_idx):
        """Obtain the computed results of calling source callback in parallel pool and feed
        the results to the ExternalSource nodes in `pipeline`.
        Schedule the execution of the source callback in the pool to compute next batch.
        Used by the parallel ExternalSource variant.

        Args:
            context_i (int): Index of the callback (in the list of parallel groups)"""
        try:
            callback_out = pool.receive_batch(context_i)
            self.current_sample += batch_size
            self.current_iter += 1
            self.prefetch(pool, context_i, batch_size, epoch_idx)
            return _ExternalDataBatch(self, pipeline, callback_out, batch_size)
        except StopIteration:
            self.reset_indices()
            pool.reset_context(context_i)
            raise

    def get_batch(self, pipeline, batch_size, epoch_idx):
        """Call the source callback and feed the results to the ExternalSource nodes in `pipeline`.
        Used for the sequential ExternalSource variant."""
        try:
            if self.batch:
                callback_out = self.callback(*self.callback_args(None, epoch_idx))
            else:
                callback_out = [self.callback(*self.callback_args(i, epoch_idx)) for i in range(batch_size)]
            self.current_sample += batch_size
            self.current_iter += 1
        except StopIteration:
            self.reset_indices()
            raise
        return _ExternalDataBatch(self, pipeline, callback_out, batch_size)

    def feed(self, pipeline, callback_out, batch_size):
        """Feed the `callback_out` data obtained from source to the ExternalSource nodes
        in the `pipeline`"""
        if self.is_multioutput:
            for op in self.instances:
                if self.batch:
                    data = callback_out[op._output_index]
                else:
                    # extract a single output
                    data = [callback_out[i][op._output_index] for i in range(batch_size)]
                pipeline.feed_input(op._name, data, op._layout, self._cuda_stream, self.use_copy_kernel)
        else:
            data = callback_out
            op = self.instances[0]
            pipeline.feed_input(op._name, data, op._layout, self._cuda_stream, self.use_copy_kernel)


class ExternalSource():
    """ExternalSource is a special operator that can provide data to a DALI pipeline
from Python by several methods.

The simplest and preferred way is to specify a ``source``, which can be a callable or iterable.

.. note::
    :meth:`nvidia.dali.fn.external_source` operator is partially compatible with TensorFlow
    integration via :meth:`nvidia.dali.plugin.tf.experimental.DALIDatasetWithInputs`.
    Please refer to its documentation for details.

.. note::
    To return a batch of copies of the same tensor, use :func:`nvidia.dali.types.Constant`,
    which is more performant.
"""

    _args_doc = """
Args
----

`source` : callable or iterable
    The source of the data.

    The source is polled for data (via a call ``source()`` or ``next(source)``)
    when the pipeline needs input for the next iteration. Depending on the value of ``num_outputs``,
    the source can supply one or more data items. The data item can be a whole batch (default) or
    a single batch entry (when ``batch==False``). If ``num_outputs`` is not set, the ``source``
    is expected to return one item (a batch or a sample). If this value is specified (even if its
    value is 1), the data is expected to a be tuple, or list, where each element corresponds to
    respective return value of the external_source.

    The data samples must be in one of the compatible array types:

        * NumPy ndarray (CPU)
        * MXNet ndarray (CPU)
        * PyTorch tensor (CPU or GPU)
        * CuPy array (GPU)
        * objects implementing ``__cuda_array_interface__``
        * DALI `Tensor` object

    Batch sources must produce entire batches of data. This can be achieved either by adding a new
    outermost dimension to an array or by returning a list of arrays (in which case they can be of
    different size, but must have the same rank and element type). A batch source can also
    produce a DALI `TensorList` object, which can be an output of another DALI pipeline.

    A per-batch source may accept one positional argument. If it does, it is the index of current
    iteration within epoch and consecutive calls will be ``source(0)``, ``source(1)``, and so on.
    If `batch_info` is set to True, instance of :class:`nvidia.dali.types.BatchInfo` will be
    passed to the source, instead of a plain index.

    A per-sample source may accept one positional argument of type
    :class:`nvidia.dali.types.SampleInfo`, which contains index of the sample in current epoch and
    in the batch, as well as current iteration number.

    If the source is a generator function, the function is invoked and treated as an iterable.
    However, unlike a generator, the function can be used with ``cycle``. In this case, the function
    will be called again when the generator reaches the end of iteration.

    For GPU inputs, it is a user's responsibility to modify the provided GPU memory content
    only in the provided stream. DALI schedules a copy on this stream, and all work is properly
    queued. If no stream is provided, DALI will use a default, with a best-effort approach at
    correctness. See the ``cuda_stream`` argument documentation for more information.

`num_outputs` : int, optional
    If specified, denotes the number of TensorLists that are produced by the source function.

    If set, the operator returns a list of ``DataNode`` objects, otherwise a single ``DataNode``
    object is returned.

Keyword Args
------------

`cycle`: string or bool, optional
    Specifies if and how to cycle through the source.
    It can be one of the following values:

        * ``"no"``, ``False`` or ``None`` - don't cycle; ``StopIteration`` is raised whe end of data is reached; this is the default behavior
        * ``"quiet"`` or ``True`` - the data is repeated indefinitely,
        * ``"raise"`` - when the end of data is reached, ``StopIteration`` is raised, but the iteration is restarted on subsequent call.

    This flag requires that the ``source`` is a collection, for example, an iterable object where
    ``iter(source)`` returns a fresh iterator on each call, or a generator function.
    In the latter case, the generator function is called again when more data than was
    yielded by the function is requested.

    Specifying ``"raise"`` can be used with DALI iterators to create a notion of epoch.

`name` : str, optional
    The name of the data node.

    Used when feeding the data in ``iter_setup`` and can be omitted if
    the data is provided by ``source``.

`layout` : :ref:`layout str<layout_str_doc>` or list/tuple thereof, optional
    If provided, sets the layout of the data.

    When ``num_outputs > 1``, the layout can be a list that contains a distinct layout for each
    output. If the list has fewer than ``num_outputs`` elements, only the first
    outputs have the layout set, the rest of the outputs don't have a layout set.

`dtype` : `nvidia.dali.types.DALIDataType` or list/tuple thereof, optional
    Input data type.

    The operator will validate that the fetched data is of the provided type.
    If the argument is omitted or :const:`DALIDataType.NO_TYPE` is passed, the operator will infer
    the type from the provided data.

    This argument will be required starting from DALI 2.0.

`cuda_stream` : optional, ``cudaStream_t`` or an object convertible to ``cudaStream_t``, such as ``cupy.cuda.Stream`` or ``torch.cuda.Stream``
    The CUDA stream is used to copy data to the GPU or from a GPU source.

    If this parameter is not set, a best-effort will be taken to maintain correctness. That is,
    if the data is provided as a tensor/array from a recognized library such as CuPy or PyTorch,
    the library's current stream is used. Although this approach works in typical scenarios,
    with advanced use cases, and code that uses unsupported libraries, you might need to
    explicitly supply the stream handle.

    This argument has two special values:

      * 0 - Use the default CUDA stream
      * 1 - Use DALI's internal stream

    If internal stream is used, the call to ``feed_input`` will block until the copy to internal
    buffer is complete, since there's no way to synchronize with this stream to prevent
    overwriting the array with new data in another stream.

`use_copy_kernel` : bool, optional
    If set to True, DALI will use a CUDA kernel to feed the data instead of cudaMemcpyAsync (default).

    .. note::
        This is applicable only when copying data to and from GPU memory.

`blocking` : bool, optional
    Determines whether the external source should wait until data is available or just fail
    when the data is not available.

`no_copy` : bool, optional
    Determines whether DALI should copy the buffer when feed_input is called.

    If set to True, DALI passes the user memory directly to the pipeline, instead of copying it.
    It is the user responsibility to keep the buffer alive and unmodified until it is
    consumed by the pipeline.

    The buffer can be modified or freed again after the output of the relevant iterations
    has been consumed. Effectively, it happens after Pipeline's ``prefetch_queue_depth`` or
    ``cpu_queue_depth * gpu_queue_depth`` (when they are not equal) iterations following
    the ``feed_input`` call.

    The memory location must match the specified ``device`` parameter of the operator.
    For the CPU, the provided memory can be one contiguous buffer or a list of contiguous Tensors.
    For the GPU, to avoid extra copy, the provided buffer must be contiguous. If you provide a list
    of separate Tensors, there will be an additional copy made internally, consuming both memory
    and bandwidth.

    Automatically set to ``True`` when ``parallel=True``

`batch` : bool, optional
    If set to True or None, the ``source`` is expected to produce an entire batch at once.
    If set to False, the ``source`` is called per-sample.

    Setting ``parallel`` to True automatically sets ``batch`` to False if it was not provided.

`batch_info` : bool, optional, default = False
    Controls if a callable ``source`` that accepts an argument and returns batches should receive
    :meth:`~nvidia.dali.types.BatchInfo` instance or just an integer representing the iteration number.
    If set to False (the default), only the integer is passed. If ``source`` is not callable, does not
    accept arguments or ``batch`` is set to False, setting this flag has no effect.

`parallel` : bool, optional, default = False
    If set to True, the corresponding pipeline will start a pool of Python workers to run the
    callback in parallel. You can specify the number of workers by passing ``py_num_workers``
    into pipeline's constructor.

    When ``parallel`` is set to True, samples returned by ``source`` must be
    NumPy/MXNet/PyTorch CPU arrays or TensorCPU instances.

    Acceptable sources depend on the value specified for ``batch`` parameter.

    If batch is set to False, source must be a callable (a function or an object with __call__ method)
    that accepts exactly one argument (:meth:`~nvidia.dali.types.SampleInfo` instance that
    represents the index of the requested sample).
    If batch is set to True, the ``source`` can be either a callable, an iterable or a generator function.
    Callable in batch mode must accept exactly one argument - either :meth:`~nvidia.dali.types.BatchInfo`
    instance or an integer (see `batch_info`).

    Irrespective of ``batch`` value, callables should produce requested sample or batch solely based on
    the SampleInfo/BatchInfo instance or index in batch, so that they can be run in parallel in a number of workers.
    When batch is set to True, callables performance might especially benefit from increasing
    ``prefetch_queue_depth`` so that a few next batches can be computed in parallel.

    Iterator or generator will be assigned to a single worker that will iterate over it.

    The ``source`` callback must raise StopIteration when the end of data is reached. Note, that due to
    prefetching, the callback may be invoked with a few iterations past the end of dataset - make sure
    it consistently raises StopIteration in that case.

`prefetch_queue_depth` : int, option, default = 1
    When run in ``parallel=True`` mode, specifies the number of batches to be computed in advance and stored
    in the internal buffer, otherwise parameter is ignored.
"""

    def __init__(
            self, source=None, num_outputs=None, *, cycle=None, layout=None, dtype=None, name=None,
            device="cpu", cuda_stream=None, use_copy_kernel=None, batch=None, parallel=None,
            no_copy=None, prefetch_queue_depth=None, batch_info=None, **kwargs):
        self._schema = _b.GetSchema("ExternalSource")
        self._spec = _b.OpSpec("ExternalSource")
        self._device = device
        self._layout = layout
        self._dtype = dtype
        self._cuda_stream = cuda_stream
        self._use_copy_kernel = use_copy_kernel

        import nvidia.dali.ops
        kwargs, self._call_args = nvidia.dali.ops._separate_kwargs(kwargs)

        callback, source_desc = _get_callback_from_source(source, cycle, batch_info or False)

        if name is not None and num_outputs is not None:
            raise ValueError("`num_outputs` is not compatible with named `ExternalSource`")

        self._name = name
        self._num_outputs = num_outputs
        self._batch = batch
        self._callback = callback
        self._source_desc = source_desc
        self._parallel = parallel
        self._no_copy = no_copy
        self._prefetch_queue_depth = prefetch_queue_depth
        self._batch_info = batch_info

        self._spec.AddArg("device", device)
        if dtype is not None:
            self._spec.AddArg("dtype", dtype)
        for key, value in kwargs.items():
            self._spec.AddArg(key, value)

    @property
    def spec(self):
        return self._spec

    @property
    def schema(self):
        return self._schema

    @property
    def device(self):
        return self._device

    @property
    def preserve(self):
        return False

    def __call__(
            self, *, source=None, cycle=None, name=None, layout=None, dtype=None, cuda_stream=None,
            use_copy_kernel=None, batch=None, parallel=None, no_copy=None,
            prefetch_queue_depth=None, batch_info=None, **kwargs):
        ""
        from nvidia.dali.ops import _OperatorInstance

        if batch_info is None:
            batch_info = self._batch_info or False
        elif self._batch_info is not None:
            raise ValueError(
                "The argument ``batch_info`` already specified in constructor.")

        if source is None:
            if cycle is not None:
                if self._callback:
                    raise ValueError("The argument ``cycle`` can only be specified if ``source`` is an iterable object "
                        "or a generator function specified in this call. To cycle through an iterable specified in "
                        "``__init__``, set ``cycle`` there.")
                else:
                    raise ValueError("The argument ``cycle`` can only be specified if ``source`` is a "
                                     "reusable iterable or a generator function.")
            callback = self._callback
            source_desc = self._source_desc
        else:
            if self._callback is not None:
                raise RuntimeError("``source`` already specified in constructor.")
            callback, source_desc = _get_callback_from_source(source, cycle, self._batch_info)

            # Keep the metadata for Pipeline inspection
            self._source_desc = source_desc

        if parallel is None:
            parallel = self._parallel or False
        elif self._parallel is not None:
            raise ValueError("The argument ``parallel`` already specified in constructor.")

        if batch is None:
            batch = self._batch
        elif self._batch is not None:
            raise ValueError("The argument ``batch`` already specified in constructor.")

        # By default parallel is False, so batch will be True
        if batch is None:
            batch = not parallel

        if prefetch_queue_depth is None:
            prefetch_queue_depth = self._prefetch_queue_depth
        elif self._prefetch_queue_depth is not None:
            raise ValueError(
                "The argument ``prefetch_queue_depth`` already specified in constructor.")

        if no_copy is None:
            no_copy = self._no_copy
        elif self._no_copy is not None:
            raise ValueError("The argument ``no_copy`` already specified in constructor.")

        if parallel:
            if prefetch_queue_depth is None:
                prefetch_queue_depth = 1
            if no_copy is None:
                no_copy = True
            if not no_copy:
                raise ValueError("The argument ``no_copy`` cannot be specified to False " +
                    " when used with ``parallel=True``.")
            if prefetch_queue_depth < 1:
                raise ValueError(
                    "``prefetch_queue_depth`` must be a positive integer, got {}.".format(
                        prefetch_queue_depth))
            if source_desc.kind == _SourceKind.CALLABLE:
                if not source_desc.has_inputs:
                    raise TypeError(("Callable passed to External Source in parallel mode (when `parallel=True`) "
                            "must accept exactly one argument: `nvidia.dali.types.SampleInfo` "
                            "if run with `batch=False` or either `nvidia.dali.types.BatchInfo` or integer that "
                            "represents the index of the batch within the epoch if `batch=True`. "
                            "Got a callable that does not accept arguments instead."))
            elif not batch:
                what = "an iterable" if source_desc.kind == _SourceKind.ITERABLE else "a generator function"
                raise TypeError("Parallel external source with {} must be run in a batch mode "
                        "(specify `batch=True` in the external source definition and make sure "
                        "your source returns batches)".format(what))
        else:
            if prefetch_queue_depth is not None:
                raise ValueError("The argument `prefetch_queue_depth` is valid only for " +
                    "parallel external sources (when ``parallel`` is True).")

        if self._layout is not None:
            if layout is not None:
                raise RuntimeError("``layout`` already specified in constructor.")
            else:
                layout = self._layout

        if self._dtype is not None:
            if dtype is not None:
                raise RuntimeError("``dtype`` already specified in constructor.")
            else:
                dtype = self._dtype

        if self._cuda_stream is not None:
            if cuda_stream is not None:
                raise RuntimeError("``cuda_stream`` already specified in constructor.")
            else:
                cuda_stream = self._cuda_stream

        if self._use_copy_kernel is not None:
            if use_copy_kernel is not None:
                raise RuntimeError("``use_copy_kernel`` already specified in constructor.")
            else:
                use_copy_kernel = self._use_copy_kernel

        if name is None:
            name = self._name
        else:
            self._name = name

        if name is not None and self._num_outputs is not None:
            raise RuntimeError("``num_outputs`` is not compatible with named ``ExternalSource``.")

        group_common_kwargs = {
            'cuda_stream': cuda_stream,
            'use_copy_kernel': use_copy_kernel,
            'batch': batch,
            'batch_info': batch_info,
            'parallel': parallel,
            'prefetch_queue_depth': prefetch_queue_depth,
        }

        if self._num_outputs is not None:
            outputs = []
            kwargs = {"no_copy": no_copy}
            group = _ExternalSourceGroup(callback, source_desc, True, **group_common_kwargs)
            for i in range(self._num_outputs):
                op_instance = _OperatorInstance([], self, **kwargs)
                op_instance._callback = callback
                op_instance._output_index = i
                op_instance._group = group
                if layout is not None:
                    if isinstance(layout, (list, tuple)):
                        op_instance._layout = layout[i] if i < len(layout) else ""
                    else:
                        op_instance._layout = layout
                else:
                    op_instance._layout = None

                if dtype is not None:
                    if isinstance(dtype, (list, tuple)):
                        op_instance._dtype = dtype[i] if i < len(dtype) else nvidia.dali.types.DALIDataType.NO_TYPE
                    else:
                        op_instance._dtype = dtype
                else:
                    op_instance._dtype = nvidia.dali.types.DALIDataType.NO_TYPE


                op_instance._batch = batch

                group.append(op_instance)
                op_instance.generate_outputs()
                outputs.append(op_instance.unwrapped_outputs)

            return outputs
        else:
            if name is not None:
                kwargs["name"] = name
            if no_copy is not None:
                kwargs["no_copy"] = no_copy
            op_instance = _OperatorInstance([], self, **kwargs)
            op_instance._callback = callback
            op_instance._output_index = None
            op_instance._group = _ExternalSourceGroup(
                callback, source_desc, False, [op_instance], **group_common_kwargs)
            op_instance._layout = layout
            op_instance._dtype = dtype
            op_instance._batch = batch
            op_instance.generate_outputs()

            return op_instance.unwrapped_outputs

    __doc__ += _args_doc
    __call__.__doc__ += _args_doc


def _is_external_source_with_callback(op_instance):
    return isinstance(op_instance._op, ExternalSource) and op_instance._callback is not None


def _is_external_source(op_instance):
    return isinstance(op_instance._op, ExternalSource)


def _has_external_source(pipeline):
    if not pipeline._py_graph_built:
        pipeline._build_graph()
    for op in pipeline._ops:
        if _is_external_source(op):
            return True
    return False


<<<<<<< HEAD
def external_source(source=None, num_outputs=None, *, cycle=None, name=None, device="cpu", layout=None,
                    cuda_stream=None, use_copy_kernel=None, batch=True, **kwargs):
=======
def external_source(source = None, num_outputs = None, *, cycle = None, name = None, device = "cpu", layout = None,
                    dtype = None, cuda_stream = None, use_copy_kernel = None, batch = True, **kwargs):
>>>>>>> db198db8
    """Creates a data node which is populated with data from a Python source.
The data can be provided by the ``source`` function or iterable, or it can be provided by
``pipeline.feed_input(name, data, layout, cuda_stream)`` inside ``pipeline.iter_setup``.

In the case of the GPU input, it is the user responsibility to modify the
provided GPU memory content only using provided stream (DALI schedules a copy on it
and all work is properly queued). If no stream is provided feeding input blocks until the
provided memory is copied to the internal buffer.

.. note::
    :meth:`nvidia.dali.fn.external_source` operator is partially compatible with TensorFlow
    integration via :meth:`nvidia.dali.plugin.tf.experimental.DALIDatasetWithInputs`.
    Please refer to its documentation for details.

.. note::
    To return a batch of copies of the same tensor, use :func:`nvidia.dali.types.Constant`,
    which is more performant.
    """

    from nvidia.dali._debug_mode import _PipelineDebug

    def _external_source(source = None, num_outputs = None, *, cycle = None, name = None, device = "cpu", layout = None,
                    cuda_stream = None, use_copy_kernel = None, batch = True, **kwargs):
        if batch is None:
            batch = True

        if num_outputs is not None:
            if source is None:
                raise ValueError("The parameter ``num_outputs`` is only valid when using ``source`` to "
                    "provide data. To feed multiple external sources in ``feed_input``, use multiple "
                    "``external_source`` nodes.")

        op = ExternalSource(device = device, num_outputs = num_outputs, source = source,
                            cycle = cycle, layout = layout, cuda_stream = cuda_stream,
                            use_copy_kernel = use_copy_kernel, batch = batch, **kwargs)
        return op(name = name)

    # Wrapper around external_source to switch between standard and debug mode.
    current_pipeline = _PipelineDebug.current()
    if getattr(current_pipeline, '_debug_on', False):
        return current_pipeline._external_source(_external_source, source, num_outputs, cycle=cycle, name=name,
                                                 device=device, layout=layout, cuda_stream=cuda_stream,
                                                 use_copy_kernel=use_copy_kernel, batch=batch, **kwargs)
    else:
        return _external_source(source, num_outputs, cycle=cycle, name=name, device=device, layout=layout,
                                cuda_stream=cuda_stream, use_copy_kernel=use_copy_kernel, batch=batch, **kwargs)

<<<<<<< HEAD
=======
    if num_outputs is not None:
        if source is None:
            raise ValueError("The parameter ``num_outputs`` is only valid when using ``source`` to "
                "provide data. To feed multiple external sources in ``feed_input``, use multiple "
                "``external_source`` nodes.")

    op = ExternalSource(device = device, num_outputs = num_outputs, source = source,
                        cycle = cycle, layout = layout, dtype = dtype, cuda_stream = cuda_stream,
                        use_copy_kernel = use_copy_kernel, batch = batch, **kwargs)
    return op(name = name)
>>>>>>> db198db8

external_source.__doc__ += ExternalSource._args_doc<|MERGE_RESOLUTION|>--- conflicted
+++ resolved
@@ -643,13 +643,8 @@
     return False
 
 
-<<<<<<< HEAD
-def external_source(source=None, num_outputs=None, *, cycle=None, name=None, device="cpu", layout=None,
-                    cuda_stream=None, use_copy_kernel=None, batch=True, **kwargs):
-=======
 def external_source(source = None, num_outputs = None, *, cycle = None, name = None, device = "cpu", layout = None,
                     dtype = None, cuda_stream = None, use_copy_kernel = None, batch = True, **kwargs):
->>>>>>> db198db8
     """Creates a data node which is populated with data from a Python source.
 The data can be provided by the ``source`` function or iterable, or it can be provided by
 ``pipeline.feed_input(name, data, layout, cuda_stream)`` inside ``pipeline.iter_setup``.
@@ -697,18 +692,5 @@
         return _external_source(source, num_outputs, cycle=cycle, name=name, device=device, layout=layout,
                                 cuda_stream=cuda_stream, use_copy_kernel=use_copy_kernel, batch=batch, **kwargs)
 
-<<<<<<< HEAD
-=======
-    if num_outputs is not None:
-        if source is None:
-            raise ValueError("The parameter ``num_outputs`` is only valid when using ``source`` to "
-                "provide data. To feed multiple external sources in ``feed_input``, use multiple "
-                "``external_source`` nodes.")
-
-    op = ExternalSource(device = device, num_outputs = num_outputs, source = source,
-                        cycle = cycle, layout = layout, dtype = dtype, cuda_stream = cuda_stream,
-                        use_copy_kernel = use_copy_kernel, batch = batch, **kwargs)
-    return op(name = name)
->>>>>>> db198db8
 
 external_source.__doc__ += ExternalSource._args_doc