# Copyright (c) 2020-2022, NVIDIA CORPORATION & AFFILIATES. All rights reserved.
#
# Licensed under the Apache License, Version 2.0 (the "License");
# you may not use this file except in compliance with the License.
# You may obtain a copy of the License at
#
#     http://www.apache.org/licenses/LICENSE-2.0
#
# Unless required by applicable law or agreed to in writing, software
# distributed under the License is distributed on an "AS IS" BASIS,
# WITHOUT WARRANTIES OR CONDITIONS OF ANY KIND, either express or implied.
# See the License for the specific language governing permissions and
# limitations under the License.

# custom wrappers around ops
from nvidia.dali import backend as _b
from nvidia.dali import tensors as _tensors
from nvidia.dali import types as _types
from nvidia.dali._multiproc.messages import TaskArgs as _TaskArgs, SampleRange as _SampleRange
import nvidia.dali.types
from nvidia.dali._utils.external_source_impl import \
        get_callback_from_source as _get_callback_from_source, \
        accepted_arg_count as _accepted_arg_count, \
        SourceKind as _SourceKind


def _get_batch_shape(data):
    if isinstance(data, (list, tuple, _b.TensorListCPU, _b.TensorListGPU)):
        if len(data) == 0:
            return [], True
        if callable(data[0].shape):
            return [x.shape() for x in data], False
        else:
            return [x.shape for x in data], False
    else:
        shape = data.shape
        if callable(shape):
            shape = data.shape()
        return [shape[1:]] * shape[0], True


def _check_data_batch(data, batch_size, layout):
    shape, uniform = _get_batch_shape(data)
    if len(shape) > batch_size:
        raise RuntimeError("The external source callback returned an unexpected batch "
                           "size. Expected batch_size <= {}, actual: {}".format(
                               batch_size, len(shape)))

    if len(shape) > 0:
        dim = len(shape[0])
        if not uniform:
            for ts in shape:
                if len(ts) != dim:
                    raise RuntimeError(
                        "All tensors in a batch must have the same number of dimensions")
        if layout is not None and layout != "" and dim != len(layout):
            raise RuntimeError("The layout '{}' cannot describe {}-dimensional data".format(
                layout, dim))


def _prep_data_for_feed_input(data, batch_size, layout, device_id=None):

    def to_numpy(x):
        if _types._is_mxnet_array(x):
            return x.asnumpy()
        elif _types._is_torch_tensor(x):
            return x.numpy()
        else:
            return x

    # __cuda_array_interface__ doesn't provide any way to pass the information about the device
    # where the memory is located. It is assumed that the current device is the one that
    # the memory belongs to, unless the user sets the device explicitly
    # creating TensorGPU/TensorListGPU
    if isinstance(data, (_tensors.TensorListCPU, _tensors.TensorListGPU)):
        if layout is not None:
            _check_data_batch(data, batch_size, layout)
            data = type(data)(data, layout)
    elif isinstance(data, list):
        inputs = []
        checked = False
        for datum in data:
            (is_dlpack, is_gpu_data) = _b.CheckDLPackCapsule(datum)
            if not is_dlpack and not checked:
                _check_data_batch(data, batch_size, layout)
                checked = True
            if isinstance(datum, (_tensors.TensorCPU, _tensors.TensorGPU)):
                inp = type(datum)(datum, layout=layout) if layout is not None else datum
            elif is_dlpack:
                if is_gpu_data:
                    inp = _tensors.TensorGPU(datum, layout or "")
                else:
                    inp = _tensors.TensorCPU(datum, layout or "")
            elif hasattr(datum, "__cuda_array_interface__"):
                array_device_id = _types._get_device_id_for_array(datum)
                if array_device_id is None:
                    array_device_id = device_id
                inp = _tensors.TensorGPU(datum, layout or "", array_device_id)
            else:
                datum = to_numpy(datum)
                inp = _tensors.TensorCPU(datum, layout or "")
            inputs.append(inp)
        assert all(isinstance(inp, type(inputs[0])) for inp in inputs), \
            "Mixed input types are not support, all need to reside on the CPU or GPU"
        data = inputs
    else:
        (is_dlpack, is_gpu_data) = _b.CheckDLPackCapsule(data)
        if not is_dlpack:
            _check_data_batch(data, batch_size, layout)
        if hasattr(data, "__cuda_array_interface__"):
            array_device_id = _types._get_device_id_for_array(data)
            if array_device_id is None:
                array_device_id = device_id
            data = _tensors.TensorListGPU(data, layout or "", array_device_id)
        elif is_dlpack:
            if is_gpu_data:
                data = _tensors.TensorListGPU(data, layout or "")
            else:
                data = _tensors.TensorListCPU(data, layout or "")
        else:
            data = to_numpy(data)
            data = _tensors.TensorListCPU(data, layout or "")
    return data


class _ExternalDataBatch:

    def __init__(self, group, pipeline, data, batch_size):
        self._group = group
        self._pipepline = pipeline
        self._data = data
        self._batch_size = batch_size

    def feed(self):
        self._group.feed(self._pipepline, self._data, self._batch_size)


class _ExternalSourceGroup(object):

    def __init__(self, callback, source_desc, is_multioutput, instances=[], *, cuda_stream=None,
                 use_copy_kernel=None, batch=True, parallel=False, prefetch_queue_depth=None,
                 batch_info=None):
        self.instances = list(instances)  # we need a copy!
        self.utilized_instances = self.instances
        self.is_multioutput = is_multioutput
        self.callback = callback
        self.source_desc = source_desc
        self._cuda_stream = cuda_stream
        self.use_copy_kernel = use_copy_kernel
        self.batch = batch
        self.batch_info = batch_info
        # Index of a batch within the epoch that will be returned from
        # get_batch or schedule_and_receive call. Contrary to Pipeline's
        # `epoch_idx` it is tracked separately by ExternalSourceGroup due to
        # prefetching of batches in parallel mode.
        self.current_iter = 0
        self.current_sample = 0
        self.parallel = parallel
        self.prefetch_queue_depth = prefetch_queue_depth
        if callback is not None:
            arg_count = _accepted_arg_count(callback)
            if arg_count not in [0, 1]:
                raise TypeError("External source callback must be a callable with 0 or 1 argument")
            self.accepts_arg = arg_count > 0

    def append(self, instance):
        self.instances.append(instance)
        self.utilized_instances = self.instances

    def disable_pruned_instances(self, pruned_mask):
        if len(pruned_mask) != len(self.instances):
            raise RuntimeError(
                f"Mask of the pruned outputs of the external source must have the length matching "
                f"the number of outputs of the external source. The external source node has "
                f"{len(self.instances)} outputs, but received mask of length {len(pruned_mask)}.")
        self.utilized_instances = [
            instance for instance, is_pruned
            in zip(self.instances, pruned_mask) if not is_pruned
        ]

    def callback_args(self, idx_in_batch, epoch_idx, batch_size=0, lead=0):
        """Generate information to be passed to ES callback.

        Args:
            idx_in_batch: Index in batch for per-sample mode, None indicates batch mode where we
            pass only the iteration number.
            lead: how many batches ahead is this job wrt actual iteration
        """
        if not self.accepts_arg:
            return ()
        if idx_in_batch is not None:
            arg = nvidia.dali.types.SampleInfo(
                self.current_sample + idx_in_batch + batch_size * lead, idx_in_batch,
                self.current_iter + lead, epoch_idx)
        elif self.batch_info:
            arg = nvidia.dali.types.BatchInfo(self.current_iter + lead, epoch_idx)
        else:
            arg = self.current_iter + lead
        return (arg, )

    def reset_indices(self):
        self.current_iter = 0
        self.current_sample = 0

    def prefetch(self, pool, context_i, batch_size, epoch_idx):
        # NOTE We can't schedule more than what's on top of pipeline's prefetch queue, as the
        # entires in the pipeline are zero-copy and cannot be overwritten.
        context = pool.contexts[context_i]
        while (context.scheduled_ahead < self.prefetch_queue_depth and self.schedule_batch(
                pool, context_i, context.scheduled_ahead, batch_size, epoch_idx)):
            pass

    def schedule_batch(self, pool, context_i, lead, batch_size, epoch_idx):
        """Schedule computing new batch from source callback by the parallel pool."""
        if self.batch:
            return pool.schedule_batch(
                context_i, _TaskArgs.make_batch(self.callback_args(None, epoch_idx, lead=lead)))
        else:
            sample_range_start = self.current_sample + batch_size * lead
            sample_range_end = sample_range_start + batch_size
            iteration = self.current_iter + lead
            sample_range = _SampleRange(sample_range_start, sample_range_end, iteration, epoch_idx)
            work_batch = _TaskArgs.make_sample(sample_range)
            return pool.schedule_batch(context_i, work_batch)

    def schedule_and_receive(self, pipeline, pool, context_i, batch_size, epoch_idx):
        """Obtain the computed results of calling source callback in parallel pool and feed
        the results to the ExternalSource nodes in `pipeline`.
        Schedule the execution of the source callback in the pool to compute next batch.
        Used by the parallel ExternalSource variant.

        Args:
            context_i (int): Index of the callback (in the list of parallel groups)"""
        try:
            callback_out = pool.receive_batch(context_i)
            self.current_sample += batch_size
            self.current_iter += 1
            self.prefetch(pool, context_i, batch_size, epoch_idx)
            return _ExternalDataBatch(self, pipeline, callback_out, batch_size)
        except StopIteration:
            self.reset_indices()
            pool.reset_context(context_i)
            raise

    def get_batch(self, pipeline, batch_size, epoch_idx):
        """Call the source callback and feed the results to the ExternalSource nodes in `pipeline`.
        Used for the sequential ExternalSource variant."""
        try:
            if self.batch:
                callback_out = self.callback(*self.callback_args(None, epoch_idx))
            else:
                callback_out = [
                    self.callback(*self.callback_args(i, epoch_idx)) for i in range(batch_size)
                ]
            self.current_sample += batch_size
            self.current_iter += 1
        except StopIteration:
            self.reset_indices()
            raise
        return _ExternalDataBatch(self, pipeline, callback_out, batch_size)

    def feed(self, pipeline, callback_out, batch_size):
        """Feed the `callback_out` data obtained from source to the ExternalSource nodes
        in the `pipeline`"""
        if self.is_multioutput:
            for op in self.utilized_instances:
                if self.batch:
                    data = callback_out[op._output_index]
                else:
                    # extract a single output
                    data = [callback_out[i][op._output_index] for i in range(batch_size)]
                pipeline._feed_input(op._name, data, op._layout, self._cuda_stream,
                                     self.use_copy_kernel)
        else:
            data = callback_out
<<<<<<< HEAD
            op = self.instances[0]
            pipeline._feed_input(op._name, data, op._layout, self._cuda_stream,
                                 self.use_copy_kernel)
=======
            op = self.utilized_instances[0]
            pipeline._feed_input(op._name, data, op._layout, self._cuda_stream, self.use_copy_kernel)
>>>>>>> 279d19cd


class ExternalSource():
    """ExternalSource is a special operator that can provide data to a DALI pipeline
from Python by several methods.

The simplest and preferred way is to specify a ``source``, which can be a callable or iterable.

.. note::
    :meth:`nvidia.dali.fn.external_source` operator is partially compatible with TensorFlow
    integration via :meth:`nvidia.dali.plugin.tf.experimental.DALIDatasetWithInputs`.
    Please refer to its documentation for details.

.. note::
    To return a batch of copies of the same tensor, use :func:`nvidia.dali.types.Constant`,
    which is more performant.
"""

    _args_doc = """
Args
----

`source` : callable or iterable
    The source of the data.

    The source is polled for data (via a call ``source()`` or ``next(source)``)
    when the pipeline needs input for the next iteration. Depending on the value of ``num_outputs``,
    the source can supply one or more data items. The data item can be a whole batch (default) or
    a single batch entry (when ``batch==False``). If ``num_outputs`` is not set, the ``source``
    is expected to return one item (a batch or a sample). If this value is specified (even if its
    value is 1), the data is expected to a be tuple, or list, where each element corresponds to
    respective return value of the external_source.

    The data samples must be in one of the compatible array types:

        * NumPy ndarray (CPU)
        * MXNet ndarray (CPU)
        * PyTorch tensor (CPU or GPU)
        * CuPy array (GPU)
        * objects implementing ``__cuda_array_interface__``
        * DALI `Tensor` object

    Batch sources must produce entire batches of data. This can be achieved either by adding a new
    outermost dimension to an array or by returning a list of arrays (in which case they can be of
    different size, but must have the same rank and element type). A batch source can also
    produce a DALI `TensorList` object, which can be an output of another DALI pipeline.

    A per-batch source may accept one positional argument. If it does, it is the index of current
    iteration within epoch and consecutive calls will be ``source(0)``, ``source(1)``, and so on.
    If `batch_info` is set to True, instance of :class:`nvidia.dali.types.BatchInfo` will be
    passed to the source, instead of a plain index.

    A per-sample source may accept one positional argument of type
    :class:`nvidia.dali.types.SampleInfo`, which contains index of the sample in current epoch and
    in the batch, as well as current iteration number.

    If the source is a generator function, the function is invoked and treated as an iterable.
    However, unlike a generator, the function can be used with ``cycle``. In this case, the function
    will be called again when the generator reaches the end of iteration.

    For GPU inputs, it is a user's responsibility to modify the provided GPU memory content
    only in the provided stream. DALI schedules a copy on this stream, and all work is properly
    queued. If no stream is provided, DALI will use a default, with a best-effort approach at
    correctness. See the ``cuda_stream`` argument documentation for more information.

`num_outputs` : int, optional
    If specified, denotes the number of TensorLists that are produced by the source function.

    If set, the operator returns a list of ``DataNode`` objects, otherwise a single ``DataNode``
    object is returned.

Keyword Args
------------

`cycle`: string or bool, optional
    Specifies if and how to cycle through the source.
    It can be one of the following values:

        * ``"no"``, ``False`` or ``None`` - don't cycle; ``StopIteration`` is raised when
          end of data is reached; this is the default behavior
        * ``"quiet"`` or ``True`` - the data is repeated indefinitely,
        * ``"raise"`` - when the end of data is reached, ``StopIteration`` is raised, but
          the iteration is restarted on subsequent call.

    This flag requires that the ``source`` is a collection, for example, an iterable object where
    ``iter(source)`` returns a fresh iterator on each call, or a generator function.
    In the latter case, the generator function is called again when more data than was
    yielded by the function is requested.

    Specifying ``"raise"`` can be used with DALI iterators to create a notion of epoch.

`name` : str, optional
    The name of the data node.

    Used when feeding the data in ``iter_setup`` and can be omitted if
    the data is provided by ``source``.

`layout` : :ref:`layout str<layout_str_doc>` or list/tuple thereof, optional
    If provided, sets the layout of the data.

    When ``num_outputs > 1``, the layout can be a list that contains a distinct layout for each
    output. If the list has fewer than ``num_outputs`` elements, only the first
    outputs have the layout set, the rest of the outputs don't have a layout set.

`dtype` : `nvidia.dali.types.DALIDataType` or list/tuple thereof, optional
    Input data type.

    When ``num_outputs > 1``, the ``dtype`` can be a list that contains a distinct value for each
    output.

    The operator will validate that the fetched data is of the provided type.
    If the argument is omitted or :const:`DALIDataType.NO_TYPE` is passed, the operator will infer
    the type from the provided data.

    This argument will be required starting from DALI 2.0.

`ndim` : int or list/tuple thereof, optional
    Number of dimensions in the input data.

    When ``num_outputs > 1``, the ``ndim`` can be a list that contains a distinct value for each
    output.

    The dimensionality of the data provided to the operator will be verified against this value.
    Number of dimensions can be also inferred from the ``layout`` argument if provided.

    If the ``layout`` argument is provided, the ``ndim`` must match
    the number of dimensions in the layout.

    Specifying the input dimensionality will be required starting from DALI 2.0

`cuda_stream` : optional, ``cudaStream_t`` or an object convertible to ``cudaStream_t``,
    such as ``cupy.cuda.Stream`` or ``torch.cuda.Stream``
    The CUDA stream is used to copy data to the GPU or from a GPU source.

    If this parameter is not set, a best-effort will be taken to maintain correctness. That is,
    if the data is provided as a tensor/array from a recognized library such as CuPy or PyTorch,
    the library's current stream is used. Although this approach works in typical scenarios,
    with advanced use cases, and code that uses unsupported libraries, you might need to
    explicitly supply the stream handle.

    This argument has two special values:

      * 0 - Use the default CUDA stream
      * 1 - Use DALI's internal stream

    If internal stream is used, the call to ``feed_input`` will block until the copy to internal
    buffer is complete, since there's no way to synchronize with this stream to prevent
    overwriting the array with new data in another stream.

`use_copy_kernel` : bool, optional
    If set to True, DALI will use a CUDA kernel to feed the data
    instead of cudaMemcpyAsync (default).

    .. note::
        This is applicable only when copying data to and from GPU memory.

`blocking` : bool, optional
    Determines whether the external source should wait until data is available or just fail
    when the data is not available.

`no_copy` : bool, optional
    Determines whether DALI should copy the buffer when feed_input is called.

    If set to True, DALI passes the user memory directly to the pipeline, instead of copying it.
    It is the user responsibility to keep the buffer alive and unmodified until it is
    consumed by the pipeline.

    The buffer can be modified or freed again after the output of the relevant iterations
    has been consumed. Effectively, it happens after Pipeline's ``prefetch_queue_depth`` or
    ``cpu_queue_depth * gpu_queue_depth`` (when they are not equal) iterations following
    the ``feed_input`` call.

    The memory location must match the specified ``device`` parameter of the operator.
    For the CPU, the provided memory can be one contiguous buffer or a list of contiguous Tensors.
    For the GPU, to avoid extra copy, the provided buffer must be contiguous. If you provide a list
    of separate Tensors, there will be an additional copy made internally, consuming both memory
    and bandwidth.

    Automatically set to ``True`` when ``parallel=True``

`batch` : bool, optional
    If set to True or None, the ``source`` is expected to produce an entire batch at once.
    If set to False, the ``source`` is called per-sample.

    Setting ``parallel`` to True automatically sets ``batch`` to False if it was not provided.

`batch_info` : bool, optional, default = False
    Controls if a callable ``source`` that accepts an argument and returns batches should receive
    :class:`~nvidia.dali.types.BatchInfo` instance or just an
    integer representing the iteration number.
    If set to False (the default), only the integer is passed. If ``source`` is not callable,
    does not accept arguments or ``batch`` is set to False, setting this flag has no effect.

`parallel` : bool, optional, default = False
    If set to True, the corresponding pipeline will start a pool of Python workers to run the
    callback in parallel. You can specify the number of workers by passing ``py_num_workers``
    into pipeline's constructor.

    When ``parallel`` is set to True, samples returned by ``source`` must be
    NumPy/MXNet/PyTorch CPU arrays or TensorCPU instances.

    |
    Acceptable sources depend on the value specified for ``batch`` parameter.

    If ``batch`` is set to ``False``, the ``source`` must be:

      * a callable (a function or an object with ``__call__`` method) that accepts
        exactly one argument (:class:`~nvidia.dali.types.SampleInfo` instance
        that represents the index of the requested sample).

    If ``batch`` is set to ``True``, the ``source`` can be either:

      * a callable that accepts exactly one argument (either :class:`~nvidia.dali.types.BatchInfo`
        instance or an integer - see ``batch_info`` for details)
      * an iterable,
      * a generator function.

    |
    .. warning::
        Irrespective of ``batch`` value, callables should be stateless - they should produce
        requested sample or batch solely based on the
        :class:`~nvidia.dali.types.SampleInfo`/:class:`~nvidia.dali.types.BatchInfo`
        instance or index in batch, so that they can be run in parallel in a number of workers.

        The ``source`` callback must raise a ``StopIteration`` when the end of the data is reached.
        Note, that due to prefetching, the callback may be invoked with a few iterations past
        the end of dataset - make sure it consistently raises a ``StopIteration`` in that case.

    |
    .. note::
        Callable ``source`` can be run in parallel by multiple workers.
        For ``batch=True`` multiple batches can be prepared in parallel, with ``batch=False``
        it is possible to parallelize computation within the batch.

        When ``batch=True``, callables performance might especially benefit from increasing
        ``prefetch_queue_depth`` so that a few next batches can be computed in parallel.

    |
    .. note::
        Iterator or generator function will be assigned to a single worker that will
        iterate over them. The main advantage is execution in parallel to the main
        Python process, but due to their state it is not possible to calculate more
        than one batch at a time.

`prefetch_queue_depth` : int, option, default = 1
    When run in ``parallel=True`` mode, specifies the number of batches to be computed in
    advance and stored in the internal buffer, otherwise parameter is ignored.
"""

    def __init__(self, source=None, num_outputs=None, *, cycle=None, layout=None, dtype=None,
                 ndim=None, name=None, device="cpu", cuda_stream=None, use_copy_kernel=None,
                 batch=None, parallel=None, no_copy=None, prefetch_queue_depth=None,
                 batch_info=None, **kwargs):
        self._schema = _b.GetSchema("ExternalSource")
        self._spec = _b.OpSpec("ExternalSource")
        self._device = device
        self._layout = layout
        self._dtype = dtype
        self._ndim = ndim
        self._cuda_stream = cuda_stream
        self._use_copy_kernel = use_copy_kernel

        import nvidia.dali.ops
        kwargs, self._call_args = nvidia.dali.ops._separate_kwargs(kwargs)

        callback, source_desc = _get_callback_from_source(source, cycle, batch_info or False)

        if name is not None and num_outputs is not None:
            raise ValueError("`num_outputs` is not compatible with named `ExternalSource`")

        self._name = name
        self._num_outputs = num_outputs
        self._batch = batch
        self._callback = callback
        self._source_desc = source_desc
        self._parallel = parallel
        self._no_copy = no_copy
        self._prefetch_queue_depth = prefetch_queue_depth
        self._batch_info = batch_info

        self._spec.AddArg("device", device)
        for key, value in kwargs.items():
            self._spec.AddArg(key, value)

    @property
    def spec(self):
        return self._spec

    @property
    def schema(self):
        return self._schema

    @property
    def device(self):
        return self._device

    @property
    def preserve(self):
        return False

    def __call__(self, *, source=None, cycle=None, name=None, layout=None, dtype=None, ndim=None,
                 cuda_stream=None, use_copy_kernel=None, batch=None, parallel=None, no_copy=None,
                 prefetch_queue_depth=None, batch_info=None, **kwargs):
        ""
        from nvidia.dali.ops import _OperatorInstance
        if batch_info is None:
            batch_info = self._batch_info or False
        elif self._batch_info is not None:
            raise ValueError("The argument ``batch_info`` already specified in constructor.")

        if source is None:
            if cycle is not None:
                if self._callback:
                    raise ValueError(
                        "The argument ``cycle`` can only be specified if ``source`` is an"
                        "iterable object or a generator function specified in this call. "
                        "To cycle through an iterable specified in "
                        "``__init__``, set ``cycle`` there.")
                else:
                    raise ValueError(
                        "The argument ``cycle`` can only be specified if ``source`` is a "
                        "reusable iterable or a generator function.")
            callback = self._callback
            source_desc = self._source_desc
        else:
            if self._callback is not None:
                raise RuntimeError("``source`` already specified in constructor.")
            callback, source_desc = _get_callback_from_source(source, cycle, self._batch_info)

            # Keep the metadata for Pipeline inspection
            self._source_desc = source_desc

        if parallel is None:
            parallel = self._parallel or False
        elif self._parallel is not None:
            raise ValueError("The argument ``parallel`` already specified in constructor.")

        if batch is None:
            batch = self._batch
        elif self._batch is not None:
            raise ValueError("The argument ``batch`` already specified in constructor.")

        # By default parallel is False, so batch will be True
        if batch is None:
            batch = not parallel

        if prefetch_queue_depth is None:
            prefetch_queue_depth = self._prefetch_queue_depth
        elif self._prefetch_queue_depth is not None:
            raise ValueError(
                "The argument ``prefetch_queue_depth`` already specified in constructor.")

        if no_copy is None:
            no_copy = self._no_copy
        elif self._no_copy is not None:
            raise ValueError("The argument ``no_copy`` already specified in constructor.")

        if parallel:
            if prefetch_queue_depth is None:
                prefetch_queue_depth = 1
            if no_copy is None:
                no_copy = True
            if not no_copy:
                raise ValueError("The argument ``no_copy`` cannot be specified to False "
                                 + " when used with ``parallel=True``.")
            if prefetch_queue_depth < 1:
                raise ValueError(
                    "``prefetch_queue_depth`` must be a positive integer, got {}.".format(
                        prefetch_queue_depth))
            if source_desc.kind == _SourceKind.CALLABLE:
                if not source_desc.has_inputs:
                    raise TypeError((
                        "Callable passed to External Source in parallel mode "
                        "(when `parallel=True`) must accept exactly one argument: "
                        "`nvidia.dali.types.SampleInfo` if run with `batch=False` or "
                        "either `nvidia.dali.types.BatchInfo` or integer that "
                        "represents the index of the batch within the epoch if `batch=True`. "
                        "Got a callable that does not accept arguments instead."))
            elif not batch:
                if source_desc.kind == _SourceKind.ITERABLE:
                    what = "an iterable"
                else:
                    what = "a generator function"
                raise TypeError(
                    "Parallel external source with {} must be run in a batch mode "
                    "(specify `batch=True` in the external source definition and make sure "
                    "your source returns batches)".format(what))
        else:
            if prefetch_queue_depth is not None:
                raise ValueError("The argument `prefetch_queue_depth` is valid only for "
                                 + "parallel external sources (when ``parallel`` is True).")

        if self._layout is not None:
            if layout is not None:
                raise RuntimeError("``layout`` already specified in constructor.")
            else:
                layout = self._layout

        if self._dtype is not None:
            if dtype is not None:
                raise RuntimeError("``dtype`` already specified in constructor.")
            else:
                dtype = self._dtype

        if self._ndim is not None:
            if ndim is not None:
                raise RuntimeError("``ndim`` already specified in constructor.")
            else:
                ndim = self._ndim

        if self._cuda_stream is not None:
            if cuda_stream is not None:
                raise RuntimeError("``cuda_stream`` already specified in constructor.")
            else:
                cuda_stream = self._cuda_stream

        if self._use_copy_kernel is not None:
            if use_copy_kernel is not None:
                raise RuntimeError("``use_copy_kernel`` already specified in constructor.")
            else:
                use_copy_kernel = self._use_copy_kernel

        if name is None:
            name = self._name
        else:
            self._name = name

        if name is not None and self._num_outputs is not None:
            raise RuntimeError("``num_outputs`` is not compatible with named ``ExternalSource``.")

        group_common_kwargs = {
            'cuda_stream': cuda_stream,
            'use_copy_kernel': use_copy_kernel,
            'batch': batch,
            'batch_info': batch_info,
            'parallel': parallel,
            'prefetch_queue_depth': prefetch_queue_depth,
        }

        if self._num_outputs is not None:
            outputs = []
            kwargs = {"no_copy": no_copy}
            group = _ExternalSourceGroup(callback, source_desc, True, **group_common_kwargs)
            for i in range(self._num_outputs):
                if dtype is not None:
                    if isinstance(dtype, (list, tuple)):
                        kwargs['dtype'] = dtype[i] if i < len(
                            dtype) else nvidia.dali.types.DALIDataType.NO_TYPE
                    else:
                        kwargs['dtype'] = dtype
                if ndim is not None:
                    if isinstance(ndim, (list, tuple)):
                        kwargs['ndim'] = ndim[i] if i < len(ndim) else None
                    else:
                        kwargs['ndim'] = ndim
                this_layout = None
                if layout is not None:
                    if isinstance(layout, (list, tuple)):
                        this_layout = layout[i] if i < len(layout) else ""
                    else:
                        this_layout = layout
                    kwargs['layout'] = this_layout
                op_instance = _OperatorInstance([], self, **kwargs)
                op_instance._callback = callback
                op_instance._output_index = i
                op_instance._group = group
                op_instance._layout = this_layout
                op_instance._batch = batch
                group.append(op_instance)
                op_instance.generate_outputs()
                outputs.append(op_instance.unwrapped_outputs)

            return outputs
        else:
            if name is not None:
                kwargs["name"] = name
            if no_copy is not None:
                kwargs["no_copy"] = no_copy
            if dtype is not None:
                kwargs['dtype'] = dtype
            if ndim is not None:
                kwargs['ndim'] = ndim
            if layout is not None:
                kwargs['layout'] = layout
            op_instance = _OperatorInstance([], self, **kwargs)
            op_instance._callback = callback
            op_instance._output_index = None
            op_instance._group = _ExternalSourceGroup(callback, source_desc, False, [op_instance],
                                                      **group_common_kwargs)
            op_instance._layout = layout
            op_instance._batch = batch
            op_instance.generate_outputs()

            return op_instance.unwrapped_outputs

    __doc__ += _args_doc
    __call__.__doc__ += _args_doc


def _is_external_source_with_callback(op_instance):
    return isinstance(op_instance._op, ExternalSource) and op_instance._callback is not None


def _is_external_source(op_instance):
    return isinstance(op_instance._op, ExternalSource)


def _has_external_source(pipeline):
    if not pipeline._py_graph_built:
        pipeline._build_graph()
    for op in pipeline._ops:
        if _is_external_source(op):
            return True
    return False


def external_source(source=None, num_outputs=None, *, cycle=None, name=None, device="cpu",
                    layout=None, dtype=None, ndim=None, cuda_stream=None, use_copy_kernel=None,
                    batch=True, **kwargs):
    """Creates a data node which is populated with data from a Python source.
The data can be provided by the ``source`` function or iterable, or it can be provided by
``pipeline.feed_input(name, data, layout, cuda_stream)`` inside ``pipeline.iter_setup``.

In the case of the GPU input, it is the user responsibility to modify the
provided GPU memory content only using provided stream (DALI schedules a copy on it
and all work is properly queued). If no stream is provided feeding input blocks until the
provided memory is copied to the internal buffer.

.. note::
    :meth:`nvidia.dali.fn.external_source` operator is partially compatible with TensorFlow
    integration via :meth:`nvidia.dali.plugin.tf.experimental.DALIDatasetWithInputs`.
    Please refer to its documentation for details.

.. note::
    To return a batch of copies of the same tensor, use :func:`nvidia.dali.types.Constant`,
    which is more performant.
    """

    from nvidia.dali._debug_mode import _PipelineDebug

    def _external_source(source=None, num_outputs=None, *, cycle=None, name=None, device="cpu",
                         layout=None, dtype=None, ndim=None, cuda_stream=None, use_copy_kernel=None,
                         batch=True, **kwargs):
        if batch is None:
            batch = True

        if num_outputs is not None:
            if source is None:
                raise ValueError(
                    "The parameter ``num_outputs`` is only valid when using ``source`` to "
                    "provide data. To feed multiple external sources in ``feed_input``, "
                    "use multiple ``external_source`` nodes.")

        op = ExternalSource(device=device, num_outputs=num_outputs, source=source, cycle=cycle,
                            layout=layout, dtype=dtype, ndim=ndim, cuda_stream=cuda_stream,
                            use_copy_kernel=use_copy_kernel, batch=batch, **kwargs)
        return op(name=name)

    # Wrapper around external_source to switch between standard and debug mode.
    current_pipeline = _PipelineDebug.current()
    if getattr(current_pipeline, '_debug_on', False):
<<<<<<< HEAD
        return current_pipeline._external_source(source=source, num_outputs=num_outputs,
                                                 cycle=cycle, name=name, layout=layout, batch=batch,
                                                 **kwargs)
=======
        return current_pipeline._external_source(
            source=source, num_outputs=num_outputs, cycle=cycle, name=name, device=device,
            layout=layout, batch=batch, **kwargs)
>>>>>>> 279d19cd
    else:
        return _external_source(source, num_outputs, cycle=cycle, name=name, device=device,
                                layout=layout, dtype=dtype, ndim=ndim, cuda_stream=cuda_stream,
                                use_copy_kernel=use_copy_kernel, batch=batch, **kwargs)


external_source.__doc__ += ExternalSource._args_doc<|MERGE_RESOLUTION|>--- conflicted
+++ resolved
@@ -273,14 +273,8 @@
                                      self.use_copy_kernel)
         else:
             data = callback_out
-<<<<<<< HEAD
-            op = self.instances[0]
-            pipeline._feed_input(op._name, data, op._layout, self._cuda_stream,
-                                 self.use_copy_kernel)
-=======
             op = self.utilized_instances[0]
             pipeline._feed_input(op._name, data, op._layout, self._cuda_stream, self.use_copy_kernel)
->>>>>>> 279d19cd
 
 
 class ExternalSource():
@@ -561,7 +555,7 @@
         self._prefetch_queue_depth = prefetch_queue_depth
         self._batch_info = batch_info
 
-        self._spec.AddArg("device", device)
+        self._spec.AddArg("device", device)The Oggmonster
         for key, value in kwargs.items():
             self._spec.AddArg(key, value)
 
@@ -593,12 +587,7 @@
 
         if source is None:
             if cycle is not None:
-                if self._callback:
-                    raise ValueError(
-                        "The argument ``cycle`` can only be specified if ``source`` is an"
-                        "iterable object or a generator function specified in this call. "
-                        "To cycle through an iterable specified in "
-                        "``__init__``, set ``cycle`` there.")
+                if self._callback:The Oggmonsterthere.")
                 else:
                     raise ValueError(
                         "The argument ``cycle`` can only be specified if ``source`` is a "
@@ -842,15 +831,9 @@
     # Wrapper around external_source to switch between standard and debug mode.
     current_pipeline = _PipelineDebug.current()
     if getattr(current_pipeline, '_debug_on', False):
-<<<<<<< HEAD
-        return current_pipeline._external_source(source=source, num_outputs=num_outputs,
-                                                 cycle=cycle, name=name, layout=layout, batch=batch,
-                                                 **kwargs)
-=======
         return current_pipeline._external_source(
             source=source, num_outputs=num_outputs, cycle=cycle, name=name, device=device,
             layout=layout, batch=batch, **kwargs)
->>>>>>> 279d19cd
     else:
         return _external_source(source, num_outputs, cycle=cycle, name=name, device=device,
                                 layout=layout, dtype=dtype, ndim=ndim, cuda_stream=cuda_stream,
