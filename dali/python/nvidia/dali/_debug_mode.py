# Copyright (c) 2021-2022, NVIDIA CORPORATION & AFFILIATES. All rights reserved.
#
# Licensed under the Apache License, Version 2.0 (the "License");
# you may not use this file except in compliance with the License.
# You may obtain a copy of the License at
#
#     http://www.apache.org/licenses/LICENSE-2.0
#
# Unless required by applicable law or agreed to in writing, software
# distributed under the License is distributed on an "AS IS" BASIS,
# WITHOUT WARRANTIES OR CONDITIONS OF ANY KIND, either express or implied.
# See the License for the specific language governing permissions and
# limitations under the License.

import inspect
import math
import traceback
import warnings
from queue import Queue

import nvidia.dali.backend as _b
import nvidia.dali.ops as _ops
import nvidia.dali.pipeline as _pipeline
import nvidia.dali.tensors as _tensors
import nvidia.dali.types as _types
from nvidia.dali._utils.eager_utils import _Classification, _transform_data_to_tensorlist
from nvidia.dali.data_node import DataNode as _DataNode, _check
from nvidia.dali.fn import _to_snake_case
from nvidia.dali._utils.external_source_impl import (
    get_callback_from_source as _get_callback_from_source,
    accepted_arg_count as _accepted_arg_count)


class DataNodeDebug(_DataNode):
    """Wrapper class around Tensor, implementing all of the DataNode attributes."""

    def __init__(self, data, name, device, source):
        super().__init__(name, device, source)
        self._data = data

    def __str__(self):
        indent = ' ' * 4
        return f'DataNodeDebug(\n{indent}name="{self.name}",\n{indent}data=' \
            + f'{_tensors._tensorlist_to_string(self._data, indent + " " * 5)})'

    __repr__ = __str__

    def gpu(self):
        if self.device == 'gpu':
            return self
        return DataNodeDebug(self._data._as_gpu(), self.name, 'gpu', self.source)

    def get(self):
        return self._data

    def shape(self):
        return self._data.shape()

    @staticmethod
    def _arithm_op(*inputs, name=None):
        return _PipelineDebug.current()._wrap_op_call(_ops.ArithmeticGenericOp,
                                                      DataNodeDebug._aritm_op_name, *inputs,
                                                      name=name)

    def __add__(self, other):
        return self._arithm_op(self, other, name='add')

    def __radd__(self, other):
        return self._arithm_op(other, self, name='add')

    def __sub__(self, other):
        return self._arithm_op(self, other, name='sub')

    def __rsub__(self, other):
        return self._arithm_op(other, self, name='sub')

    def __mul__(self, other):
        return self._arithm_op(self, other, name='mul')

    def __rmul__(self, other):
        return self._arithm_op(other, self, name='mul')

    def __pow__(self, other):
        return self._arithm_op(self, other, name='pow')

    def __rpow__(self, other):
        return self._arithm_op(other, self, name='pow')

    def __truediv__(self, other):
        return self._arithm_op(self, other, name='fdiv')

    def __rtruediv__(self, other):
        return self._arithm_op(other, self, name='fdiv')

    def __floordiv__(self, other):
        return self._arithm_op(self, other, name='div')

    def __rfloordiv__(self, other):
        return self._arithm_op(other, self, name='div')

    def __neg__(self):
        return self._arithm_op(self, name='minus')

    def __eq__(self, other):
        return self._arithm_op(self, other, name='eq')

    def __ne__(self, other):
        return self._arithm_op(self, other, name='neq')

    def __lt__(self, other):
        return self._arithm_op(self, other, name='lt')

    def __le__(self, other):
        return self._arithm_op(self, other, name='leq')

    def __gt__(self, other):
        return self._arithm_op(self, other, name='gt')

    def __ge__(self, other):
        return self._arithm_op(self, other, name='geq')

    def __and__(self, other):
        return self._arithm_op(self, other, name='bitand')

    def __rand__(self, other):
        return self._arithm_op(other, self, name='bitand')

    def __or__(self, other):
        return self._arithm_op(self, other, name='bitor')

    def __ror__(self, other):
        return self._arithm_op(other, self, name='bitor')

    def __xor__(self, other):
        return self._arithm_op(self, other, name='bitxor')

    def __rxor__(self, other):
        return self._arithm_op(other, self, name='bitxor')

    _aritm_op_name = _to_snake_case(_ops.ArithmeticGenericOp.__name__)


class _ExternalSourceDebug:
    """Debug mode version of ExternalSource operator."""

    def __init__(
            self, source=None, num_outputs=None, batch_size=-1, cycle=None, name=None, device='cpu',
            device_id=-1, layout=None, batch=None, batch_info=None, **kwargs):
        if name is not None and num_outputs is not None:
            raise ValueError("`num_outputs` is not compatible with named `ExternalSource`")

        callback, source_desc = _get_callback_from_source(source, cycle, batch_info or False)

        self._name = name
        self._layout = layout
        self._num_outputs = num_outputs
        self._batch = batch
        self._batch_size = batch_size
        self._callback = callback
        self._device = device
        self._device_id = device_id
        self._source_desc = source_desc
        self._batch_info = batch_info
        self._current_iter = 0
        self._current_sample = 0
        self._feed_inputs = Queue()

        if callback is not None:
            arg_count = _accepted_arg_count(callback)
            if arg_count not in [0, 1]:
                raise TypeError("External source callback must be a callable with 0 or 1 argument")
            self.accepts_arg = arg_count > 0

    def _callback_args(self, idx_in_batch, epoch_idx):
        if not self.accepts_arg:
            return ()
        if idx_in_batch is not None:
            arg = _types.SampleInfo(self._current_sample + idx_in_batch, idx_in_batch,
                                    self._current_iter, epoch_idx)
        elif self._batch_info:
            arg = _types.BatchInfo(self._current_iter, epoch_idx)
        else:
            arg = self._current_iter
        return (arg, )

    def _get_batch(self, epoch_idx):
        try:
            if self._batch:
                callback_out = self._callback(*self._callback_args(None, epoch_idx))
            else:
                callback_out = [
                    self._callback(*self._callback_args(i, epoch_idx))
                    for i in range(self._batch_size)
                ]
            self._current_sample += self._batch_size
            self._current_iter += 1
        except StopIteration:
            self._current_iter = 0
            self._current_sample = 0
            raise
        return callback_out

    def _feed_input(self, data, kwargs):
        if self._callback is not None:
            raise RuntimeError(
                f"Cannot use `feed_input` on the external source '{self._name}' with a `source`"
                " argument specified.")

        self._feed_inputs.put((data, kwargs))

    def _fetch(self, epoch_idx):
        """Fetches data from callback or provided with feed_input."""

        def to_data_node_debug(data):
            data = _transform_data_to_tensorlist(data, self._batch_size, layout, self._device_id)

            if self._device == 'gpu' and isinstance(data, _tensors.TensorListCPU):
                data = data._as_gpu()
            elif self._device == 'cpu' and isinstance(data, _tensors.TensorListGPU):
                data = data.as_cpu()
                warnings.warn('Loading GPU-originated data into CPU ExternalSource operator is '
                              'discouraged and might be inefficient', Warning)
            return DataNodeDebug(data, self._name, self._device, self._source_desc)

        if self._callback is not None:
            callback_out = self._get_batch(epoch_idx)
            layout = self._layout
            if self._num_outputs is not None:
                raw_data = []
                for idx in range(self._num_outputs):
                    if self._batch:
                        raw_data.append(callback_out[idx])
                    else:
                        raw_data.append([callback_out[i][idx] for i in range(self._batch_size)])
            else:
                raw_data = callback_out
        else:
            raw_data, feed_input_params = self._feed_inputs.get()
            layout = feed_input_params.get('layout', self._layout)

        if self._num_outputs is not None:
            return [to_data_node_debug(data) for data in raw_data]

        return to_data_node_debug(raw_data)


class _IterBatchInfo:

    def __init__(self, size, source_context):
        self._size = size
        self._source_context = source_context

    @property
    def size(self):
        return self._size

    def reset(self):
        self._size = -1
        self._source_context = None

    def set_if_empty(self, size, context):
        if self._size == -1:
            self.__init__(size, context)
            return True
        return False

    def check_input(self, other_size, other_context, op_name, input_idx):
        if not self.set_if_empty(other_size, other_context) and self._size != other_size:
            raise RuntimeError(("Batch size must be uniform across an iteration. "
                                "Input {} for operator '{}' has batch "
                                "size = {}. Expected batch size = {} from:\n{}").format(
                                    input_idx, op_name, other_size, self._size,
                                    self._source_context))

    def check_external_source(self, other_size, other_context, output_idx=-1):
        if not self.set_if_empty(other_size, other_context) and self._size != other_size:
            if self._source_context == other_context and output_idx > 0:
                raise RuntimeError((
                    "External source must return outputs with consistent batch size. Output {} has "
                    "batch size = {}, previous batch size = {}").format(
                        output_idx, other_size, self._size))
            else:
                raise RuntimeError(
                    ("Batch size must be uniform across an iteration. External Source "
                     "operator returned batch size: {}, expected: {}.\nIf you want to "
                     "use variable batch size (that is different batch size in each iteration) "
                     "you must call all the external source operators at the beginning of "
                     "your debug pipeline, before other DALI operators. All the external "
                     "source operators are expected to return the same batch size in a "
                     "given iteration, but it can change between the iterations. "
                     "Other operators will use that batch size for processing.").format(
                         other_size, self._size))


class _OperatorManager:
    """Utility class to manage single operator in the debug mode.

    Uses :class:`ops.Operator` to create OpSpec and handle input sets.
    """

    def __init__(self, op_class, op_name, pipe, source_context, next_logical_id, batch_size,
                 device_id, seed, inputs, kwargs):
        """Creates direct operator."""

        self._batch_size = batch_size
        self._separate_kwargs(kwargs)

        if op_name == 'arithmetic_generic_op':
            inputs = self._init_arithm_op(kwargs['name'], inputs)

        # Save inputs classification for later verification.
        self._inputs_classification = []

        # When using input sets we have to create separate operators for each input.
        input_set_len = -1
        for i, input in enumerate(inputs):
            classification = _Classification(input, f'Input {i}')

            if isinstance(classification.is_batch, list):
                if input_set_len == -1:
                    input_set_len = len(classification.is_batch)
                elif input_set_len != len(classification.is_batch):
                    raise ValueError("All argument lists for Multiple Input Sets used "
                                     f"with operator '{op_name}' must have the same length.")
            self._inputs_classification.append(classification)
        self.expected_inputs_size = len(inputs)

        if 'device' not in self._init_args and len(inputs) > 0:
            self._init_args['device'] = self._inputs_classification[0].device
        if 'seed' not in self._init_args:
            self._init_args['seed'] = seed

        self._device = self._init_args.get('device', 'cpu')
        self._device_id = device_id
        self._expected_inputs_size = len(inputs)
        self.op_helper = op_class(**self._init_args)
        self._op_name = op_name
        self.op_spec = self.op_helper._spec
        self._pipe = pipe
        self._source_context = source_context
        self.logical_ids = [
            id for id in range(next_logical_id, next_logical_id + abs(input_set_len))
        ]

        for i in range(len(inputs)):
            self.op_spec.AddInput(op_name + f'[{i}]', self._inputs_classification[i].device)
        for arg_name in self._call_args.keys():
            # To use argument inputs OpSpec needs it specified (can be an empty placeholder).
            self.op_spec.AddArgumentInput(arg_name, '')

    def _separate_kwargs(self, kwargs):
        self._init_args = {}
        self._call_args = {}
        self._kwargs_classification = {}

        for key, value in kwargs.items():
            classification = _Classification(value, f'Argument {key}',
                                             arg_constant_len=self._batch_size)
            if classification.is_batch:
                self._call_args[key] = classification.data
            else:
                self._init_args[key] = classification.data
            self._kwargs_classification[key] = classification

    def _init_arithm_op(self, name, inputs):
        """Fills arithmetic operator init arguments and returns inputs that are DataNodes."""

        categories_idxs, data_nodes, integers, reals = _ops._group_inputs(inputs)
        input_desc = _ops._generate_input_desc(categories_idxs, integers, reals)

        self._init_args['device'] = _ops._choose_device(data_nodes)
        self._init_args['expression_desc'] = f'{name}({input_desc})'
        self._init_args['integer_constants'] = integers
        self._init_args['real_constants'] = reals

        return data_nodes

    def _pack_to_data_node_debug(self, data):
        if isinstance(data, (list, tuple)):
            return [self._pack_to_data_node_debug(elem) for elem in data]

        return DataNodeDebug(data, self._op_name,
                             'gpu' if isinstance(data, _tensors.TensorListGPU) else 'cpu', self)

    def _check_arg_len(self, expected_len, actual_len, args_type):
        if expected_len != actual_len:
            raise RuntimeError(
                f"Trying to use operator '{self._op_name}' "
                f"with different number of {args_type} than"
                f" when it was built. Expected: {expected_len} {args_type}, got {actual_len}.")

    def _check_device_classification(self, expected, actual, arg_type, value):
        if expected != actual:
            raise RuntimeError(
                f"{arg_type} {value} for operator '{self._op_name}' is on '{actual}' "
                f"but was on '{expected}' when created.")

    def _check_batch_classification(self, expected_is_batch, actual_is_batch, arg_type, value):

        def classification_to_str(is_batch):
            return 'batch' if is_batch else 'constant'

        if expected_is_batch != actual_is_batch:
            expected_str = classification_to_str(expected_is_batch)
            actual_str = classification_to_str(actual_is_batch)

            raise RuntimeError(
                f"{arg_type} {value} for operator '{self._op_name}' is a {actual_str} "
                f"but was a {expected_str} when created.")

    def _check_batch_size(self, classification, input_idx):
        if isinstance(classification.is_batch, list):
            # Checking for input set.
            for input in classification.data:
                self._pipe._cur_iter_batch_info.check_input(len(input), self._source_context,
                                                            self._op_name, input_idx)
        else:
            self._pipe._cur_iter_batch_info.check_input(len(classification.data),
                                                        self._source_context, self._op_name,
                                                        input_idx)

    def _check_call_arg_meta_data(self, expected_data, actual_data, arg_type, value):
        """ Check for changes in layout, ndim and dtype. 
        
        Args:
            expected_data: Expected value of the data.
            actual_data: Actual value of the data.
            arg_type (str): String representation of the argument type, e.g. 'Input', 'Argument'.
            value (str): Argument name for keyword arguments and a number for inputs.
        """

        def raise_err(meta_name, actual_value, expected_value):
            raise RuntimeError(
                f"{arg_type} {value} for operator '{self._op_name}' has "
                f"{meta_name} = {actual_value}, expected: {expected_value}.")

        expected_input_set = isinstance(expected_data, list)
        if expected_input_set != isinstance(actual_data, list):
            raise RuntimeError(f"{arg_type} {value} expected {'' if expected_input_set else 'not '}"
                               f"to be an input set.")

        if isinstance(actual_data, list):
            if len(actual_data) != len(expected_data):
                raise RuntimeError(
                    f"{arg_type} {value} expected to be used as Multiple Input Set with "
                    f"length = {len(expected_data)}, but has length = {len(actual_data)}.")

            # Checking input set.
            for expected_elem, actual_elem in zip(expected_data, actual_data):
               self._check_call_arg_meta_data(expected_elem, actual_elem, arg_type, value)
        else:
            if expected_data.layout() != actual_data.layout():
                raise_err('layout', actual_data.layout(), expected_data.layout())

            if expected_data.dtype != actual_data.dtype:
                raise_err('dtype', actual_data.dtype, expected_data.dtype)

            expected_ndim, actual_ndim = len(expected_data[0].shape()), len(actual_data[0].shape())
            if expected_ndim != actual_ndim:
                raise_err('ndim', actual_ndim, expected_ndim)

    def _prep_input_sets(self, inputs):
        inputs = list(inputs)

        for i, input in enumerate(inputs):
<<<<<<< HEAD
            # Transforming any convertable datatype to
            # TensorList (DataNodeDebugs are already unpacked).
=======
            # Transforming any convertible datatype to TensorList (DataNodeDebugs are already unpacked).
>>>>>>> ad00e291
            # Additionally accepting input sets, but only as list of TensorList.
            if (not isinstance(input, (_tensors.TensorListCPU, _tensors.TensorListGPU))
                    and not (isinstance(input, list) and all([
                        isinstance(elem, (_tensors.TensorListCPU, _tensors.TensorListGPU))
                        for elem in input
                    ]))):
                inputs[i] = _transform_data_to_tensorlist(
                    input, len(input), device_id=self._device_id)

        return self.op_helper._build_input_sets(inputs)

    def run(self, inputs, kwargs):
        """Checks correctness of inputs and kwargs and runs the backend operator."""
        self._check_arg_len(self._expected_inputs_size, len(inputs), 'inputs')
        self._check_arg_len(len(self._kwargs_classification), len(kwargs), 'keyword arguments')

        call_args = {}
        inputs = list(inputs)

        # Check inputs classification as batches and extract data from DataNodeDebugs.
        for i, (input,
                expected_classification) in enumerate(zip(inputs, self._inputs_classification)):
            classification = _Classification(input, f'Input {i}')

            self._check_batch_classification(expected_classification.is_batch,
                                             classification.is_batch, 'Input', i)
            self._check_device_classification(expected_classification.device, classification.device,
                                              'Input', i)

            if classification.is_batch:
                self._check_batch_size(classification, i)
                self._check_call_arg_meta_data(
                    expected_classification.data, classification.data, 'Input', i)

            if classification.device != ('gpu' if self._device == 'gpu' else 'cpu'):
                raise RuntimeError(
                    f"Cannot call {self._device.upper()} operator '{self._op_name}' with "
                    f"{classification.device.upper()} input {i}.")

            inputs[i] = classification.data

        input_sets = self._prep_input_sets(inputs)

        # Check kwargs classification as batches and setup call args.
        for key, value in kwargs.items():
            classification = _Classification(value, f'Argument {key}',
                                             arg_constant_len=self._batch_size)

            self._check_batch_classification(self._kwargs_classification[key].is_batch,
                                             classification.is_batch, 'Argument', key)
            self._check_device_classification(self._kwargs_classification[key].device,
                                              classification.device, 'Argument', key)

            if not classification.is_batch and classification.data != self._init_args[key] and \
                    not (math.isnan(classification.data) and math.isnan(self._init_args[key])):
                raise RuntimeError(
                    f"Argument '{key}' for operator '{self._op_name}' unexpectedly changed"
                    f" value from '{self._init_args[key]}' to '{classification.data}'")
            if classification.is_batch:
                self._check_call_arg_meta_data(
                    self._kwargs_classification[key].data, classification.data, 'Argument', key)
                call_args[key] = classification.data

        res = [
            self._pipe._run_op_on_device(self._op_name, logical_id, self._device, input, call_args)
            for input, logical_id in zip(input_sets, self.logical_ids)
        ]

        # Set iteration batch size if it wasn't set already.
        self._pipe._cur_iter_batch_info.set_if_empty(len(res[0][0]), self._source_context)

        if len(res) == 1:
            res = self._pack_to_data_node_debug(res[0])
        else:
            res = self.op_helper._repack_output_sets(res)
            res = self._pack_to_data_node_debug(res)

        if len(res) == 1:
            return res[0]

        return res


class _PipelineDebug(_pipeline.Pipeline):
    """Debug mode for pipeline. Allows access to data inside the pipeline execution."""

    def __init__(self, exec_func, **kwargs):
        super().__init__(**kwargs)
        self._debug_on = False
        self._external_sources = {}
        self._feed_input_data = {}
        self._exec_func = exec_func
        self._cur_operator_id = -1
        self._next_logical_id = 0
        self._operators = {}
        self._operators_built = False
        self._cur_iter_batch_info = _IterBatchInfo(-1, None)  # Used for variable batch sizes.

        device_id = self._device_id if self._device_id is not None else _types.CPU_ONLY_DEVICE_ID
        self._pipe = _b.PipelineDebug(self._max_batch_size, self._num_threads, device_id,
                                      self._set_affinity)

        import numpy as np
        seed = kwargs.get('seed', -1)
        if seed < 0:
            seed = np.random.randint(0, 2**32)
        self._seed_generator = np.random.default_rng(seed)

    def __enter__(self):
        raise RuntimeError(
            "Currently pipeline in debug mode works only with `pipeline_def` decorator."
            "Using `with` statement is not supported.")

    def build(self):
        """Build the pipeline.

        Symbolic version of build from the standard pipeline.
        In debug mode operators are built during
        the first run of the pipeline.

        Refer to :meth:`Pipeline.build() <nvidia.dali.Pipeline.build>` for details."""
        self._built = True

    def run(self):
        """Run the pipeline and return the result."""
        import numpy as np
        if not self._built:
            raise RuntimeError('Pipeline must be built first.')

        self._debug_on = True
        self._cur_operator_id = -1
        self._cur_iter_batch_info.reset()
        _pipeline.Pipeline.push_current(self)

        res = self._exec_func()
        if res is None:
            res = ()
        elif not isinstance(res, tuple):
            res = (res, )

        self._debug_on = False
        if not self._operators_built:
            self._operators_built = True
        _pipeline.Pipeline.pop_current()

        # Transforming all variables to TensorLists.
        outputs = []

        for i, val in enumerate(res):
            if isinstance(val, DataNodeDebug):
                outputs.append(val.get())
            elif isinstance(val, (list, tuple)):
                raise TypeError(
                    'Illegal pipeline output type.'
                    f'The output {i} contains a nested `DataNodeDebug`'
                )
            else:
                outputs.append(
                    _tensors.TensorListCPU(
                        np.tile(val, (self._max_batch_size, *[1] * np.array(val).ndim))))
        return tuple(outputs)

    def feed_input(self, data_node, data, **kwargs):
        """Pass data to an ExternalSource operator inside the pipeline.

        Refer to :meth:`Pipeline.feed_input() <nvidia.dali.Pipeline.feed_input>` for details."""
        if not self._built:
            raise RuntimeError("Pipeline must be built first.")
        if isinstance(data_node, str):
            name = data_node
        else:
            _check(data_node)
            name = data_node.name

        if name not in self._external_sources:
            # Saving data, because pipeline hasn't been run yet.
            if name not in self._feed_input_data:
                self._feed_input_data[name] = []
            self._feed_input_data[name].append((data, kwargs))
        else:
            self._external_sources[name]._feed_input(name, data, kwargs)

    def _create_op(self, op_class, op_name, key, cur_context, inputs, kwargs):
        """Creates direct operator."""
        self._operators[key] = _OperatorManager(
            op_class, op_name, self, cur_context, self._next_logical_id, self._max_batch_size,
            self._device_id, self._seed_generator.integers(0, 2**32), inputs, kwargs)

        self._pipe.AddMultipleOperators(self._operators[key].op_spec,
                                        self._operators[key].logical_ids)
        self._next_logical_id = self._operators[key].logical_ids[-1] + 1

    def _check_external_source_batch_size(self, data, cur_context):
        if isinstance(data, list):
            for i, output in enumerate(data):
                self._cur_iter_batch_info.check_external_source(len(output.get()), cur_context, i)
        else:
            self._cur_iter_batch_info.check_external_source(len(data.get()), cur_context)

    def _external_source(self, name=None, **kwargs):
        self._cur_operator_id += 1
        cur_frame = inspect.currentframe().f_back.f_back
        key = inspect.getframeinfo(cur_frame)[:3] + (self._cur_operator_id, )
        if not self._operators_built:
            es = _ExternalSourceDebug(batch_size=self._max_batch_size,
                                      device_id=self._device_id, name=name, **kwargs)

            # feed_input all data collected after build and before run
            for (data, fi_kwargs) in self._feed_input_data.pop(name, []):
                es._feed_input(data, fi_kwargs)

            self._external_sources[key] = es

        if key in self._external_sources:
            data = self._external_sources[key]._fetch(self._epoch_idx)
            self._check_external_source_batch_size(
                data, ''.join(traceback.format_stack(cur_frame, limit=1)))
            return data
        else:
            raise RuntimeError("Unexpected operator 'ExternalSource'. Debug mode does not support"
                               " changing the order of operators executed within the pipeline.")

    def _run_op_on_device(self, op_name, logical_id, device, inputs, kwargs):
        if device == 'gpu':
            return self._pipe.RunOperatorGPU(logical_id, inputs, kwargs,
                                             self._cur_iter_batch_info.size)
        if device == 'cpu':
            return self._pipe.RunOperatorCPU(logical_id, inputs, kwargs,
                                             self._cur_iter_batch_info.size)
        if device == 'mixed':
            return self._pipe.RunOperatorMixed(logical_id, inputs, kwargs,
                                               self._cur_iter_batch_info.size)

        raise ValueError(f"Unknown device: '{device}' in operator '{op_name}'.")

    def _run_op(self, op_helper, inputs, kwargs):
        return op_helper.run(inputs, kwargs)

    @staticmethod
    def _extract_data_node_inputs(inputs):
        """
        Extracts DataNodeDebugs from inputs for
        arithmetic operator and transforms data to GPU if needed.
        """
        data_nodes = []
        to_gpu = any(
            [input.device == 'gpu' for input in inputs if isinstance(input, DataNodeDebug)])

        for input in inputs:
            if isinstance(input, DataNodeDebug):
                if to_gpu and input.device != 'gpu':
                    data_nodes.append(input.gpu())
                else:
                    data_nodes.append(input)

        return data_nodes

    def _wrap_op_call(self, op_class, op_name, *inputs, **kwargs):
        self._cur_operator_id += 1
        cur_frame = inspect.currentframe().f_back.f_back
        cur_context = ''.join(traceback.format_stack(cur_frame, limit=1))
        key = inspect.getframeinfo(cur_frame)[:3] + (self._cur_operator_id, )
        if not self._operators_built:
            self._create_op(op_class, op_name, key, cur_context, inputs, kwargs)

        if key in self._operators:
            if op_name == 'arithmetic_generic_op':
                inputs = _PipelineDebug._extract_data_node_inputs(inputs)
            return self._run_op(self._operators[key], inputs, kwargs)
        else:
            raise RuntimeError(f"Unexpected operator '{op_name}'. Debug mode does not support"
                               " changing the order of operators executed within the pipeline.")<|MERGE_RESOLUTION|>--- conflicted
+++ resolved
@@ -463,12 +463,7 @@
         inputs = list(inputs)
 
         for i, input in enumerate(inputs):
-<<<<<<< HEAD
-            # Transforming any convertable datatype to
-            # TensorList (DataNodeDebugs are already unpacked).
-=======
             # Transforming any convertible datatype to TensorList (DataNodeDebugs are already unpacked).
->>>>>>> ad00e291
             # Additionally accepting input sets, but only as list of TensorList.
             if (not isinstance(input, (_tensors.TensorListCPU, _tensors.TensorListGPU))
                     and not (isinstance(input, list) and all([
