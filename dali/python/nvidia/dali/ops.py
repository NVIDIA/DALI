# Copyright (c) 2017-2018, NVIDIA CORPORATION. All rights reserved.
#
# Licensed under the Apache License, Version 2.0 (the "License");
# you may not use this file except in compliance with the License.
# You may obtain a copy of the License at
#
#     http://www.apache.org/licenses/LICENSE-2.0
#
# Unless required by applicable law or agreed to in writing, software
# distributed under the License is distributed on an "AS IS" BASIS,
# WITHOUT WARRANTIES OR CONDITIONS OF ANY KIND, either express or implied.
# See the License for the specific language governing permissions and
# limitations under the License.

#pylint: disable=no-member
import sys
import copy
from itertools import count
from nvidia.dali import backend as b
from nvidia.dali.edge import EdgeReference
from nvidia.dali.types import _type_name_convert_to_string, _type_convert_value, DALIDataType
from nvidia.dali.pipeline import Pipeline
from future.utils import with_metaclass

_cpu_ops = set({})
_gpu_ops = set({})
_mixed_ops = set({})
_support_ops = set({})

def _docstring_generator(cls):
    op_name = cls.__name__
    op_dev = []
    if op_name in _cpu_ops:
        op_dev.append("'CPU'")
    if op_name in _gpu_ops:
        op_dev.append("'GPU'")
    if op_name in _mixed_ops:
        op_dev.append("'mixed'")
    if op_name in _support_ops:
        op_dev.append("'support'")
    pre_doc = "This is a " + ", ".join(op_dev) + " operator\n\n"

    schema = b.GetSchema(op_name)
    # insert tag to easily link to the operator
    ret = '.. _' + op_name + ':\n\n'
    ret += pre_doc
    ret += schema.Dox()
    ret += '\n'
    if schema.IsSequenceOperator():
        ret += "\nThis operator expects sequence inputs\n"
    elif schema.AllowsSequences():
        ret += "\nThis operator allows sequence inputs\n"
<<<<<<< HEAD
    if schema.IsNoPrune():
        ret += "\nThis operator will not be optimized out of the graph\n"
=======

    if schema.IsDeprecated():
        use_instead = schema.DeprecatedInFavorOf()
        ret += "\n.. warning::\n\n   This operator is now deprecated"
        if use_instead:
            ret +=". Use `" + use_instead + "` instead"
        ret += "\n"

>>>>>>> c437442d
    ret += """
Parameters
----------
"""
    for arg in schema.GetArgumentNames():
        dtype = schema.GetArgumentType(arg)
        arg_name_doc = "`" + arg + "` : "
        ret += (arg_name_doc +
                _type_name_convert_to_string(dtype, schema.IsTensorArgument(arg)))
        if schema.IsArgumentOptional(arg):
            default_value_string = schema.GetArgumentDefaultValueString(arg)
            # Evaluating empty string results in an error
            # so we need to prevent that
            if default_value_string:
                default_value = eval(default_value_string)
            else:
                default_value = default_value_string
            if dtype == DALIDataType.STRING:
                default_value = "\'" + str(default_value) + "\'"
            ret += (", optional, default = " +
                    str(_type_convert_value(dtype, default_value)))
        indent = '\n' + " " * len(arg_name_doc)
        ret += indent
        ret += schema.GetArgumentDox(arg).replace("\n", indent)
        ret += '\n'
    return ret

class _OpCounter(object):
    #pylint: disable=too-few-public-methods
    _op_count = count(0)
    def __init__(self):
        self._id = next(self._op_count)

    @property
    def id(self):
        return self._id

class _OperatorInstance(object):
    def __init__(self, inputs, op, **kwargs):
        self._counter = _OpCounter()
        self._inputs = inputs
        self._outputs = []
        self._op = op
        self._spec = op.spec.copy()
        if "name" in kwargs.keys():
            self._name = kwargs["name"]
        else:
            self._name = '__' + type(op).__name__ + "_" + str(self._counter.id)
        # Add inputs
        if inputs:
            if isinstance(inputs[0], EdgeReference):
                for inp in inputs:
                    if not isinstance(inp, EdgeReference):
                        raise TypeError(
                            ("Expected inputs of type " +
                            "EdgeReference. Received " +
                            "input type {}.")
                            .format(type(inp).__name__))
                    self._spec.AddInput(inp.name, inp.device)
            elif isinstance(inputs[0], list):
                length = len(inputs[0])
                for i in range(length):
                    for inp in inputs:
                        if not isinstance(inp, list):
                            raise TypeError(
                                ("Expected inputs of type list of " +
                                "EdgeReference. Received " +
                                "input type {}.")
                                .format(type(inp).__name__))
                        if len(inp) != length:
                            raise RuntimeError(
                                    ("Expected input lists " +
                                    "to have the same length " +
                                    "({}). Received list of " +
                                    "length {}.")
                                    .format(length, len(inp)))
                        if not isinstance(inp[i], EdgeReference):
                            raise TypeError(
                                ("Expected inputs of type " +
                                "EdgeReference. Received " +
                                "input type {}.")
                                .format(type(inp[i]).__name__))
                        self._spec.AddInput(inp[i].name, inp[i].device)
                self._spec.AddArg("num_input_sets", length)
            else:
                raise TypeError(
                    ("Expected inputs of type EdgeReference or list of " +
                    "EdgeReference. Received input type {}")
                    .format(type(inputs[0]).__name__))
        # Argument inputs
        for k in sorted(kwargs.keys()):
            if k not in ["name"]:
                if not isinstance(kwargs[k], EdgeReference):
                    raise TypeError(
                            ("Expected inputs of type " +
                            "EdgeReference. Received " +
                            "input type {}")
                            .format(type(kwargs[k]).__name__))
                self._spec.AddArgumentInput(k, kwargs[k].name)
                self._inputs = list(self._inputs) + [kwargs[k]]

    def check_args(self):
        self._op.schema.CheckArgs(self._spec)

    def generate_outputs(self):
        pipeline = Pipeline.current()
        if pipeline is None:
            raise RuntimeError("Unknown pipeline! "
                               "Graph edges must be created from within `define_graph` "
                               " or Pipeline.set_current() must be explicitly used.")
        # Add outputs
        if self._op.device == "gpu" or self._op.device == "mixed":
            output_device = "gpu"
        else:
            output_device = "cpu"

        num_output = self._op.schema.CalculateOutputs(self._spec) + self._op.schema.CalculateAdditionalOutputs(self._spec)

        if num_output == 0 and self._op.preserve:
            t_name = type(self._op).__name__ + "_id_" + str(self.id) + "_sink"
            pipeline.add_sink(EdgeReference(t_name, output_device, self))
            return

        for i in range(num_output):
            t_name = type(self._op).__name__ + "_id_" + str(self.id) + "_output_" + str(i)
            t = EdgeReference(t_name, output_device, self)
            self._spec.AddOutput(t.name, t.device)
            if self._op.preserve:
                pipeline.add_sink(t)
            self.append_output(t)

    @property
    def id(self):
        return self._counter.id

    @property
    def inputs(self):
        return self._inputs

    @property
    def outputs(self):
        return self._outputs

    @property
    def spec(self):
        return self._spec

    @property
    def name(self):
        return self._name

    def append_output(self, output):
        self._outputs.append(output)

class _DaliOperatorMeta(type):
    @property
    def __doc__(self):
        return _docstring_generator(self)

def python_op_factory(name, op_device = "cpu"):
    class Operator(with_metaclass(_DaliOperatorMeta, object)):
        def __init__(self, preserve=False, **kwargs):
            self._spec = b.OpSpec(type(self).__name__)
            self._schema = b.GetSchema(type(self).__name__)

            # Get the device argument. We will need this to determine
            # the device that our outputs will be stored on
            if "device" in kwargs.keys():
                self._device = kwargs["device"]
                del kwargs["device"]
            else:
                self._device = op_device
            self._spec.AddArg("device", self._device)

            self._preserve = preserve
            self._spec.AddArg("preserve", self._preserve)
            self._preserve = preserve or self._schema.IsNoPrune()

            # Store the specified arguments
            for key, value in kwargs.items():
                if isinstance(value, list):
                    if not value:
                        raise RuntimeError("List arguments need to have at least 1 element.")
                dtype = self._schema.GetArgumentType(key)
                converted_value = _type_convert_value(dtype, value)
                self._spec.AddArg(key, converted_value)

        @property
        def spec(self):
            return self._spec

        @property
        def schema(self):
            return self._schema

        @property
        def device(self):
            return self._device

        @property
        def preserve(self):
            return self._preserve

        def __call__(self, *inputs, **kwargs):
            if (len(inputs) > self._schema.MaxNumInput() or
                    len(inputs) < self._schema.MinNumInput()):
                raise ValueError(
                    ("Operator {} expects [{}, " +
                    "{}] inputs, but received {}")
                    .format(type(self).__name__,
                            self._schema.MinNumInput(),
                            self._schema.MaxNumInput(),
                            len(inputs)))

            op_instance = _OperatorInstance(inputs, self, **kwargs)
            op_instance.generate_outputs()

            if len(op_instance.outputs) == 1:
                return op_instance.outputs[0]
            return op_instance.outputs

    Operator.__name__ = str(name)
    return Operator

def _load_ops():
    global _cpu_ops
    global _gpu_ops
    global _mixed_ops
    global _support_ops
    _cpu_ops = _cpu_ops.union(set(b.RegisteredCPUOps()))
    _gpu_ops = _gpu_ops.union(set(b.RegisteredGPUOps()))
    _mixed_ops = _mixed_ops.union(set(b.RegisteredMixedOps()))
    _cpu_gpu_ops = _cpu_ops.union(_gpu_ops).union(_mixed_ops)
    _support_ops = _support_ops.union(set(b.RegisteredSupportOps()))
    for op_name in _cpu_gpu_ops:
        if not hasattr(sys.modules[__name__], op_name):
            setattr(sys.modules[__name__], op_name,
                    python_op_factory(op_name, op_device = "cpu"))
    # add support ops
    for op_name in _support_ops:
        if not hasattr(sys.modules[__name__], op_name):
            setattr(sys.modules[__name__], op_name,
                    python_op_factory(op_name, op_device = "support"))
_load_ops()

def Reload():
    _load_ops()

# custom wrappers around ops
class TFRecordReader(with_metaclass(_DaliOperatorMeta, object)):
    global _cpu_ops
    _cpu_ops = _cpu_ops.union({'TFRecordReader'})

    def __init__(self, path, index_path, features, **kwargs):
        if isinstance(path, list):
            self._path = path
        else:
            self._path = [path]
        if isinstance(index_path, list):
            self._index_path = index_path
        else:
            self._index_path = [index_path]
        self._schema = b.GetSchema("_TFRecordReader")
        self._spec = b.OpSpec("_TFRecordReader")
        self._device = "cpu"

        self._spec.AddArg("path", self._path)
        self._spec.AddArg("index_path", self._index_path)

        for key, value in kwargs.items():
            self._spec.AddArg(key, value)

        self._features = features

    @property
    def spec(self):
        return self._spec

    @property
    def schema(self):
        return self._schema

    @property
    def device(self):
        return self._device

    def __call__(self, *inputs, **kwargs):
        if (len(inputs) > self._schema.MaxNumInput() or
                len(inputs) < self._schema.MinNumInput()):
            raise ValueError(
                ("Operator {} expects [{}, " +
                "{}] inputs, but received {}")
                .format(type(self).__name__,
                        self._schema.MinNumInput(),
                        self._schema.MaxNumInput(),
                        len(inputs)))

        op_instance = _OperatorInstance(inputs, self, **kwargs)
        outputs = {}
        feature_names = []
        features = []
        for i, (feature_name, feature) in enumerate(self._features.items()):
            t_name = "_TFRecordReader" + "_id_" + str(op_instance.id) + "_output_" + str(i)
            t = EdgeReference(t_name, self._device, op_instance)
            op_instance.spec.AddOutput(t.name, t.device)
            op_instance.append_output(t)
            outputs[feature_name] = t
            feature_names.append(feature_name)
            features.append(feature)

        op_instance.spec.AddArg("feature_names", feature_names)
        op_instance.spec.AddArg("features", features)
        return outputs

class PythonFunction(with_metaclass(_DaliOperatorMeta, object)):
    global _cpu_ops
    _cpu_ops = _cpu_ops.union({'PythonFunction'})

    def __init__(self, function, num_outputs=1, **kwargs):
        self._schema = b.GetSchema("PythonFunctionImpl")
        self._spec = b.OpSpec("PythonFunctionImpl")
        self._device = "cpu"

        for key, value in kwargs.items():
            self._spec.AddArg(key, value)

        self.function = function
        self.num_outputs = num_outputs
        self._preserve = True

    @property
    def spec(self):
        return self._spec

    @property
    def schema(self):
        return self._schema

    @property
    def device(self):
        return self._device

    @property
    def preserve(self):
        return self.preserve

    def __call__(self, *inputs, **kwargs):
        pipeline = Pipeline.current()
        if pipeline is None:
            raise RuntimeError("Unknown pipeline! "
                               "Graph edges must be created from within `define_graph` "
                               "or Pipeline.set_current() must be explicitly used.")
        if (len(inputs) > self._schema.MaxNumInput() or
                len(inputs) < self._schema.MinNumInput()):
            raise ValueError(
                ("Operator {} expects [{}, " +
                 "{}] inputs, but received {}")
                .format(type(self).__name__,
                        self._schema.MinNumInput(),
                        self._schema.MaxNumInput(),
                        len(inputs)))

        op_instance = _OperatorInstance(inputs, self, **kwargs)
        op_instance.spec.AddArg("function_id", id(self.function))
        op_instance.spec.AddArg("num_outputs", self.num_outputs)
        op_instance.spec.AddArg("preserve", self._preserve)
        if self.num_outputs == 0:
            t_name = "PythonFunctionImpl" + "_id_" + str(op_instance.id) + "_sink"
            t = EdgeReference(t_name, self._device, op_instance)
            pipeline.add_sink(t)
            return
        outputs = []
        for i in range(self.num_outputs):
            t_name = "PythonFunctionImpl" + "_id_" + str(op_instance.id) + "_output_" + str(i)
            t = EdgeReference(t_name, self._device, op_instance)
            op_instance.spec.AddOutput(t.name, t.device)
            op_instance.append_output(t)
            if self._preserve:
                pipeline.add_sink(t)
            outputs.append(t)
        return outputs[0] if len(outputs) == 1 else outputs

def cpu_ops():
    return _cpu_ops

def gpu_ops():
    return _gpu_ops

def support_ops():
    return _support_ops

def mixed_ops():
    return _mixed_ops<|MERGE_RESOLUTION|>--- conflicted
+++ resolved
@@ -50,10 +50,6 @@
         ret += "\nThis operator expects sequence inputs\n"
     elif schema.AllowsSequences():
         ret += "\nThis operator allows sequence inputs\n"
-<<<<<<< HEAD
-    if schema.IsNoPrune():
-        ret += "\nThis operator will not be optimized out of the graph\n"
-=======
 
     if schema.IsDeprecated():
         use_instead = schema.DeprecatedInFavorOf()
@@ -62,7 +58,9 @@
             ret +=". Use `" + use_instead + "` instead"
         ret += "\n"
 
->>>>>>> c437442d
+    if schema.IsNoPrune():
+        ret += "\nThis operator will not be optimized out of the graph\n"
+
     ret += """
 Parameters
 ----------
