# Copyright (c) 2017-2022, NVIDIA CORPORATION & AFFILIATES. All rights reserved.
#
# Licensed under the Apache License, Version 2.0 (the "License");
# you may not use this file except in compliance with the License.
# You may obtain a copy of the License at
#
#     http://www.apache.org/licenses/LICENSE-2.0
#
# Unless required by applicable law or agreed to in writing, software
# distributed under the License is distributed on an "AS IS" BASIS,
# WITHOUT WARRANTIES OR CONDITIONS OF ANY KIND, either express or implied.
# See the License for the specific language governing permissions and
# limitations under the License.

#pylint: disable=no-member
import ast
import sys
import threading
import warnings
from itertools import count

import nvidia.dali.python_function_plugin
from nvidia.dali import backend as _b
from nvidia.dali import fn as _functional
from nvidia.dali import internal as _internal
from nvidia.dali.data_node import DataNode as _DataNode
from nvidia.dali.pipeline import Pipeline as _Pipeline
from nvidia.dali.types import \
        _type_name_convert_to_string, _type_convert_value, _default_converter, \
        _vector_element_type, _bool_types, _int_like_types, _float_types, \
        DALIDataType, \
        CUDAStream as _CUDAStream, \
        ScalarConstant as _ScalarConstant, \
        Constant as _Constant

cupy = None
def _setup_cupy():
    global cupy
    if cupy is None:
        import cupy as cupy

_cpu_ops = set({})
_gpu_ops = set({})
_mixed_ops = set({})

def _numpydoc_formatter(name, type, doc, optional = False):
    indent = "\n" + " " * 4
    if optional:
        type += ", optional"
    return "`{}` : {}{}{}".format(name, type, indent, doc.replace("\n", indent))

def _get_inputs_doc(schema):
    # Inputs section
    if schema.MaxNumInput() == 0:
        return ""
    ret = """
Args
----
"""
    if schema.HasInputDox():
        for i in range(schema.MaxNumInput()):
            optional = i >= schema.MinNumInput()
            input_type_str = schema.GetInputType(i) + _supported_layouts_str(schema.GetSupportedLayouts(i))
            dox = schema.GetInputDox(i)
            input_name = schema.GetInputName(i)
            ret += _numpydoc_formatter(input_name, input_type_str, dox, optional) + "\n"
    else:
        for i in range(schema.MinNumInput()):
            input_type_str = "TensorList" + _supported_layouts_str(schema.GetSupportedLayouts(i))
            dox = "Input to the operator."
            input_name = f"input{i}" if schema.MaxNumInput() > 1 else "input"
            ret += _numpydoc_formatter(input_name, input_type_str, dox, False) + "\n"

        extra_opt_args = schema.MaxNumInput() - schema.MinNumInput()
        if extra_opt_args == 1:
            i = schema.MinNumInput()
            input_type_str = "TensorList" + _supported_layouts_str(schema.GetSupportedLayouts(i))
            dox = "Input to the operator."
            input_name = f"input{i}" if schema.MaxNumInput() > 1 else "input"
            ret += _numpydoc_formatter(input_name, input_type_str, dox, True) + "\n"
        elif extra_opt_args > 1:
            input_type_str = "TensorList"
            input_name = f"input[{schema.MinNumInput()}..{schema.MaxNumInput()-1}]"
            dox = f"This function accepts up to {extra_opt_args} optional positional inputs"
            ret += _numpydoc_formatter(input_name, input_type_str, dox, True) + "\n"

    ret += "\n"
    return ret


def _get_kwargs(schema):
    """
    Get the keywords arguments from the schema.

    `schema`
        the schema in which to lookup arguments
    """
    ret = ""
    for arg in schema.GetArgumentNames():
        skip_full_doc = False
        type_name = ""
        dtype = None
        doc = ""
        deprecation_warning = None
        if schema.IsDeprecatedArg(arg):
            meta = schema.DeprecatedArgMeta(arg)
            msg = meta['msg']
            assert msg is not None
            deprecation_warning = ".. warning::\n\n    " + msg.replace("\n", "\n    ")
            renamed_arg = meta['renamed_to']
            # Renamed and removed arguments won't show full documentation (only warning box)
            skip_full_doc = renamed_arg or meta['removed']
            # Renamed aliases are not fully registered to the schema, that's why we query for the
            # info on the renamed_arg name.
            if renamed_arg:
                dtype = schema.GetArgumentType(renamed_arg)
                type_name = _type_name_convert_to_string(dtype,
                                                         allow_tensors=schema.IsTensorArgument(renamed_arg))
        # Try to get dtype only if not set already (renamed args go through a different path, see above)
        if not dtype:
            dtype = schema.GetArgumentType(arg)
            type_name = _type_name_convert_to_string(dtype,
                                                     allow_tensors=schema.IsTensorArgument(arg))
        # Add argument documentation if necessary
        if not skip_full_doc:
            if schema.IsArgumentOptional(arg):
                type_name += ", optional"
                if schema.HasArgumentDefaultValue(arg):
                    default_value_string = schema.GetArgumentDefaultValueString(arg)
                    default_value = ast.literal_eval(default_value_string)
                    type_name += ", default = `{}`".format(_default_converter(dtype, default_value))
            doc += schema.GetArgumentDox(arg).rstrip("\n")
            if schema.ArgSupportsPerFrameInput(arg):
                doc += "\n\nSupports :func:`per-frame<nvidia.dali.fn.per_frame>` inputs."
            if deprecation_warning:
                doc += "\n\n" + deprecation_warning
        elif deprecation_warning:
            doc += deprecation_warning
        ret += _numpydoc_formatter(arg, type_name, doc)
        ret += '\n'
    return ret

def _schema_name(cls):
    return getattr(cls, 'schema_name', cls.__name__)

def _docstring_generator_main(cls, api):
    """
        Generate docstring for the class obtaining it from schema based on cls.__name__
        This lists all the Keyword args that can be used when creating operator
    """
    op_name = _schema_name(cls)
    schema = _b.GetSchema(op_name)
    ret = '\n'

    if schema.IsDeprecated():
        use_instead = _op_name(schema.DeprecatedInFavorOf(), api)
        ret += ".. warning::\n\n   This operator is now deprecated"
        if use_instead:
            ret +=". Use :meth:`" + use_instead + "` instead."
        explanation = schema.DeprecationMessage()
        if explanation:
            indent = "\n" + " " * 3
            ret += indent
            ret += indent
            explanation = explanation.replace("\n", indent)
            ret += explanation
        ret += "\n\n"

    ret += schema.Dox()
    ret += '\n'

    if schema.IsDocPartiallyHidden():
        return ret

    supported_statements = []
    if schema.IsSequenceOperator():
        supported_statements.append("expects sequence inputs")
    elif schema.AllowsSequences():
        supported_statements.append("allows sequence inputs")

    if schema.SupportsVolumetric():
        supported_statements.append("supports volumetric data")

    if len(supported_statements) > 0:
        ret += "\nThis operator "
        ret += supported_statements[0]
        if len(supported_statements) > 1:
            ret += " and " + supported_statements[1]
        ret += ".\n"

    if schema.IsNoPrune():
        ret += "\nThis operator will **not** be optimized out of the graph.\n"

    op_dev = []
    if op_name in _cpu_ops:
        op_dev.append("'cpu'")
    if op_name in _gpu_ops:
        op_dev.append("'gpu'")
    if op_name in _mixed_ops:
        op_dev.append("'mixed'")
    ret += """
Supported backends
"""
    for dev in op_dev:
        ret += " * " + dev + "\n"
    ret += "\n"
    return ret

def _docstring_generator(cls):
    op_name = _schema_name(cls)
    schema = _b.GetSchema(op_name)
    ret = _docstring_generator_main(cls, "ops")
    if schema.IsDocPartiallyHidden():
        return ret
    ret += """
Keyword args
------------
"""
    ret += _get_kwargs(schema)
    return ret


def _supported_layouts_str(supported_layouts):
    if len(supported_layouts) == 0:
        return ""
    return " (" + ", ".join(["\'" + str(layout) + "\'" for layout in supported_layouts]) + ")"

def _docstring_prefix_from_inputs(op_name):
    """
        Generate start of the docstring for `__call__` of Operator `op_name`
        assuming the docstrings were provided for all inputs separatelly

        Returns the signature of `__call__` and list of `Args` in appropriate section
    """
    schema = _b.GetSchema(op_name)
    # Signature
    ret = "__call__(" + schema.GetCallSignatureInputs() + ", **kwargs)\n"
    # __call__ docstring
    ret += "\nOperator call to be used in graph definition.\n"
    # Args section
    ret += _get_inputs_doc(schema)
    return ret

def _docstring_prefix_auto(op_name):
    """
        Generate start of the docstring for `__call__` of Operator `op_name`
        with default values. Assumes there will be 0 or 1 inputs
    """
    schema = _b.GetSchema(op_name)
    if schema.MaxNumInput() == 0:
        return """__call__(**kwargs)

Operator call to be used in graph definition. This operator doesn't have any inputs.
"""
    elif schema.MaxNumInput() == 1:
        ret = """__call__(data, **kwargs)

Operator call to be used in graph definition.

Args
----
"""
        dox = "Input to the operator.\n"
        fmt  = "TensorList" + _supported_layouts_str(schema.GetSupportedLayouts(0))
        ret += _numpydoc_formatter("data", fmt, dox, optional=False)
        return ret
    return ""


def _docstring_generator_call(op_name):
    """
        Generate full docstring for `__call__` of Operator `op_name`.
    """
    schema = _b.GetSchema(op_name)
    if schema.IsDocPartiallyHidden():
        return ""
    if schema.HasCallDox():
        ret = schema.GetCallDox()
    elif schema.HasInputDox():
        ret =_docstring_prefix_from_inputs(op_name)
    elif schema.CanUseAutoInputDox():
        ret = _docstring_prefix_auto(op_name)
    else:
        op_full_name, _, _ = _process_op_name(op_name)
        ret = "See :meth:`nvidia.dali.ops." + op_full_name + "` class for complete information.\n"
    if schema.AppendKwargsSection():
        # Kwargs section
        tensor_kwargs = _get_kwargs(schema)
        if tensor_kwargs:
            ret += """
Keyword Args
------------
"""
            ret += tensor_kwargs
    return ret

def _docstring_generator_fn(cls):
    op_name = _schema_name(cls)
    schema = _b.GetSchema(op_name)
    ret = _docstring_generator_main(cls, "fn")
    if schema.IsDocPartiallyHidden():
        return ret
    ret += _get_inputs_doc(schema)
    ret += """
Keyword args
------------
"""
    ret += _get_kwargs(schema)
    return ret

class _OpCounter(object):
    #pylint: disable=too-few-public-methods
    _lock = threading.Lock()
    _op_count = count(0)
    def __init__(self):
        with self._lock:
            self._id = next(self._op_count)

    @property
    def id(self):
        return self._id

def _instantiate_constant_node(device, constant):
    return _Constant(device=device, value=constant.value, dtype=constant.dtype, shape=constant.shape)


def _separate_kwargs(kwargs, arg_input_type=_DataNode):
    """Separates arguments into ones that should go to operator's __init__ and to __call__.

    Returns a pair of dictionaries of kwargs - the first for __init__, the second for __call__.

    Args:
        kwargs: Keyward arguments.
        arg_input_type: operator's input type, DataNode for pipeline mode, TensorListCPU for eager mode.
    """
    def is_arg_input_type(x):
        return isinstance(x, arg_input_type)
    def is_call_arg(name, value):
        if name == "device":
            return False
<<<<<<< HEAD
        if name == "name" or is_arg_input_type(value):
=======
        if name == "ndim":
            return False
        if name == "name" or is_data_node(value):
>>>>>>> f64cb423
            return True
        if isinstance(value, (str, list, tuple, nvidia.dali.types.ScalarConstant)):
            return False
        return not nvidia.dali.types._is_scalar_value(value)

    def to_scalar(scalar):
        return scalar.value if isinstance(scalar, nvidia.dali.types.ScalarConstant) else scalar

    init_args = {}
    call_args = {}
    for name, value in kwargs.items():
        if value is None:
            continue
        if is_call_arg(name, value):
            call_args[name] = value
        else:
            init_args[name] = to_scalar(value)

    return init_args, call_args

def _add_spec_args(schema, spec, kwargs):
    for key, value in kwargs.items():
        if value is None:
            # None is not a valid value for any argument type, so treat it
            # as if the argument was not supplied at all
            continue

        dtype = schema.GetArgumentType(key)
        if isinstance(value, (list, tuple)):
            if len(value) == 0:
                spec.AddArgEmptyList(key, _vector_element_type(dtype))
                continue
        converted_value = _type_convert_value(dtype, value)
        spec.AddArg(key, converted_value)

class _OperatorInstance(object):
    def __init__(self, inputs, op, **kwargs):
        self._counter = _OpCounter()
        self._outputs = []
        self._op = op
        self._default_call_args = op._call_args
        self._spec = op.spec.copy()
        self._relation_id = self._counter.id

        if inputs is not None:
            default_input_device = "gpu" if op.device == "gpu" else "cpu"
            inputs = list(inputs)
            for i in range(len(inputs)):
                inp = inputs[i]
                if isinstance(inp, _ScalarConstant):
                    inputs[i] = _instantiate_constant_node(default_input_device, inp)
            inputs = tuple(inputs)

        self._inputs = inputs

        spec_args, kwargs = _separate_kwargs(kwargs)
        _add_spec_args(op._schema, self._spec, spec_args)

        call_args = {**self._default_call_args}
        for k, v in kwargs.items():
            if v is None:
                continue  # if an argument was specified in __init__ and in __call__ it is None, ignore it
            if k in self._default_call_args:
                raise ValueError("The argument `{}` was already specified in __init__.".format(k))
            call_args[k] = v

        name = call_args.get("name", None)
        if name is not None:
            self._name = name
        else:
            self._name = '__' + type(op).__name__ + "_" + str(self._counter.id)
        # Add inputs
        if inputs:
            for inp in inputs:
                if not isinstance(inp, _DataNode):
                    raise TypeError(
                        "Expected inputs of type `DataNode`. Received input of type '{}'."
                        .format(type(inp).__name__))
                self._spec.AddInput(inp.name, inp.device)
        # Argument inputs
        for k in sorted(call_args.keys()):
            if k not in ["name"]:
                arg_inp = call_args[k]
                if arg_inp is None:
                    continue
                if isinstance(arg_inp, _ScalarConstant):
                    arg_inp = _instantiate_constant_node("cpu", arg_inp)
                if not isinstance(arg_inp, _DataNode):
                    try:
                        arg_inp = _Constant(arg_inp, device="cpu")
                    except Exception as e:
                        raise TypeError(
                                ("Expected inputs of type " +
                                "`DataNode` or convertible to constant nodes. Received " +
                                "input `{}` of type '{}'.")
                                .format(k, type(arg_inp).__name__)) from e

                _check_arg_input(op._schema, type(self._op).__name__, k)

                self._spec.AddArgumentInput(k, arg_inp.name)
                self._inputs = list(self._inputs) + [arg_inp]

        if self._op.schema.IsDeprecated():
            # TODO(klecki): how to know if this is fn or ops?
            msg = "WARNING: `{}` is now deprecated".format(_op_name(type(self._op).__name__, "fn"))
            use_instead = _op_name(self._op.schema.DeprecatedInFavorOf(), "fn")
            if use_instead:
                msg +=". Use `" + use_instead + "` instead."
            explanation = self._op.schema.DeprecationMessage()
            if explanation:
                msg += "\n" + explanation
            with warnings.catch_warnings():
                warnings.simplefilter("default")
                warnings.warn(msg, DeprecationWarning, stacklevel=2)

    def check_args(self):
        self._op.schema.CheckArgs(self._spec)

    def generate_outputs(self):
        pipeline = _Pipeline.current()
        if pipeline is None and self._op.preserve:
            _Pipeline._raise_pipeline_required("Operators with side-effects ")
        # Add outputs
        if self._op.device == "gpu" or self._op.device == "mixed":
            output_device = "gpu"
        else:
            output_device = "cpu"

        num_output = self._op.schema.CalculateOutputs(self._spec) + self._op.schema.CalculateAdditionalOutputs(self._spec)

        if num_output == 0 and self._op.preserve:
            t_name = type(self._op).__name__ + "_id_" + str(self.id) + "_sink"
            pipeline.add_sink(_DataNode(t_name, output_device, self))
            return

        for i in range(num_output):
            t_name = self._name
            if num_output > 1:
                t_name += "[{}]".format(i)
            t = _DataNode(t_name, output_device, self)
            self._spec.AddOutput(t.name, t.device)
            if self._op.preserve:
                pipeline.add_sink(t)
            self.append_output(t)

    @property
    def id(self):
        return self._counter.id

    @property
    def inputs(self):
        return self._inputs

    @property
    def outputs(self):
        return self._outputs

    @property
    def unwrapped_outputs(self):
        if len(self._outputs) == 1:
            return self._outputs[0]
        else:
            return self._outputs

    @property
    def spec(self):
        return self._spec

    @property
    def name(self):
        return self._name

    @property
    def relation_id(self):
        return self._relation_id

    @relation_id.setter
    def relation_id(self, value):
        self._relation_id = value

    def append_output(self, output):
        self._outputs.append(output)

class _DaliOperatorMeta(type):
    @property
    def __doc__(self):
        return _docstring_generator(self)

def _check_arg_input(schema, op_name, name):
    if name == "name":
        return
    if not schema.IsTensorArgument(name):
        raise TypeError("The argument `{}` for operator `{}` should not be a `DataNode` but a {}".format(
            name, op_name, _type_name_convert_to_string(schema.GetArgumentType(name), False)))


def python_op_factory(name, schema_name = None):
    class Operator(metaclass=_DaliOperatorMeta):
        def __init__(self, *, device="cpu", **kwargs):
            schema_name = _schema_name(type(self))
            self._spec = _b.OpSpec(schema_name)
            self._schema = _b.GetSchema(schema_name)

            # Get the device argument. We will need this to determine
            # the device that our outputs will be stored on
            self._device = device
            self._spec.AddArg("device", self._device)

            kwargs, self._call_args = _separate_kwargs(kwargs)

            for k in self._call_args.keys():
                _check_arg_input(self._schema, type(self).__name__, k)

            if "preserve" in kwargs.keys():
                self._preserve = kwargs["preserve"]
                # we don't want to set "preserve" arg twice
                del kwargs["preserve"]
            else:
                self._preserve = False
            self._spec.AddArg("preserve", self._preserve)
            self._preserve = self._preserve or self._schema.IsNoPrune()

            # Check for any deprecated arguments that should be replaced or removed
            arg_names = list(kwargs.keys())
            for arg_name in arg_names:
                if not self._schema.IsDeprecatedArg(arg_name):
                    continue
                meta = self._schema.DeprecatedArgMeta(arg_name)
                new_name = meta['renamed_to']
                removed = meta['removed']
                msg = meta['msg']
                if new_name:
                    if new_name in kwargs:
                        raise TypeError("Operator {} got an unexpected '{}' deprecated argument when '{}' was already provided".format(
                            type(self).__name__, arg_name, new_name))
                    kwargs[new_name] = kwargs[arg_name]
                    del kwargs[arg_name]
                elif removed:
                    del kwargs[arg_name]

                with warnings.catch_warnings():
                    warnings.simplefilter("default")
                    warnings.warn(msg, DeprecationWarning, stacklevel=2)

            # Store the specified arguments
            _add_spec_args(self._schema, self._spec, kwargs)

        @property
        def spec(self):
            return self._spec

        @property
        def schema(self):
            return self._schema

        @property
        def device(self):
            return self._device

        @property
        def preserve(self):
            return self._preserve

        def __call__(self, *inputs, **kwargs):
            self._check_schema_num_inputs(inputs)

            inputs = _preprocess_inputs(inputs, self.__class__.__name__, self._device, self._schema)

            input_sets = self._build_input_sets(inputs)

            # Create OperatorInstance for every input set
            op_instances = []
            for input_set in input_sets:
                op_instances.append(_OperatorInstance(input_set, self, **kwargs))
                op_instances[-1].generate_outputs()

            # Tie the instances together
            relation_id = op_instances[0].id
            for op in op_instances:
                op.relation_id = relation_id

            # If we don't have multiple input sets, flatten the result
            if len(op_instances) == 1:
                return op_instances[0].unwrapped_outputs
            outputs = []
            for op in op_instances:
                outputs.append(op.outputs)
            return self._repack_output_sets(outputs)

        # Check if any of inputs is a list
        def _detect_multiple_input_sets(self, inputs):
            return any(isinstance(input, list) for input in inputs)

        # Check if all list representing multiple input sets have the same length and return it
        def _check_common_length(self, inputs):
            arg_list_len = max(self._safe_len(input) for input in inputs)
            for input in inputs:
                if isinstance(input, list):
                    if len(input) != arg_list_len:
                        raise ValueError(("All argument lists for Multpile Input Sets used " +
                                          "with operator {} must have the same length")
                                          .format(type(self).__name__))
            return arg_list_len

        def _safe_len(self, input):
            if isinstance(input, list):
                return len(input)
            else:
                return 1

        # Pack single _DataNodes into lists, so they are treated as Multiple Input Sets
        # consistently with the ones already present
        def _unify_lists(self, inputs, arg_list_len):
            result = ()
            for input in inputs:
                if isinstance(input, list):
                    result = result + (input,)
                else:
                    result = result + ([input] * arg_list_len,)
            return result

        # Zip the list from [[arg0, arg0', arg0''], [arg1', arg1'', arg1''], ...]
        # to [(arg0, arg1, ...), (arg0', arg1', ...), (arg0'', arg1'', ...)]
        def _repack_input_sets(self, inputs):
            return self._repack_list(inputs, tuple)

        # Unzip the list from [[out0, out1, out2], [out0', out1', out2'], ...]
        # to [[out0, out0', ...], [out1, out1', ...], [out2, out2', ...]]
        # Assume that all elements of input have the same length
        # If the inputs were 1-elem lists, return just a list, that is:
        # [[out0], [out0'], [out0''], ...] -> [out0, out0', out0'', ...]
        def _repack_output_sets(self, outputs):
            if len(outputs) > 1 and len(outputs[0]) == 1:
                output = []
                for elem in outputs:
                    output.append(elem[0])
                return output
            return self._repack_list(outputs, list)

        # Repack list from [[a, b, c], [a', b', c'], ....]
        # to [fn(a, a', ...), fn(b, b', ...), fn(c, c', ...)]
        # where fn can be `tuple` or `list`
        # Assume that all elements of input have the same length
        def _repack_list(self, sets, fn):
            output_list = []
            arg_list_len = len(sets[0])
            for i in range(arg_list_len):
                output_list.append(fn(input_set[i] for input_set in sets))
            return output_list

        def _check_schema_num_inputs(self, inputs):
            if (len(inputs) > self._schema.MaxNumInput() or
                    len(inputs) < self._schema.MinNumInput()):
                raise ValueError(
                    ("Operator {} expects from {} to " +
                    "{} inputs, but received {}.")
                    .format(type(self).__name__,
                            self._schema.MinNumInput(),
                            self._schema.MaxNumInput(),
                            len(inputs)))

        def _build_input_sets(self, inputs):
            # Build input sets, most of the time we only have one
            input_sets = []
            if self._detect_multiple_input_sets(inputs):
                arg_list_len = self._check_common_length(inputs)
                packed_inputs = self._unify_lists(inputs, arg_list_len)
                input_sets = self._repack_input_sets(packed_inputs)
            else:
                input_sets = [inputs]

            return input_sets


    Operator.__name__ = str(name)
    Operator.schema_name = schema_name or Operator.__name__
    Operator.__call__.__doc__ = _docstring_generator_call(Operator.schema_name)
    return Operator


def _process_op_name(op_schema_name, make_hidden=False):
    namespace_delim = "__"  # Two underscores (reasoning: we might want to have single underscores in the namespace itself)
    op_full_name = op_schema_name.replace(namespace_delim, '.')
    *submodule, op_name = op_full_name.split('.')
    if make_hidden:
        submodule = (*submodule, 'hidden')
    return op_full_name, submodule, op_name

def _op_name(op_schema_name, api="fn"):
    full_name, submodule, op_name = _process_op_name(op_schema_name)
    if api == "fn":
        return ".".join([*submodule, _functional._to_snake_case(op_name)])
    elif api == "ops":
        return full_name
    else:
        raise ValueError('{} is not a valid DALI api name, try one of {"fn", "ops"}'.format(api))


def _wrap_op(op_class, submodule = [], parent_module=None):
    return _functional._wrap_op(op_class, submodule, parent_module, _docstring_generator_fn(op_class))

def _load_ops():
    global _cpu_ops
    global _gpu_ops
    global _mixed_ops
    _cpu_ops = _cpu_ops.union(set(_b.RegisteredCPUOps()))
    _gpu_ops = _gpu_ops.union(set(_b.RegisteredGPUOps()))
    _mixed_ops = _mixed_ops.union(set(_b.RegisteredMixedOps()))
    _cpu_gpu_ops = _cpu_ops.union(_gpu_ops).union(_mixed_ops)
    ops_module = sys.modules[__name__]

    for op_reg_name in _cpu_gpu_ops:
        schema = _b.TryGetSchema(op_reg_name)
        make_hidden = schema.IsDocHidden() if schema else False
        _, submodule, op_name = _process_op_name(op_reg_name, make_hidden)
        module = _internal.get_submodule(ops_module, submodule)
        if not hasattr(module, op_name):
            op_class = python_op_factory(op_name, op_reg_name)
            op_class.__module__ = module.__name__
            setattr(module, op_name, op_class)

            if op_name not in ["ExternalSource"]:
                _wrap_op(op_class, submodule)

            # The operator was inserted into nvidia.dali.ops.hidden module, let's import it here
            # so it would be usable, but not documented as coming from other module
            if make_hidden:
                parent_module = _internal.get_submodule(ops_module, submodule[:-1])
                setattr(parent_module, op_name, op_class)

def Reload():
    _load_ops()

# custom wrappers around ops
class _TFRecordReaderImpl():

    def __init__(self, path, index_path, features, **kwargs):
        if isinstance(path, list):
            self._path = path
        else:
            self._path = [path]
        if isinstance(index_path, list):
            self._index_path = index_path
        else:
            self._index_path = [index_path]
        self._schema = _b.GetSchema(self._internal_schema_name)
        self._spec = _b.OpSpec(self._internal_schema_name)
        self._device = "cpu"

        self._spec.AddArg("path", self._path)
        self._spec.AddArg("index_path", self._index_path)

        kwargs, self._call_args = _separate_kwargs(kwargs)

        for key, value in kwargs.items():
            self._spec.AddArg(key, value)

        self._features = features

    @property
    def spec(self):
        return self._spec

    @property
    def schema(self):
        return self._schema

    @property
    def device(self):
        return self._device

    def __call__(self, *inputs, **kwargs):
        # We do not handle multiple input sets for Reader as they do not have inputs
        if (len(inputs) > self._schema.MaxNumInput() or
                len(inputs) < self._schema.MinNumInput()):
            raise ValueError(
                ("Operator {} expects from {} to " +
                "{} inputs, but received {}.")
                .format(type(self).__name__,
                        self._schema.MinNumInput(),
                        self._schema.MaxNumInput(),
                        len(inputs)))

        op_instance = _OperatorInstance(inputs, self, **kwargs)
        outputs = {}
        feature_names = []
        features = []
        for i, (feature_name, feature) in enumerate(self._features.items()):
            t_name = op_instance._name
            if len(self._features.items()) > 1:
                t_name += "[{}]".format(i)

            t = _DataNode(t_name, self._device, op_instance)
            op_instance.spec.AddOutput(t.name, t.device)
            op_instance.append_output(t)
            outputs[feature_name] = t
            feature_names.append(feature_name)
            features.append(feature)

        op_instance.spec.AddArg("feature_names", feature_names)
        op_instance.spec.AddArg("features", features)
        return outputs

def _load_readers_tfrecord():
    _TFRecordReaderImpl.__call__.__doc__ = _docstring_generator_call("readers__TFRecord")

    global _cpu_ops
    _cpu_ops = _cpu_ops.union({'readers__TFRecord', 'TFRecordReader'})

    ops_module = sys.modules[__name__]
    class TFRecordReader(_TFRecordReaderImpl, metaclass=_DaliOperatorMeta): pass
    class TFRecord(_TFRecordReaderImpl, metaclass=_DaliOperatorMeta): pass
    for op_reg_name, internal_schema, op_class in [('readers__TFRecord', 'readers___TFRecord', TFRecord),
                                                   ('TFRecordReader', '_TFRecordReader', TFRecordReader)]:
        op_class.schema_name = op_reg_name
        op_class._internal_schema_name = internal_schema
        op_full_name, submodule, op_name = _process_op_name(op_reg_name)
        module = _internal.get_submodule(ops_module, submodule)
        if not hasattr(module, op_name):
            op_class.__module__ = module.__name__
            setattr(module, op_name, op_class)
            _wrap_op(op_class, submodule)


class PythonFunctionBase(metaclass=_DaliOperatorMeta):
    def __init__(self, impl_name, function, num_outputs=1, device='cpu', **kwargs):
        self._schema = _b.GetSchema(impl_name)
        self._spec = _b.OpSpec(impl_name)
        self._device = device
        self._impl_name = impl_name

        kwargs, self._call_args = _separate_kwargs(kwargs)

        for key, value in kwargs.items():
            self._spec.AddArg(key, value)

        self.function = function
        self.num_outputs = num_outputs
        self._preserve = True

    @property
    def spec(self):
        return self._spec

    @property
    def schema(self):
        return self._schema

    @property
    def device(self):
        return self._device

    @property
    def preserve(self):
        return self._preserve

    def __call__(self, *inputs, **kwargs):
        inputs = _preprocess_inputs(inputs, self._impl_name, self._device, None)
        pipeline = _Pipeline.current()
        if pipeline is None:
            _Pipeline._raise_pipeline_required("PythonFunction operator")
        if pipeline.exec_async or pipeline.exec_pipelined:
            raise RuntimeError("PythonFunction can be used only in pipelines with `exec_async` and "
                               "`exec_pipelined` set to False.")
        if (len(inputs) > self._schema.MaxNumInput() or
                len(inputs) < self._schema.MinNumInput()):
            raise ValueError(
                ("Operator {} expects from {} to " +
                 "{} inputs, but received {}.")
                .format(type(self).__name__,
                        self._schema.MinNumInput(),
                        self._schema.MaxNumInput(),
                        len(inputs)))
        for inp in inputs:
            if not isinstance(inp, _DataNode):
                raise TypeError(
                      ("Expected inputs of type `DataNode`. Received input of type '{}'. " +
                       "Python Operators do not support Multiple Input Sets.")
                      .format(type(inp).__name__))
        op_instance = _OperatorInstance(inputs, self, **kwargs)
        op_instance.spec.AddArg("function_id", id(self.function))
        op_instance.spec.AddArg("num_outputs", self.num_outputs)
        op_instance.spec.AddArg("device", self.device)
        if self.num_outputs == 0:
            t_name = self._impl_name + "_id_" + str(op_instance.id) + "_sink"
            t = _DataNode(t_name, self._device, op_instance)
            pipeline.add_sink(t)
            return
        outputs = []


        for i in range(self.num_outputs):
            t_name = op_instance._name
            if self.num_outputs > 1:
                t_name += "[{}]".format(i)
            t = _DataNode(t_name, self._device, op_instance)
            op_instance.spec.AddOutput(t.name, t.device)
            op_instance.append_output(t)
            pipeline.add_sink(t)
            outputs.append(t)
        return outputs[0] if len(outputs) == 1 else outputs

def _dlpack_to_array(dlpack):
    return nvidia.dali.python_function_plugin.DLTensorToArray(dlpack)


def _dlpack_from_array(array):
    return nvidia.dali.python_function_plugin.ArrayToDLTensor(array)


class PythonFunction(PythonFunctionBase):
    schema_name = "PythonFunction"
    global _cpu_ops
    global _gpu_ops
    _cpu_ops = _cpu_ops.union({'PythonFunction'})
    _gpu_ops = _gpu_ops.union({'PythonFunction'})

    @staticmethod
    def current_stream():
        """Gets DALI's current CUDA stream."""
        return _CUDAStream(nvidia.dali.python_function_plugin.current_dali_stream())

    @staticmethod
    def check_outputs(outputs, num_outputs):
        if num_outputs > 1:
            if not isinstance(outputs, tuple):
                raise TypeError("The output from a multi-output Python function operator must be a tuple, got: ", type(outputs))
            if len(outputs) != num_outputs:
                raise ValueError(f"Unexpected number of outputs from Python function operator - got {len(outputs)}, expected {num_outputs}")

    @staticmethod
    def function_wrapper_per_sample(function, num_outputs, from_dlpack, to_dlpack, *dlpack_inputs):
        arrays = [from_dlpack(dlpack) for dlpack in dlpack_inputs]
        arr_out = function(*arrays)
        if arr_out is None:
            return
        PythonFunction.check_outputs(arr_out, num_outputs)
        if isinstance(arr_out, tuple):
            return tuple(map(lambda t: to_dlpack(t), arr_out))
        else:
            return to_dlpack(arr_out)

    @staticmethod
    def function_wrapper_batch(function, num_outputs, from_dlpack, to_dlpack, *dlpack_inputs):
        arrays = [[from_dlpack(dlpack) for dlpack in dl_input] for dl_input in dlpack_inputs]
        arr_outs = function(*arrays)
        if arr_outs is None:
            return
        def convert_batch(batch):
            if isinstance(batch, list):
                return [to_dlpack(x) for x in batch]
            else:
                return to_dlpack(batch)
        PythonFunction.check_outputs(arr_outs, num_outputs)
        if isinstance(arr_outs, tuple):
            return tuple(convert_batch(x) for x in arr_outs)
        else:
            return convert_batch(arr_outs)

    @staticmethod
    def _function_wrapper_cpu(batch_processing, function, num_outputs, *dlpack_inputs):
        if batch_processing:
            return PythonFunction.function_wrapper_batch(function, num_outputs,
                                                         _dlpack_to_array, _dlpack_from_array,
                                                         *dlpack_inputs)
        else:
            return PythonFunction.function_wrapper_per_sample(function, num_outputs,
                                                              _dlpack_to_array, _dlpack_from_array,
                                                              *dlpack_inputs)

    @staticmethod
    def _cupy_stream_wrapper(function, *inputs):
        stream = cupy.cuda.Stream(null=True)
        stream.ptr = PythonFunction.current_stream().ptr
        with stream:
            out = function(*inputs)
        stream.ptr = 0
        return out

    @staticmethod
    def _function_wrapper_gpu(batch_processing, function, num_outputs, *dlpack_inputs):
        def wrapped_func(*inputs):
            return PythonFunction._cupy_stream_wrapper(function, *inputs)
        if batch_processing:
            return PythonFunction.function_wrapper_batch(wrapped_func, num_outputs, cupy.fromDlpack,
                                                         lambda t: t.toDlpack(), *dlpack_inputs)
        else:
            return PythonFunction.function_wrapper_per_sample(wrapped_func, num_outputs, cupy.fromDlpack,
                                                              lambda t: t.toDlpack(),
                                                              *dlpack_inputs)

    def __init__(self, function, num_outputs=1, device='cpu', batch_processing=False, **kwargs):
        if device == 'gpu':
            _setup_cupy()
        func = (lambda *ts: PythonFunction._function_wrapper_cpu(batch_processing, function, num_outputs, *ts))\
               if device == 'cpu' else \
               (lambda *ts: PythonFunction._function_wrapper_gpu(batch_processing, function, num_outputs, *ts))
        super(PythonFunction, self).__init__(impl_name="DLTensorPythonFunctionImpl",
                                             function=func,
                                             num_outputs=num_outputs, device=device,
                                             synchronize_stream=False,
                                             batch_processing=batch_processing, **kwargs)


class DLTensorPythonFunction(PythonFunctionBase):
    schema_name = "DLTensorPythonFunction"
    global _cpu_ops
    _cpu_ops = _cpu_ops.union({'DLTensorPythonFunction'})
    global _gpu_ops
    _gpu_ops = _gpu_ops.union({'DLTensorPythonFunction'})

    @staticmethod
    def _function_wrapper_dlpack(batch_processing, function, num_outputs, *dlpack_inputs):
        if batch_processing:
            return PythonFunction.function_wrapper_batch(function, num_outputs,
                                                         lambda x: x, lambda x: x,
                                                         *dlpack_inputs)
        else:
            return PythonFunction.function_wrapper_per_sample(function, num_outputs,
                                                              lambda x: x, lambda x: x,
                                                              *dlpack_inputs)

    def __init__(self, function, num_outputs=1, device='cpu', synchronize_stream=True,
                 batch_processing=True, **kwargs):
        func = lambda *ts: DLTensorPythonFunction._function_wrapper_dlpack(batch_processing, function, num_outputs, *ts)
        super(DLTensorPythonFunction, self).__init__(impl_name="DLTensorPythonFunctionImpl",
                                                     function=func, num_outputs=num_outputs,
                                                     device=device,
                                                     synchronize_stream=synchronize_stream,
                                                     batch_processing=batch_processing,
                                                     **kwargs)

_wrap_op(PythonFunction)
_wrap_op(DLTensorPythonFunction)


def _choose_device(inputs):
    for input in inputs:
        if isinstance(input, (tuple, list)):
            if any(getattr(inp, "device", None) == "gpu" for inp in input):
                return "gpu"
        elif getattr(input, "device", None) == "gpu":
            return "gpu"
    return "cpu"

def _preprocess_inputs(inputs, op_name, device, schema=None):
    if isinstance(inputs, tuple):
        inputs = list(inputs)

    def is_input(x):
        if isinstance(x, (_DataNode, nvidia.dali.types.ScalarConstant)):
            return True
        return isinstance(x, (list)) and \
                any(isinstance(y, _DataNode) for y in x) and \
                all(isinstance(y, (_DataNode, nvidia.dali.types.ScalarConstant)) for y in x)

    default_input_device = "gpu" if device == "gpu" else "cpu"

    for idx, inp in enumerate(inputs):
        if not is_input(inp):
            input_device = schema.GetInputDevice(idx) or default_input_device if schema else default_input_device
            if not isinstance(inp, nvidia.dali.types.ScalarConstant):
                try:
                    inp = _Constant(inp, device=input_device)
                except Exception as ex:
                    raise TypeError("""when calling operator {0}:
Input {1} is neither a DALI `DataNode` nor a list of data nodes but `{2}`.
Attempt to convert it to a constant node failed."""
                    .format(op_name, idx, type(inp).__name__)) from ex

            if not isinstance(inp, _DataNode):
                inp = nvidia.dali.ops._instantiate_constant_node(input_device, inp)

        inputs[idx] = inp
    return inputs

def _is_boolean_like(input):
    if type(input) == bool:
        return True
    if isinstance(input, _ScalarConstant):
        if input.dtype in _bool_types:
            return True
    return False

# Boolean and integer types are considered integer-like
def _is_integer_like(input):
    if _is_boolean_like(input):
        return True
    if type(input) == int:
        return True
    if isinstance(input, _ScalarConstant):
        if input.dtype in _int_like_types:
            return True
    return False

def _is_real_like(input):
    if type(input) == float:
        return True
    if isinstance(input, _ScalarConstant):
        if input.dtype in _float_types:
            return True
    return False

# <type> description required by ArithmeticGenericOp
def _to_type_desc(input):
    if type(input) == bool:
        return "bool"
    if type(input) == int:
        return "int32"
    if type(input) == float:
        return "float32" # TODO(klecki): current DALI limitation
    if isinstance(input, _ScalarConstant):
        dtype_to_desc = {
            DALIDataType.BOOL:    "bool",
            DALIDataType.INT8:    "int8",
            DALIDataType.INT16:   "int16",
            DALIDataType.INT32:   "int32",
            DALIDataType.INT64:   "int64",
            DALIDataType.UINT8:   "uint8",
            DALIDataType.UINT16:  "uint16",
            DALIDataType.UINT32:  "uint32",
            DALIDataType.UINT64:  "uint64",
            DALIDataType.FLOAT16: "float16",
            DALIDataType.FLOAT:   "float32",
            DALIDataType.FLOAT64: "float64",
        }
        return dtype_to_desc[input.dtype]
    raise TypeError(("Constant argument to arithmetic operation not supported. Got {}, expected "
            "a constant value of type 'bool', 'int', 'float' or 'nvidia.dali.types.Constant'.")
            .format(str(type(input))))


# Group inputs into categories_idxs, _DataNodes, integer constants and real constants
# The categories_idxs is a list that for an input `i` contains a tuple:
# (category of ith input, index of ith input in appropriate category)
def _group_inputs(inputs):
    categories_idxs = []
    edges = []
    integers = []
    reals = []
    for input in inputs:
        if not isinstance(input, (_DataNode, _ScalarConstant, int, float)):
            input = nvidia.dali.types.Constant(input)
        if isinstance(input, _DataNode):
            categories_idxs.append(("edge", len(edges)))
            edges.append(input)
        elif _is_integer_like(input):
            categories_idxs.append(("integer", len(integers)))
            integers.append(input)
        elif _is_real_like(input):
            categories_idxs.append(("real", len(reals)))
            reals.append(input)
        else:
            raise TypeError(("Argument to arithmetic operation not supported. Got {}, expected "
                    "a return value from other DALI Operator  or a constant value of type 'bool', 'int', "
                    "'float' or 'nvidia.dali.types.Constant'.").format(str(type(input))))
    if len(integers) == 0:
        integers = None
    if len(reals) == 0:
        reals = None
    return (categories_idxs, edges, integers, reals)

# Generate the list of <input> subexpression as specified
# by grammar for ArithmeticGenericOp
def _generate_input_desc(categories_idx, integers, reals):
    input_desc = ""
    for i, (category, idx) in enumerate(categories_idx):
        if category == "edge":
            input_desc += "&{}".format(idx)
        elif category == "integer":
            input_desc += "${}:{}".format(idx, _to_type_desc(integers[idx]))
        elif category == "real":
            input_desc += "${}:{}".format(idx, _to_type_desc(reals[idx]))
        if i < len(categories_idx) - 1:
            input_desc += " "
    return input_desc

# Create arguments for ArithmeticGenericOp and call it with supplied inputs.
# Select the `gpu` device if at least one of the inputs is `gpu`, otherwise `cpu`.
def _arithm_op(name, *inputs):
    categories_idxs, edges, integers, reals = _group_inputs(inputs)
    input_desc = _generate_input_desc(categories_idxs, integers, reals)
    expression_desc = "{}({})".format(name, input_desc)
    dev = _choose_device(edges)
    # Create "instance" of operator
    op = ArithmeticGenericOp(device = dev, expression_desc = expression_desc,
                             integer_constants = integers, real_constants = reals)
    # If we are on gpu, we must mark all inputs as gpu
    if dev == "gpu":
        dev_inputs = list(edge.gpu() for edge in edges)
    else:
        dev_inputs = edges
    # Call it immediately
    return op(*dev_inputs)


def cpu_ops():
    return _cpu_ops

def gpu_ops():
    return _gpu_ops

def mixed_ops():
    return _mixed_ops


def register_cpu_op(name):
    global _cpu_ops
    _cpu_ops = _cpu_ops.union({name})


def register_gpu_op(name):
    global _gpu_ops
    _gpu_ops = _gpu_ops.union({name})

# This must go at the end - the purpose of these imports is to expose the operators in
# nvidia.dali.ops module
from nvidia.dali.external_source import ExternalSource
ExternalSource.__module__ = __name__

class _CompoundOp:
    def __init__(self, op_list):
        self._ops = []
        for op in op_list:
            if isinstance(op, _CompoundOp):
                self._ops += op._ops
            else:
                self._ops.append(op)

    def __call__(self, *inputs, **kwargs):
        inputs = list(inputs)
        for op in self._ops:
            for i in range(len(inputs)):
                if inputs[i].device == "cpu" and op.device == "gpu" and op.schema.GetInputDevice(i) != "cpu":
                    inputs[i] = inputs[i].gpu()
            inputs = op(*inputs, **kwargs)
            kwargs = {}
            if isinstance(inputs, tuple):
                inputs = list(inputs)
            if isinstance(inputs, _DataNode):
                inputs = [inputs]

        return inputs[0] if len(inputs) == 1 else inputs

def Compose(op_list):
    """Returns a meta-operator that chains the operations in op_list.

The return value is a callable object which, when called, performs::

    op_list[n-1](op_list([n-2](...  op_list[0](args))))

Operators can be composed only when all outputs of the previous operator can be processed directly
by the next operator in the list.

The example below chains an image decoder and a Resize operation with random square size.
The  ``decode_and_resize`` object can be called as if it was an operator::

    decode_and_resize = ops.Compose([
        ops.decoders.Image(device="cpu"),
        ops.Resize(size=fn.random.uniform(range=400,500)), device="gpu")
    ])

    files, labels = fn.readers.caffe(path=caffe_db_folder, seed=1)
    pipe.set_ouputs(decode_and_resize(files), labels)

If there's a transition from CPU to GPU in the middle of the ``op_list``, as is the case in this
example, ``Compose`` automatically arranges copying the data to GPU memory.


.. note::
    This is an experimental feature, subject to change without notice.
"""
    return op_list[0] if len(op_list) == 1 else _CompoundOp(op_list)

_cpu_ops = _cpu_ops.union({"Compose"})
_gpu_ops = _gpu_ops.union({"Compose"})

_load_ops()

try:
    _load_readers_tfrecord()
except RuntimeError as e:
    # TFRecord can be disabled (custom build). No need to fail
    pass<|MERGE_RESOLUTION|>--- conflicted
+++ resolved
@@ -338,13 +338,9 @@
     def is_call_arg(name, value):
         if name == "device":
             return False
-<<<<<<< HEAD
-        if name == "name" or is_arg_input_type(value):
-=======
         if name == "ndim":
             return False
-        if name == "name" or is_data_node(value):
->>>>>>> f64cb423
+        if name == "name" or is_arg_input_type(value):
             return True
         if isinstance(value, (str, list, tuple, nvidia.dali.types.ScalarConstant)):
             return False
