// Copyright (c) 2022, NVIDIA CORPORATION & AFFILIATES. All rights reserved.
//
// Licensed under the Apache License, Version 2.0 (the "License");
// you may not use this file except in compliance with the License.
// You may obtain a copy of the License at
//
//     http://www.apache.org/licenses/LICENSE-2.0
//
// Unless required by applicable law or agreed to in writing, software
// distributed under the License is distributed on an "AS IS" BASIS,
// WITHOUT WARRANTIES OR CONDITIONS OF ANY KIND, either express or implied.
// See the License for the specific language governing permissions and
// limitations under the License.

#ifndef DALI_IMGCODEC_DECODERS_DECODER_TEST_HELPER_H_
#define DALI_IMGCODEC_DECODERS_DECODER_TEST_HELPER_H_

#include <memory>
#include <string>
#include <type_traits>
#include <vector>
#include "dali/pipeline/data/tensor.h"
#include "dali/core/static_switch.h"
#include "dali/pipeline/data/views.h"
#include "dali/imgcodec/image_format.h"
#include "dali/imgcodec/image_decoder.h"
#include "dali/pipeline/util/thread_pool.h"
#include "dali/test/dali_test.h"
#include "dali/test/test_tensors.h"
#include "dali/kernels/slice/slice_cpu.h"
#include "dali/core/stream.h"
#include "dali/util/file.h"
#include "dali/util/numpy.h"
#include "dali/test/tensor_test_utils.h"
#include "dali/core/cuda_event_pool.h"
#include "dali/core/cuda_stream_pool.h"

namespace dali {
namespace imgcodec {
namespace test {

/**
* @brief Base class template for tests comparing decoder's results with reference images.
*
* @tparam OutputType Type, to which the image should be decoded.
*/
template<typename Backend, typename OutputType>
class DecoderTestBase : public ::testing::Test {
 public:
  explicit DecoderTestBase(int threads_cnt = 4)
    : tp_(threads_cnt, GetDeviceId(), false, "Decoder test") {}

  /**
  * @brief Decodes an image and returns the result as a CPU tensor.
  */
  TensorView<StorageCPU, const OutputType> Decode(ImageSource *src, const DecodeParams &opts = {},
                                                  const ROI &roi = {}) {
    EXPECT_TRUE(Parser()->CanParse(src));
    EXPECT_TRUE(Decoder()->CanDecode(src, opts));

    ImageInfo info = Parser()->GetInfo(src);
    auto shape = AdjustToRoi(info.shape, roi);

    // Number of channels can be different than input's due to color conversion
    // TODO(skarpinski) Don't assume channel-last layout here
    *(shape.end() - 1) = NumberOfChannels(opts.format, *(info.shape.end() - 1));

    output_.reshape({{shape}});

    if (GetDeviceId() == CPU_ONLY_DEVICE_ID) {
      auto tv = output_.cpu()[0];
      SampleView<CPUBackend> view(tv.data, tv.shape, type2id<OutputType>::value);
      DecodeResult decode_result = Decoder()->Decode(view, src, opts, roi);
      EXPECT_TRUE(decode_result.success);
      return tv;
    } else {  // GPU
      auto tv = output_.gpu()[0];
      SampleView<GPUBackend> view(tv.data, tv.shape, type2id<OutputType>::value);
      auto stream = CUDAStreamPool::instance().Get(GetDeviceId());
      auto decode_result = Decoder()->Decode(stream, view, src, opts, roi);
      EXPECT_TRUE(decode_result.success);
      CUDA_CALL(cudaStreamSynchronize(stream));
      return output_.cpu()[0];
    }
  }

  /**
   * @brief Decodes a batch of images, invoking the batch version of ImageDecoder::Decode
   */
  TensorListView<StorageCPU, const OutputType> Decode(cspan<ImageSource *> in,
                                                      const DecodeParams &opts = {},
                                                      cspan<ROI> rois = {}) {
    int n = in.size();
    std::vector<TensorShape<>> shape(n);

    for (int i = 0; i < n; i++) {
      EXPECT_TRUE(Parser()->CanParse(in[i]));
      EXPECT_TRUE(Decoder()->CanDecode(in[i], opts));
      ImageInfo info = Parser()->GetInfo(in[i]);
      shape[i] = AdjustToRoi(info.shape, rois.empty() ? ROI{} : rois[i]);
    }

    output_.reshape(TensorListShape{shape});

    if (GetDeviceId() == CPU_ONLY_DEVICE_ID) {
      auto tlv = output_.cpu();
      std::vector<SampleView<CPUBackend>> view(n);
      for (int i = 0; i < n; i++)
        view[i] = {tlv[i].data, tlv[i].shape, type2id<OutputType>::value};
      auto res = Decoder()->Decode(make_span(view), in, opts, rois);
      for (auto decode_result : res)
        EXPECT_TRUE(decode_result.success);
      return tlv;
    } else {  // GPU
      auto tlv = output_.gpu();
      std::vector<SampleView<GPUBackend>> view(n);
      for (int i = 0; i < n; i++)
        view[i] = {tlv[i].data, tlv[i].shape, type2id<OutputType>::value};
      auto stream = CUDAStreamPool::instance().Get(GetDeviceId());
      auto res = Decoder()->Decode(stream, make_span(view), in, opts, rois);
      for (auto decode_result : res)
        EXPECT_TRUE(decode_result.success);
      CUDA_CALL(cudaStreamSynchronize(stream));
      return output_.cpu();
    }
  }

  /**
  * @brief Checks if the image and the reference are equal
  */
  void AssertEqual(const TensorView<StorageCPU, const OutputType> &img,
                   const TensorView<StorageCPU, const OutputType> &ref) {
    Check(img, ref);
  }

  /**
  * @brief Checks if the image and the reference are equal after converting the reference
  * with ConvertSatNorm
  */
  template <typename RefType>
  void AssertEqualSatNorm(const TensorView<StorageCPU, const OutputType> &img,
                          const TensorView<StorageCPU, const RefType> &ref) {
    Check(img, ref, EqualConvertSatNorm());
  }

  void AssertEqualSatNorm(const TensorView<StorageCPU, const OutputType> &img,
                          const Tensor<CPUBackend> &ref) {
    TYPE_SWITCH(ref.type(), type2id, RefType, NUMPY_ALLOWED_TYPES, (
      Check(img, view<const RefType>(ref), EqualConvertSatNorm());
    ), DALI_FAIL(make_string("Unsupported reference type: ", ref.type())));  // NOLINT
  }

  void AssertEqualSatNorm(const Tensor<CPUBackend> &img,
                          const Tensor<CPUBackend> &ref) {
    AssertEqualSatNorm(view<const OutputType>(img), ref);
  }

  /**
  * @brief Checks if an image is close to a reference
  *
  * The eps parameter shound be specified in the dynamic range of the image.
  */
  template <typename RefType>
  void AssertClose(const TensorView<StorageCPU, const OutputType> &img,
                   const TensorView<StorageCPU, const RefType> &ref,
                   float eps) {
    if (std::is_integral<OutputType>::value)
      eps /= max_value<OutputType>();
    Check(img, ref, EqualConvertNorm(eps));
  }

  void AssertClose(const TensorView<StorageCPU, const OutputType> &img,
                   const Tensor<CPUBackend> &ref,
                   float eps) {
    TYPE_SWITCH(ref.type(), type2id, RefType, NUMPY_ALLOWED_TYPES, (
      Check(img, view<const RefType>(ref), EqualConvertNorm(eps));
    ), DALI_FAIL(make_string("Unsupported reference type: ", ref.type())));  // NOLINT
  }

  void AssertClose(const Tensor<CPUBackend> &img,
                   const Tensor<CPUBackend> &ref,
                   float eps) {
    TYPE_SWITCH(ref.type(), type2id, RefType, NUMPY_ALLOWED_TYPES, (
      Check(view<const OutputType>(img), view<const RefType>(ref), EqualConvertNorm(eps));
    ), DALI_FAIL(make_string("Unsupported reference type: ", ref.type())));  // NOLINT
  }


  /**
  * @brief Crops a tensor to specified roi_shape, anchored at roi_begin.
  * Does not support padding.
  */
  template <typename T, int ndim>
  void Crop(const TensorView<StorageCPU, T, ndim> &output,
            const TensorView<StorageCPU, const T, ndim> &input,
<<<<<<< HEAD
            const ROI &requested_roi, const TensorLayout &layout = "HWC") {
    auto roi = ExtendRoi(requested_roi, input.shape, layout);
=======
            const ROI &requested_roi) {
    auto roi = ExtendRoi(requested_roi, input.shape);
>>>>>>> b08d3019

    static_assert(ndim >= 0, "expected static ndim");
    ASSERT_TRUE(output.shape == roi.shape());  // output should have the desired shape

    kernels::SliceCPU<T, T, ndim> kernel;
    kernels::SliceArgs<T, ndim> args;
    args.anchor = roi.begin;
    args.shape = roi.shape();
    kernels::KernelContext ctx;
    // no need to run Setup (we already know the output shape)
    kernel.Run(ctx, output, input, args);
  }

  template <typename T, int ndim>
  Tensor<CPUBackend> Crop(const TensorView<StorageCPU, const T, ndim> &input,
<<<<<<< HEAD
                          const ROI &requested_roi, const TensorLayout &layout = "HWC") {
    auto roi = ExtendRoi(requested_roi, input.shape, layout);
=======
                          const ROI &requested_roi) {
    auto roi = ExtendRoi(requested_roi, input.shape);
>>>>>>> b08d3019
    auto num_dims = input.shape.sample_dim();
    assert(roi.shape().sample_dim() == num_dims);
    Tensor<CPUBackend> output;
    output.Resize(roi.shape(), type2id<OutputType>::value);

    auto out_view = view<OutputType, ndim>(output);
    Crop(out_view, input, roi);

    return output;
  }

  Tensor<CPUBackend> Crop(const Tensor<CPUBackend> &input, const ROI &roi) {
    int ndim = input.shape().sample_dim();
    VALUE_SWITCH(ndim, Dims, (2, 3, 4), (
<<<<<<< HEAD
      return Crop(view<const OutputType, Dims>(input), roi, input.GetLayout());
=======
      return Crop(view<const OutputType, Dims>(input), roi);
>>>>>>> b08d3019
    ), DALI_FAIL(make_string("Unsupported number of dimensions: ", ndim)););  // NOLINT
  }

  /**
  * @brief Returns the parser used.
  */
  std::shared_ptr<ImageParser> Parser() {
    if (!parser_) parser_ = CreateParser();
    return parser_;
  }

  /**
  * @brief Returns the decoder used.
  */
  std::shared_ptr<ImageDecoderInstance> Decoder() {
    if (!decoder_) decoder_ = CreateDecoder(tp_);
    return decoder_;
  }

  /**
  * @brief Reads the reference image from specified path and returns it as a tensor.
  */
  Tensor<CPUBackend> ReadReferenceFrom(const std::string &reference_path) {
    auto src = FileStream::Open(reference_path, false, false);
    return ReadReference(src.get());
  }

  /**
   * @brief Get device_id for the Backend
   */
  int GetDeviceId() {
    if constexpr (std::is_same<Backend, CPUBackend>::value) {
      return CPU_ONLY_DEVICE_ID;
    } else {
      static_assert(std::is_same<Backend, GPUBackend>::value);
      int device_id;
      CUDA_CALL(cudaGetDevice(&device_id));
      return device_id;
    }
  }

  /**
  * @brief Reads the reference image from specified stream.
  */
  virtual Tensor<CPUBackend> ReadReference(InputStream *src) = 0;

 protected:
  /**
  * @brief Creates a decoder instance, working on a specified thread pool.
  */
  virtual std::shared_ptr<ImageDecoderInstance> CreateDecoder(ThreadPool &tp) = 0;

  /**
  * @brief Creates a parser to be used.
  */
  virtual std::shared_ptr<ImageParser> CreateParser() = 0;

 private:
  TensorShape<> AdjustToRoi(const TensorShape<> &shape, const ROI &roi) {
    if (roi) {
      auto result = roi.shape();
      int ndim = shape.sample_dim();
      if (roi.shape().sample_dim() != ndim) {
        assert(roi.shape().sample_dim() + 1 == ndim);
        result.resize(ndim);
        result[ndim - 1] = shape[ndim - 1];
      }
      return result;
    } else {
      return shape;
    }
  }

  /**
   * @brief Extends ROI with channel dimension of given shape.
   */
<<<<<<< HEAD
  ROI ExtendRoi(ROI roi, const TensorShape<> &shape, const TensorLayout &layout) {
    int channel_dim = ImageLayoutInfo::ChannelDimIndex(layout);
    if (channel_dim == -1) channel_dim = shape.size() - 1;

    // TODO(skarpinski) Don't assume channel-last layout
    int ndim = shape.sample_dim();
    if (roi.begin.size() == ndim - 1) {
      roi.begin = shape_cat(shape_cat(roi.begin.first(channel_dim), 0),
                            roi.begin.last(roi.begin.size() - channel_dim));
    }
    if (roi.end.size() == ndim - 1) {
            roi.end = shape_cat(shape_cat(roi.end.first(channel_dim), shape[channel_dim]),
                                roi.end.last(roi.end.size() - channel_dim));
=======
  ROI ExtendRoi(ROI roi, const TensorShape<> &shape) {
    // TODO(skarpinski) Don't assume channel-last layout
    int ndim = shape.sample_dim();
    if (roi.begin.size() == ndim - 1) {
      roi.begin = shape_cat(roi.begin, 0);
    }
    if (roi.end.size() == ndim - 1) {
      roi.end = shape_cat(roi.end, *(shape.end() - 1));
>>>>>>> b08d3019
    }
    return roi;
  }

  std::shared_ptr<ImageDecoderInstance> decoder_ = nullptr;
  std::shared_ptr<ImageParser> parser_ = nullptr;
  kernels::TestTensorList<OutputType> output_;
  ThreadPool tp_;
};


/**
* @brief Base class template for tests comparing decoder's results with numpy files.
*
* @tparam OutputType Type, to which the image should be decoded.
*/
template<typename Backend, typename OutputType>
class NumpyDecoderTestBase : public DecoderTestBase<Backend, OutputType> {
 public:
  explicit NumpyDecoderTestBase(int threads_cnt = 4)
  : DecoderTestBase<Backend, OutputType>(threads_cnt) {}

  Tensor<CPUBackend> ReadReference(InputStream *src) override {
    return numpy::ReadTensor(src);
  }
};

}  // namespace test
}  // namespace imgcodec
}  // namespace dali

#endif  // DALI_IMGCODEC_DECODERS_DECODER_TEST_HELPER_H_<|MERGE_RESOLUTION|>--- conflicted
+++ resolved
@@ -193,13 +193,8 @@
   template <typename T, int ndim>
   void Crop(const TensorView<StorageCPU, T, ndim> &output,
             const TensorView<StorageCPU, const T, ndim> &input,
-<<<<<<< HEAD
             const ROI &requested_roi, const TensorLayout &layout = "HWC") {
     auto roi = ExtendRoi(requested_roi, input.shape, layout);
-=======
-            const ROI &requested_roi) {
-    auto roi = ExtendRoi(requested_roi, input.shape);
->>>>>>> b08d3019
 
     static_assert(ndim >= 0, "expected static ndim");
     ASSERT_TRUE(output.shape == roi.shape());  // output should have the desired shape
@@ -215,13 +210,8 @@
 
   template <typename T, int ndim>
   Tensor<CPUBackend> Crop(const TensorView<StorageCPU, const T, ndim> &input,
-<<<<<<< HEAD
                           const ROI &requested_roi, const TensorLayout &layout = "HWC") {
     auto roi = ExtendRoi(requested_roi, input.shape, layout);
-=======
-                          const ROI &requested_roi) {
-    auto roi = ExtendRoi(requested_roi, input.shape);
->>>>>>> b08d3019
     auto num_dims = input.shape.sample_dim();
     assert(roi.shape().sample_dim() == num_dims);
     Tensor<CPUBackend> output;
@@ -236,11 +226,7 @@
   Tensor<CPUBackend> Crop(const Tensor<CPUBackend> &input, const ROI &roi) {
     int ndim = input.shape().sample_dim();
     VALUE_SWITCH(ndim, Dims, (2, 3, 4), (
-<<<<<<< HEAD
       return Crop(view<const OutputType, Dims>(input), roi, input.GetLayout());
-=======
-      return Crop(view<const OutputType, Dims>(input), roi);
->>>>>>> b08d3019
     ), DALI_FAIL(make_string("Unsupported number of dimensions: ", ndim)););  // NOLINT
   }
 
@@ -317,12 +303,10 @@
   /**
    * @brief Extends ROI with channel dimension of given shape.
    */
-<<<<<<< HEAD
   ROI ExtendRoi(ROI roi, const TensorShape<> &shape, const TensorLayout &layout) {
     int channel_dim = ImageLayoutInfo::ChannelDimIndex(layout);
     if (channel_dim == -1) channel_dim = shape.size() - 1;
 
-    // TODO(skarpinski) Don't assume channel-last layout
     int ndim = shape.sample_dim();
     if (roi.begin.size() == ndim - 1) {
       roi.begin = shape_cat(shape_cat(roi.begin.first(channel_dim), 0),
@@ -331,16 +315,6 @@
     if (roi.end.size() == ndim - 1) {
             roi.end = shape_cat(shape_cat(roi.end.first(channel_dim), shape[channel_dim]),
                                 roi.end.last(roi.end.size() - channel_dim));
-=======
-  ROI ExtendRoi(ROI roi, const TensorShape<> &shape) {
-    // TODO(skarpinski) Don't assume channel-last layout
-    int ndim = shape.sample_dim();
-    if (roi.begin.size() == ndim - 1) {
-      roi.begin = shape_cat(roi.begin, 0);
-    }
-    if (roi.end.size() == ndim - 1) {
-      roi.end = shape_cat(roi.end, *(shape.end() - 1));
->>>>>>> b08d3019
     }
     return roi;
   }
