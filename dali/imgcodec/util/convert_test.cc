--- conflicted
+++ resolved
@@ -47,7 +47,7 @@
 }  // namespace
 
 template <typename ImageType>
-class ConversionTestBase : public NumpyDecoderTestBase<ImageType> {
+class ConversionTestBase : public NumpyDecoderTestBase<CPUBackend, ImageType> {
  protected:
   /**
    * @brief Reads an image and converts it from `input_format` to `output_format`
@@ -94,11 +94,7 @@
  * @tparam ImageType The type of images to run the test on
  */
 template <typename ImageType>
-<<<<<<< HEAD
 class ColorConversionTest : public ConversionTestBase<ImageType> {
-=======
-class ColorConversionTest : public NumpyDecoderTestBase<CPUBackend, ImageType> {
->>>>>>> 43fb3feb
  public:
   /**
    * @brief Checks if the conversion result matches the reference.
