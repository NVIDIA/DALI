// Copyright (c) 2022, NVIDIA CORPORATION & AFFILIATES. All rights reserved.
//
// Licensed under the Apache License, Version 2.0 (the "License");
// you may not use this file except in compliance with the License.
// You may obtain a copy of the License at
//
//     http://www.apache.org/licenses/LICENSE-2.0
//
// Unless required by applicable law or agreed to in writing, software
// distributed under the License is distributed on an "AS IS" BASIS,
// WITHOUT WARRANTIES OR CONDITIONS OF ANY KIND, either express or implied.
// See the License for the specific language governing permissions and
// limitations under the License.

#include <sstream>
#include <string>
#include <vector>
#include <experimental/filesystem>
#include "dali/imgcodec/image_format.h"
#include "dali/imgcodec/parsers/bmp.h"
#include "dali/imgcodec/parsers/jpeg.h"
#include "dali/imgcodec/parsers/jpeg2000.h"
#include "dali/imgcodec/parsers/png.h"
#include "dali/imgcodec/parsers/pnm.h"
#include "dali/imgcodec/parsers/tiff.h"
#include "dali/imgcodec/parsers/webp.h"
#include "dali/test/dali_test.h"
#include "dali/test/dali_test_config.h"
#include "dali/image/image_factory.h"

namespace fs = std::experimental::filesystem;

namespace dali {
namespace imgcodec {
namespace test {

class ImageFormatTest : public ::testing::Test {
 public:
  ImageFormatTest() {
    format_registry_.RegisterFormat(
        std::make_shared<ImageFormat>("jpeg", std::make_shared<JpegParser>()));
    format_registry_.RegisterFormat(
        std::make_shared<ImageFormat>("png", std::make_shared<PngParser>()));
    format_registry_.RegisterFormat(
        std::make_shared<ImageFormat>("bmp", std::make_shared<BmpParser>()));
    format_registry_.RegisterFormat(
        std::make_shared<ImageFormat>("tiff", std::make_shared<TiffParser>()));
    format_registry_.RegisterFormat(
        std::make_shared<ImageFormat>("pnm", std::make_shared<PnmParser>()));
    format_registry_.RegisterFormat(
        std::make_shared<ImageFormat>("jpeg2000", std::make_shared<Jpeg2000Parser>()));
    format_registry_.RegisterFormat(
        std::make_shared<ImageFormat>("webp", std::make_shared<WebpParser>()));
  }

  void Test(std::string filename, std::string expected_format, TensorShape<> expected_sh) {
    auto img = ImageSource::FromFilename(filename);
    auto fmt = this->format_registry_.GetImageFormat(&img);
    ASSERT_NE(fmt, nullptr);
    ASSERT_EQ(expected_format, fmt->Name());
    auto image_info = fmt->Parser()->GetInfo(&img);
    ASSERT_EQ(expected_sh, image_info.shape);
  }

  class DummyParser : public ImageParser {
   public:
    ImageInfo GetInfo(ImageSource *encoded) const override {
      return {};
    }

    bool CanParse(ImageSource *encoded) const override {
      return false;
    }

    using ImageParser::ReadHeader;
  };

  ImageFormatRegistry format_registry_;
  std::vector<char> data_;
};

<<<<<<< HEAD

// @brief Base class for tests comparing imgcodec with some other implementation
class ComparisonTestBase : public ImageFormatTest {
 protected:
  /// @brief This method should return shape from the other implementation
  virtual TensorShape<> ShapeOf(const std::string &filenames) const = 0;

  void Run(const std::string &filename, std::string expected_format) {
    Test(filename, expected_format, ShapeOf(filename));
  }

 public:
  void RunOnDirectory(std::string directory, std::string expected_format,
                      std::vector<std::string> extensions) {
    unsigned nimages = 0;

    for (const auto &entry : fs::recursive_directory_iterator(directory)) {
      if (fs::is_regular_file(entry.path())) {
        const auto path = entry.path().string();
        for (const auto& ext : extensions) {
          if (path.substr(path.size() - ext.size(), ext.size()) == ext) {
            Run(path, expected_format);
            nimages++;
          }
        }
      }
    }

    if (nimages == 0)
      FAIL() << "No matching images in " << directory;
  }
};

/**
 * @brief Compares imgcodec's parser with the old parsers
 *
 * Compares shapes returned by imgcodec's GetInfo with those returned by PeekShape
 * from the old implementation.
 */
class CompatibilityTest : public ComparisonTestBase {
 protected:
  TensorShape<> ShapeOf(const std::string &filename) const {
    SCOPED_TRACE(filename);
    auto src = ImageSource::FromFilename(filename);
    auto stream = src.Open();
    std::vector<uint8_t> data(stream->Size());
    EXPECT_EQ(data.size(), stream->Read(data.data(), data.size()));
    auto img = ImageFactory::CreateImage(data.data(), data.size(), DALI_RGB);
    auto shape = img->PeekShape();
    return shape;
  }
};

TEST_F(ImageFormatTest, DISABLED_Jpeg) {
=======
TEST_F(ImageFormatTest, Jpeg) {
>>>>>>> 83170497
  Test(testing::dali_extra_path() + "/db/single/jpeg/372/baboon-174073_1280.jpg", "jpeg",
       TensorShape<>(720, 1280, 3));
}

TEST_F(ImageFormatTest, DISABLED_Png) {
  Test(testing::dali_extra_path() + "/db/single/png/0/cat-3504008_640.png", "png",
       TensorShape<>(425, 640, 3));
}

TEST_F(ImageFormatTest, DISABLED_Bmp) {
  Test(testing::dali_extra_path() + "/db/single/bmp/0/cat-1046544_640.bmp", "bmp",
       TensorShape<>(475, 640, 3));
}

TEST_F(ImageFormatTest, Tiff) {
  Test(testing::dali_extra_path() + "/db/single/tiff/0/cat-1245673_640.tiff", "tiff",
       TensorShape<>(423, 640, 3));
}

TEST_F(ImageFormatTest, Pnm) {
  Test(testing::dali_extra_path() + "/db/single/pnm/0/cat-300572_640.pnm", "pnm",
       TensorShape<>(536, 640, 3));
}

TEST_F(ImageFormatTest, DISABLED_Jpeg2000) {
  Test(testing::dali_extra_path() + "/db/single/jpeg2k/0/cat-3113513_640.jp2", "jpeg2000",
       TensorShape<>(299, 640, 3));
}

TEST_F(ImageFormatTest, Webp) {
  Test(testing::dali_extra_path() + "/db/single/webp/lossy/cat-1245673_640.webp", "webp",
       TensorShape<>(423, 640, 3));
}

TEST_F(ImageFormatTest, ReadHeaderHostMem) {
  const uint8_t data[] = {0, 1, 2, 3};
  uint8_t buffer[16];
  auto src = ImageSource::FromHostMem(data, 4);
  DummyParser p;
  EXPECT_EQ(4, p.ReadHeader(buffer, &src, 5));
  EXPECT_EQ(0, buffer[0]);
  EXPECT_EQ(1, buffer[1]);
  EXPECT_EQ(2, buffer[2]);
  EXPECT_EQ(3, buffer[3]);
}

TEST_F(ImageFormatTest, ReadHeaderStream) {
  auto src = ImageSource::FromFilename(
    testing::dali_extra_path() + "/db/single/tiff/0/cat-1245673_640.tiff");
  uint8_t buffer[4];
  DummyParser p;
  EXPECT_EQ(4, p.ReadHeader(buffer, &src, 4));
  EXPECT_EQ('I', buffer[0]);
  EXPECT_EQ('I', buffer[1]);
  EXPECT_EQ(42, buffer[2]);
  EXPECT_EQ(0, buffer[3]);
}

TEST_F(CompatibilityTest, DISABLED_Png) {
  RunOnDirectory(testing::dali_extra_path() + "/db/single/png/", "png", {".png"});
}

TEST_F(CompatibilityTest, DISABLED_Bmp) {
  RunOnDirectory(testing::dali_extra_path() + "/db/single/bmp/", "bmp", {".bmp"});
}

TEST_F(CompatibilityTest, Tiff) {
  RunOnDirectory(testing::dali_extra_path() + "/db/single/tiff/", "tiff", {".tiff"});
}

TEST_F(CompatibilityTest, DISABLED_Pnm) {
  RunOnDirectory(testing::dali_extra_path() + "/db/single/pnm/", "pnm",
                 {".pnm", ".ppm", ".pgm", ".pbm"});
}

TEST_F(CompatibilityTest, DISABLED_Jpeg2000) {
  RunOnDirectory(testing::dali_extra_path() + "/db/single/jpeg2k/", "jpeg2000", {".jp2"});
}

TEST_F(CompatibilityTest, DISABLED_WebP) {
  RunOnDirectory(testing::dali_extra_path() + "/db/single/webp/", "webp", {".webp"});
}

TEST_F(CompatibilityTest, DISABLED_Jpeg) {
  RunOnDirectory(testing::dali_extra_path() + "/db/single/jpeg/", "jpeg", {".jpg", ".jpeg"});
}

}  // namespace test
}  // namespace imgcodec
}  // namespace dali<|MERGE_RESOLUTION|>--- conflicted
+++ resolved
@@ -79,7 +79,6 @@
   std::vector<char> data_;
 };
 
-<<<<<<< HEAD
 
 // @brief Base class for tests comparing imgcodec with some other implementation
 class ComparisonTestBase : public ImageFormatTest {
@@ -133,10 +132,7 @@
   }
 };
 
-TEST_F(ImageFormatTest, DISABLED_Jpeg) {
-=======
 TEST_F(ImageFormatTest, Jpeg) {
->>>>>>> 83170497
   Test(testing::dali_extra_path() + "/db/single/jpeg/372/baboon-174073_1280.jpg", "jpeg",
        TensorShape<>(720, 1280, 3));
 }
