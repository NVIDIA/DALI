// Copyright (c) 2017-2018, NVIDIA CORPORATION. All rights reserved.
//
// Licensed under the Apache License, Version 2.0 (the "License");
// you may not use this file except in compliance with the License.
// You may obtain a copy of the License at
//
//     http://www.apache.org/licenses/LICENSE-2.0
//
// Unless required by applicable law or agreed to in writing, software
// distributed under the License is distributed on an "AS IS" BASIS,
// WITHOUT WARRANTIES OR CONDITIONS OF ANY KIND, either express or implied.
// See the License for the specific language governing permissions and
// limitations under the License.

#include <chrono>

#include "tensorflow/core/framework/op_kernel.h"
#include "tensorflow/core/framework/op.h"
#include "tensorflow/core/framework/shape_inference.h"
#include "tensorflow/core/framework/register_types.h"
#include "tensorflow/core/framework/tensor_shape.h"
#include "tensorflow/core/framework/types.h"

#define USE_TF_ALLOCATOR 0

#if USE_TF_ALLOCATOR
#include "dali/tensorflow/tfallocator.h"
#endif

#include "dali/common.h"
#include "dali/pipeline/pipeline.h"
#include "dali/c_api/c_api.h"
#include "dali/error_handling.h"
#include "dali/tensorflow/tf_util.h"

typedef std::chrono::high_resolution_clock Clock;

namespace tf = tensorflow;

#define TF_DALI_CALL(FUNC)                                                         \
    do {                                                                           \
      try {                                                                        \
        FUNC;                                                                      \
      } catch (std::runtime_error& e) {                                            \
        std::string error = "DALI " + std::string(#FUNC)                           \
                            + " failed: " + std::string(e.what());                 \
        std::cout << error << std::endl;                                           \
        context->SetStatus(tf::errors::Internal(error));                           \
       return;                                                                     \
      }                                                                            \
    } while (0)

REGISTER_OP("Dali")
  .Attr("serialized_pipeline: string")
  .Attr("shapes: list(shape) >= 1")
  .Attr("num_threads: int = -1")
  .Attr("device_id: int = -1")
  .Attr("prefetch_queue_depth: int = 2")
  .Output("data: dtypes")
  .Attr("dtypes: list({half, float, uint8, int16, int32, int64}) >= 1")
<<<<<<< HEAD
  .SetShapeFn(tf::dali_shape_fn)
=======
  .SetShapeFn([](tf::shape_inference::InferenceContext* c) {
    std::vector<tf::PartialTensorShape> shapes;
    TF_RETURN_IF_ERROR(c->GetAttr("shapes", &shapes));
    for (unsigned i = 0; i < shapes.size(); ++i) {
      if (shapes[i].dims() > 0) {
        tf::shape_inference::ShapeHandle passed_shape;
        TF_RETURN_IF_ERROR(
            c->MakeShapeFromPartialTensorShape(shapes[i], &passed_shape));
        TF_RETURN_IF_ERROR(
            c->WithRank(passed_shape, shapes[i].dims(), &passed_shape));
        c->set_output(i, passed_shape);
      }
    }
    return tf::Status::OK();
  })
>>>>>>> eaedad93
  .Doc(R"doc(
DALI TensorFlow plugin

Creates a Dali pipeline for classification tasks from serialized DALI pipeline (given in `serialized_pipeline` parameter).
`shapes` must match the shape of the coresponding DALI Pipeline output tensor shape.
`dtypes` must match the type of the coresponding DALI Pipeline output tensors type.
 )doc");

class DaliOp : public tf::OpKernel {
 public:
  explicit DaliOp(tf::OpKernelConstruction* context)
    : OpKernel(context) {

    std::string serialized_pipeline;
    OP_REQUIRES_OK(context, context->GetAttr("serialized_pipeline", &serialized_pipeline));

    int num_threads;
    int device_id;

    OP_REQUIRES_OK(context, context->GetAttr("shapes", &shapes_));
    OP_REQUIRES_OK(context, context->GetAttr("dtypes", &types_));
    OP_REQUIRES_OK(context, context->GetAttr("num_threads", &num_threads));
    OP_REQUIRES_OK(context, context->GetAttr("device_id", &device_id));
    OP_REQUIRES_OK(context, context->GetAttr("prefetch_queue_depth", &prefetch_queue_depth_));

    // TF doing constant propagation runs all operators on the GPU first, so we need to provide
    // ability to copy memory from the GPU pipeline to the CPU seamlessly
    this->device_type_ = (context->device_type() == "CPU") ?
                          device_type_t::CPU : device_type_t::GPU;
    this->device_id_ = device_id;
    LOG_LINE << "Initializing...\n";

    TF_DALI_CALL(daliCreatePipeline(&pipe_handle_,
                   serialized_pipeline.c_str(),
                   serialized_pipeline.length(),
                   shapes_[0].dim_size(0),
                   num_threads,
                   device_id,
                   prefetch_queue_depth_));

#if USE_TF_ALLOCATOR
    SetupTFAllocator(device_id_);
    UpdateTFAllocaterContext<tf::OpKernelConstruction>(context, device_id_);
#endif
    LOG_LINE << "Pipeline created\n";
    LOG_LINE << "Prefetching...\n";
    for (int i = 0; i < prefetch_queue_depth_; ++i) {
      TF_DALI_CALL(daliRun(&pipe_handle_));
    }
    LOG_LINE << "After first run\n";
  }

  ~DaliOp() override {
    daliDeletePipeline(&pipe_handle_);
  }

  void Compute(tf::OpKernelContext* context) override {
    auto total_s = Clock::now();

#if USE_TF_ALLOCATOR
    UpdateTFAllocaterContext<tf::OpKernelContext>(context, device_id_);
    LOG_LINE << "Updated context\n";
#endif
    LOG_LINE << "Before output...\n";

    auto s = Clock::now();
    TF_DALI_CALL(daliShareOutput(&pipe_handle_));
    int64_t output_time = std::chrono::duration_cast<std::chrono::microseconds>(
                            Clock::now() - s).count();
    LOG_LINE << "After output...\n";

    s = Clock::now();

    tf::OpOutputList outputs;
    std::vector<tf::Tensor*> data_output_tensors;
    data_output_tensors.resize(daliGetNumOutput(&pipe_handle_));

    OP_REQUIRES_OK(context, context->output_list("data", &outputs));
    for (unsigned i = 0; i < data_output_tensors.size(); ++i) {
      int64_t* data_tensor_shape;
      TF_DALI_CALL(data_tensor_shape = daliShapeAt(&pipe_handle_, i));
      tf::TensorShape data_output_shape = tf::DaliToShape(data_tensor_shape);
      // If tensor has shape provided it need to match
      OP_REQUIRES(context, shapes_[i].dims() <= 0 || data_output_shape == shapes_[i],
      tf::errors::InvalidArgument("DALI pipeline output shape at " + std::to_string(i) +
                                  " != plugin `shape` argument"));
      OP_REQUIRES_OK(context, outputs.allocate(i, data_output_shape, &data_output_tensors[i]));
    }

    int64_t allocate_time =  std::chrono::duration_cast<std::chrono::microseconds>(
                             Clock::now() - s).count();

    s = Clock::now();
    for (unsigned i = 0; i < data_output_tensors.size(); ++i) {
      void *dst = nullptr;
      switch (types_[i]) {
        case tf::DT_HALF:
              dst = reinterpret_cast<void*>(data_output_tensors[i]->flat<uint16_t>().data());
          break;
        case tf::DT_FLOAT:
              dst = reinterpret_cast<void*>(data_output_tensors[i]->flat<float>().data());
          break;
        case tf::DT_UINT8:
              dst = reinterpret_cast<void*>(data_output_tensors[i]->flat<uint8_t>().data());
          break;
        case tf::DT_INT16:
              dst = reinterpret_cast<void*>(data_output_tensors[i]->flat<int16_t>().data());
          break;
        case tf::DT_INT32:
              dst = reinterpret_cast<void*>(data_output_tensors[i]->flat<int32_t>().data());
          break;
        case tf::DT_INT64:
              dst = reinterpret_cast<void*>(data_output_tensors[i]->flat<tf::int64>().data());
          break;
        default:
          context->CtxFailure(__FILE__, __LINE__,
            tf::errors::InvalidArgument("Unsupported type: " + tf::DataTypeString(types_[i]) +
                                        "for tensor " + std::to_string(i)));
          break;
      }
      TF_DALI_CALL(daliCopyTensorNTo(&pipe_handle_, dst, i, this->device_type_));
    }
    int64_t copy_time =  std::chrono::duration_cast<std::chrono::microseconds>(
                           Clock::now() - s).count();

    TF_DALI_CALL(daliOutputRelease(&pipe_handle_));

    LOG_LINE << "Computing...\n";
    s = Clock::now();
    TF_DALI_CALL(daliRun(&pipe_handle_));
    int64_t run_time = std::chrono::duration_cast<std::chrono::microseconds>(
                         Clock::now() - s).count();

    int64_t total_time = std::chrono::duration_cast<std::chrono::microseconds>(
                           Clock::now() - total_s).count();

    LOG_LINE << "[TIMES] TOTAL " << total_time << " RUN " << run_time
      << " - OUTPUT " << output_time << " - ALLOC " << allocate_time
      << " - COPY " << copy_time << std::endl;
  }

 private:
  daliPipelineHandle pipe_handle_;
  std::vector<tf::TensorShape> shapes_;
  tf::DataTypeVector types_;
  int device_id_;
  int prefetch_queue_depth_;
  device_type_t device_type_;
};

using tf::int64;

REGISTER_KERNEL_BUILDER(Name("Dali").Device(tf::DEVICE_GPU), DaliOp)
REGISTER_KERNEL_BUILDER(Name("Dali").Device(tf::DEVICE_CPU), DaliOp)<|MERGE_RESOLUTION|>--- conflicted
+++ resolved
@@ -58,25 +58,7 @@
   .Attr("prefetch_queue_depth: int = 2")
   .Output("data: dtypes")
   .Attr("dtypes: list({half, float, uint8, int16, int32, int64}) >= 1")
-<<<<<<< HEAD
   .SetShapeFn(tf::dali_shape_fn)
-=======
-  .SetShapeFn([](tf::shape_inference::InferenceContext* c) {
-    std::vector<tf::PartialTensorShape> shapes;
-    TF_RETURN_IF_ERROR(c->GetAttr("shapes", &shapes));
-    for (unsigned i = 0; i < shapes.size(); ++i) {
-      if (shapes[i].dims() > 0) {
-        tf::shape_inference::ShapeHandle passed_shape;
-        TF_RETURN_IF_ERROR(
-            c->MakeShapeFromPartialTensorShape(shapes[i], &passed_shape));
-        TF_RETURN_IF_ERROR(
-            c->WithRank(passed_shape, shapes[i].dims(), &passed_shape));
-        c->set_output(i, passed_shape);
-      }
-    }
-    return tf::Status::OK();
-  })
->>>>>>> eaedad93
   .Doc(R"doc(
 DALI TensorFlow plugin
 
