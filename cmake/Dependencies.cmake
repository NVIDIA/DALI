--- conflicted
+++ resolved
@@ -9,10 +9,13 @@
 list(APPEND DALI_EXCLUDES libcudart_static.a)
 
 # For NVJPEG
-find_package(NVJPEG REQUIRED)
-include_directories(SYSTEM ${NVJPEG_INCLUDE_DIRS})
-list(APPEND DALI_LIBS ${NVJPEG_LIBRARY})
-list(APPEND DALI_EXCLUDES libnvjpeg_static.a)
+if (BUILD_NVJPEG)
+  find_package(NVJPEG REQUIRED)
+  include_directories(SYSTEM ${NVJPEG_INCLUDE_DIRS})
+  list(APPEND DALI_LIBS ${NVJPEG_LIBRARY})
+  list(APPEND DALI_EXCLUDES libnvjpeg_static.a)
+  add_definitions(-DDALI_USE_NVJPEG)
+endif()
 
 # For NPP
 find_cuda_helper_libs(nppc_static)
@@ -40,16 +43,6 @@
   add_definitions(-DDALI_USE_NVTX)
 endif()
 
-<<<<<<< HEAD
-if (BUILD_NVJPEG)
-  find_package(NVJPEG REQUIRED)
-  include_directories(SYSTEM ${NVJPEG_INCLUDE_DIRS})
-  list(APPEND DALI_LIBS ${NVJPEG_LIBRARY})
-  add_definitions(-DDALI_USE_NVJPEG)
-endif()
-
-=======
->>>>>>> a41f037b
 # Google C++ testing framework
 if (BUILD_TEST)
   set(BUILD_GTEST ON CACHE INTERNAL "Builds gtest submodule")
@@ -66,19 +59,13 @@
 endif()
 
 # LibJpegTurbo
-<<<<<<< HEAD
 if (BUILD_JPEG_TURBO)
   find_package(JpegTurbo REQUIRED)
   include_directories(SYSTEM ${JPEG_TURBO_INCLUDE_DIR})
   list(APPEND DALI_LIBS ${JPEG_TURBO_LIBRARY})
+  list(APPEND DALI_EXCLUDES libturbojpeg.a)
   add_definitions(-DDALI_USE_JPEG_TURBO)
 endif()
-=======
-find_package(JpegTurbo REQUIRED)
-include_directories(SYSTEM ${JPEG_TURBO_INCLUDE_DIR})
-list(APPEND DALI_LIBS ${JPEG_TURBO_LIBRARY})
-list(APPEND DALI_EXCLUDES libturbojpeg.a)
->>>>>>> a41f037b
 
 # OpenCV
 # Note: OpenCV 3.* 'imdecode()' is in the imgcodecs library
