// Copyright (c) 2019, NVIDIA CORPORATION. All rights reserved.
//
// Licensed under the Apache License, Version 2.0 (the "License");
// you may not use this file except in compliance with the License.
// You may obtain a copy of the License at
//
//     http://www.apache.org/licenses/LICENSE-2.0
//
// Unless required by applicable law or agreed to in writing, software
// distributed under the License is distributed on an "AS IS" BASIS,
// WITHOUT WARRANTIES OR CONDITIONS OF ANY KIND, either express or implied.
// See the License for the specific language governing permissions and
// limitations under the License.

#ifndef DALI_CORE_GEOM_MAT_H_
#define DALI_CORE_GEOM_MAT_H_

#include <cmath>
#include <iosfwd>
#include "dali/core/host_dev.h"
#include "dali/core/util.h"
#include "dali/core/tuple_helpers.h"
#include "dali/core/geom/vec.h"

#ifndef MAT_LAYOUT_ROW_MAJOR
#define MAT_LAYOUT_ROW_MAJOR 1
#endif

namespace dali {

template <int rows_, int cols_, typename Element>
struct mat {
  using element_t = Element;
  using col_t = vec<rows_, Element>;
  using row_t = vec<cols_, Element>;

  static constexpr int rows = rows_;
  static constexpr int cols = cols_;
#if MAT_LAYOUT_ROW_MAJOR
  vec<cols, Element> m[rows];
#else
  vec<rows, Element> m[cols];
#endif

#if MAT_LAYOUT_ROW_MAJOR
  #define MAT_ELEMENT_LOOP(row_index, col_index)                \
    for (int row_index = 0; row_index < rows; row_index++)   \
      for (int col_index = 0; col_index < cols; col_index++)

  #define MAT_STORAGE_LOOP(m_index) \
    for (int m_index = 0; m_index < rows; m_index++)
#else
  #define MAT_ELEMENT_LOOP(row_index, col_index)                \
    for (int col_index = 0; col_index < cols; col_index++)   \
      for (int row_index = 0; row_index < rows; row_index++)

  #define MAT_STORAGE_LOOP(m_index) \
    for (int m_index = 0; m_index < cols; m_index++)
#endif

  static_assert(std::is_standard_layout<Element>::value,
                "Cannot create a matrix of a non-standard layout type");

  /// @brief Default constructor doesn't initialize the matrix for fundamental type.
  constexpr mat() = default;
  constexpr mat(const mat &) = default;
  constexpr mat(mat &&) = default;

  /// @brief Fills the diagonal with a scalar value
  DALI_HOST_DEV
  constexpr mat(Element scalar) : mat(diag(scalar)) {}  // NOLINT

  DALI_HOST_DEV
  constexpr mat(const Element(&values)[rows][cols]) : m{} {  // NOLINT
    MAT_ELEMENT_LOOP(i, j)
      at(i, j) = values[i][j];
  }

  template <typename U, int c = cols>
  DALI_HOST_DEV
  constexpr mat(const vec<rows, U> &v) : m{} {  // NOLINT
    static_assert(c == 1, "Only single-column matrices can be constructed from vectors");
    for (int i = 0; i < rows; i++)
      at(i, 0) = v[i];
  }

  template <typename U>
  DALI_HOST_DEV
  constexpr mat(const mat<rows, cols, U> &rhs) : mat(rhs.template cast<Element>()) {  // NOLINT
  }

  DALI_HOST_DEV
  constexpr auto row(int r) const {
  #if MAT_LAYOUT_ROW_MAJOR
    return m[r];
  #else
    vec<cols, Element> ret = {};
    for (int j = 0; j < cols; j++)
      ret[j] = at(r, j);
    return ret;
  #endif
  }

  DALI_HOST_DEV
  constexpr auto col(int c) const {
  #if MAT_LAYOUT_ROW_MAJOR
    vec<rows, Element> ret = {};
    for (int i = 0; i < rows; i++)
      ret[i] = at(i, c);
    return ret;
  #else
    return m[c];
  #endif
  }

  DALI_HOST_DEV
  void set_col(int c, const col_t &col) {
  #if MAT_LAYOUT_ROW_MAJOR
    for (int i = 0; i < rows; i++)
      m[i][c] = col[i];
  #else
    m[c] = col;
  #endif
  }

  DALI_HOST_DEV
  void set_row(int r, const row_t &row) {
  #if MAT_LAYOUT_ROW_MAJOR
    m[r] = row;
  #else
    for (int j = 0; j < cols; j++)
      m[j][r] = row[j];
  #endif
  }

  DALI_HOST_DEV
  constexpr Element &at(int r, int c) {
  #if MAT_LAYOUT_ROW_MAJOR
    return m[r][c];
  #else
    return m[c][r];
  #endif
  }
  DALI_HOST_DEV
  constexpr const Element &at(int r, int c) const {
  #if MAT_LAYOUT_ROW_MAJOR
    return m[r][c];
  #else
    return m[c][r];
  #endif
  }

  DALI_HOST_DEV
  constexpr Element &operator()(int r, int c) {
    return at(r, c);
  }
  DALI_HOST_DEV
  constexpr const Element &operator()(int r, int c) const {
    return at(r, c);
  }

  mat &operator=(const mat &) = default;

  DALI_HOST_DEV
  constexpr mat<cols, rows, Element> T() const {
    mat<cols, rows, Element> retval = {};
    MAT_ELEMENT_LOOP(i, j)
      retval(j, i) = at(i, j);
    return retval;
  }

  template <typename U>
  DALI_HOST_DEV
  constexpr mat<rows, cols, U> cast() const {
    mat<rows, cols, U> result = {};
    MAT_ELEMENT_LOOP(i, j)
      result(i, j) = static_cast<U>(at(i, j));
    return result;
  }

  DALI_HOST_DEV
  constexpr mat operator+() const {
    return *this;
  }

  DALI_HOST_DEV
  inline mat operator-() const {
    mat result;
    MAT_ELEMENT_LOOP(i, j)
      result(i, j) = -at(i, j);
    return result;
  }

  DALI_HOST_DEV
  inline mat operator~() const {
    mat result;
    MAT_ELEMENT_LOOP(i, j)
      result(i, j) = ~at(i, j);
  }

#define DEFINE_ASSIGN_MAT_OP(op)                                    \
  template <typename U>                                             \
  DALI_HOST_DEV mat &operator op(const mat<rows, cols, U> &other) { \
    MAT_STORAGE_LOOP(i)                                             \
      m[i] op other.m[i];                                           \
    return *this;                                                   \
  }

#define DEFINE_ASSIGN_MAT_SCALAR_OP(op)                             \
  template <typename U>                                             \
  DALI_HOST_DEV                                                     \
  std::enable_if_t<is_scalar<U>::value, mat<rows, cols, Element> &> \
  operator op(const U &other) {                                     \
    MAT_STORAGE_LOOP(i)                                             \
    m[i] op other;                                                  \
    return *this;                                                   \
  }

  DEFINE_ASSIGN_MAT_OP(=)
  DEFINE_ASSIGN_MAT_OP(+=)
  DEFINE_ASSIGN_MAT_OP(-=)
  DEFINE_ASSIGN_MAT_OP(&=)
  DEFINE_ASSIGN_MAT_OP(|=)
  DEFINE_ASSIGN_MAT_OP(^=)
  DEFINE_ASSIGN_MAT_OP(<<=)
  DEFINE_ASSIGN_MAT_OP(>>=)

  DEFINE_ASSIGN_MAT_SCALAR_OP(=)
  DEFINE_ASSIGN_MAT_SCALAR_OP(+=)
  DEFINE_ASSIGN_MAT_SCALAR_OP(-=)
  DEFINE_ASSIGN_MAT_SCALAR_OP(*=)
  DEFINE_ASSIGN_MAT_SCALAR_OP(/=)
  DEFINE_ASSIGN_MAT_SCALAR_OP(&=)
  DEFINE_ASSIGN_MAT_SCALAR_OP(|=)
  DEFINE_ASSIGN_MAT_SCALAR_OP(^=)
  DEFINE_ASSIGN_MAT_SCALAR_OP(<<=)
  DEFINE_ASSIGN_MAT_SCALAR_OP(>>=)

  #undef DEFINE_ASSIGN_MAT_OP
  #undef DEFINE_ASSIGN_MAT_SCALAR_OP

  template <int rhs_cols, typename U>
  DALI_HOST_DEV
  inline mat &operator*=(const mat<cols, rhs_cols, U> &m) {
    static_assert(rhs_cols == cols && rhs_cols == rows,
                  "Operator *= can only be applied to square matrices");
    *this = *this * m;
  }

  template <typename U, int rhs_cols>
  DALI_HOST_DEV
  inline auto operator*(const mat<cols, rhs_cols, U> &rhs) const {
    using R = promote_vec_t<Element, U>;
    mat<rows, rhs_cols, R> result = {};
  #if MAT_LAYOUT_ROW_MAJOR
    for (int i = 0; i < rows; i++) {
      for (int j = 0; j < rhs_cols; j++) {
        result(i, j) = dot(row(i), rhs.col(j));
      }
    }
  #else
    for (int j = 0; j < rhs_cols; j++) {
      for (int i = 0; i < rows; i++) {
        result(i, j) = dot(row(i), rhs.col(j));
      }
    }
  #endif
    return result;
  }

  template <typename U>
  DALI_HOST_DEV
  inline auto operator*(const vec<cols, U> &v) const {
    using R = promote_vec_t<Element, U>;
  #if MAT_LAYOUT_ROW_MAJOR
    vec<rows, R> result;
    for (int i = 0; i < rows; i++)
      result[i] = dot(v, m[i]);
  #else
    vec<rows, R> result = v[0] * m[0];
    for (int i = 1; i < cols; i++)
      result += v[i] * m[i];
  #endif
    return result;
  }


  /**
<<<<<<< HEAD
   * @return dali::mat with ones on the diagonal and zeros elsewhere
   */
  DALI_HOST_DEV static constexpr mat eye() {
    mat m(0);
    auto limit = rows < cols ? rows : cols;
    for (int i = 0; i < limit; i++) {
      m.at(i, i) = 1;
    }
=======
   * @brief Creates a matrix with given value assigned on it's main diagonal
   */
  DALI_HOST_DEV static constexpr mat diag(Element scalar) {
    mat m = {};
    int n = rows < cols ? rows : cols;
    for (int i = 0; i < n; i++)
      m(i, i) = scalar;
>>>>>>> ce33fcdb
    return m;
  }


<<<<<<< HEAD
  DALI_HOST_DEV static constexpr mat identity() {
    return eye();
=======
  /**
   * @return dali::mat with ones on the main diagonal and zeros elsewhere
   */
  DALI_HOST_DEV static constexpr mat eye() {
    return diag(1);
  }


  DALI_HOST_DEV static constexpr mat identity() {
    return diag(1);
>>>>>>> ce33fcdb
  }
};

template <int rows, int cols, typename T, typename U>
DALI_HOST_DEV
constexpr bool operator==(const mat<rows, cols, T> &a, const mat<rows, cols, U> &b) {
  MAT_ELEMENT_LOOP(i, j)
    if (a(i, j) != b(i, j))
      return false;
  return true;
}

template <int rows, int cols, typename T, typename U>
DALI_HOST_DEV
constexpr bool operator!=(const mat<rows, cols, T> &a, const mat<rows, cols, U> &b) {
  return !(a == b);
}

template <int sub_r, int sub_c, int rows, int cols, typename Element>
DALI_HOST_DEV
constexpr auto sub(const mat<rows, cols, Element> &m, int r, int c) {
  mat<sub_r, sub_c, Element> result = {};
  for (int j = 0; j < sub_c; j++)
    for (int i = 0; i < sub_r; i++)
      result(i, j) = m(i+r, j+c);
  return result;
}

#define DEFINE_ELEMENTWISE_MAT_MAT_BINOP(op)                            \
  template <int rows, int cols, typename T1, typename T2>         \
  DALI_HOST_DEV inline auto operator op(const mat<rows, cols, T1> &a,   \
                                        const mat<rows, cols, T2> &b) { \
    using R = promote_vec_t<T1, T2>;                                    \
    mat<rows, cols, R> result;                                          \
    MAT_ELEMENT_LOOP(i, j)                                              \
      result(i, j) = a(i, j) op b(i, j);                                \
    return result;                                                      \
  }

#define DEFINE_ELEMENTWISE_RHS_BINOP(op)                            \
  template <int rows, int cols, typename T1, typename T2,     \
            typename R = promote_vec_scalar_t<T1, T2>>              \
  DALI_HOST_DEV                                                     \
  inline std::enable_if_t<is_scalar<T2>::value, mat<rows, cols, R>> \
    operator op(const mat<rows, cols, T1> &a, const T2 &b) {        \
    mat<rows, cols, R> result;                                      \
    MAT_ELEMENT_LOOP(i, j)                                          \
      result(i, j) = a(i, j) op b;                                  \
    return result;                                                  \
  }

#define DEFINE_ELEMENTWISE_LHS_BINOP(op)                            \
  template <int rows, int cols, typename T1, typename T2,     \
            typename R = promote_vec_scalar_t<T2, T1>>              \
  DALI_HOST_DEV                                                     \
  inline std::enable_if_t<is_scalar<T1>::value, mat<rows, cols, R>> \
  operator op(const T1 &a, const mat<rows, cols, T2> &b) {          \
    mat<rows, cols, R> result;                                      \
    MAT_ELEMENT_LOOP(i, j)                                          \
      result(i, j) = a op b(i, j);                                  \
    return result;                                                  \
  }

#define DEFINE_ELEMENTWISE_MAT_BINOP(op)\
  DEFINE_ELEMENTWISE_MAT_MAT_BINOP(op)\
  DEFINE_ELEMENTWISE_RHS_BINOP(op)\
  DEFINE_ELEMENTWISE_LHS_BINOP(op)

DEFINE_ELEMENTWISE_MAT_BINOP(+)
DEFINE_ELEMENTWISE_MAT_BINOP(-)
DEFINE_ELEMENTWISE_MAT_BINOP(&)
DEFINE_ELEMENTWISE_MAT_BINOP(|)
DEFINE_ELEMENTWISE_MAT_BINOP(^)
DEFINE_ELEMENTWISE_MAT_BINOP(<<)
DEFINE_ELEMENTWISE_MAT_BINOP(>>)

DEFINE_ELEMENTWISE_LHS_BINOP(*)
DEFINE_ELEMENTWISE_RHS_BINOP(*)
DEFINE_ELEMENTWISE_RHS_BINOP(/)


template <int rows, int cols>
using imat = mat<rows, cols, int>;
template <int rows, int cols>
using dmat = mat<rows, cols, double>;

#define DEFINE_SQUARE_MAT_ALIASES(n)\
using mat##n = mat<n, n>;\
using imat##n = imat<n, n>;\
using dmat##n = dmat<n, n>;\

#define DEFINE_MAT_ALIASES(rows, cols)\
using mat##rows##x##cols = mat<rows, cols>;\
using imat##rows##x##cols = imat<rows, cols>;\
using dmat##rows##x##cols = dmat<rows, cols>;\

DEFINE_SQUARE_MAT_ALIASES(2)
DEFINE_SQUARE_MAT_ALIASES(3)
DEFINE_SQUARE_MAT_ALIASES(4)
DEFINE_SQUARE_MAT_ALIASES(5)
DEFINE_SQUARE_MAT_ALIASES(6)

DEFINE_MAT_ALIASES(1, 2)
DEFINE_MAT_ALIASES(2, 1)
DEFINE_MAT_ALIASES(2, 2)

DEFINE_MAT_ALIASES(1, 3)
DEFINE_MAT_ALIASES(3, 1)
DEFINE_MAT_ALIASES(2, 3)
DEFINE_MAT_ALIASES(3, 2)
DEFINE_MAT_ALIASES(3, 3)

DEFINE_MAT_ALIASES(1, 4)
DEFINE_MAT_ALIASES(4, 1)
DEFINE_MAT_ALIASES(2, 4)
DEFINE_MAT_ALIASES(4, 2)
DEFINE_MAT_ALIASES(3, 4)
DEFINE_MAT_ALIASES(4, 3)
DEFINE_MAT_ALIASES(4, 4)

template <typename T, int rows, int c1, int c2>
DALI_HOST_DEV
mat<rows, c1+c2, T> cat_cols(const mat<rows, c1, T> &a, const mat<rows, c2, T> &b) {
  mat<rows, c1+c2, T> ret;
#if MAT_LAYOUT_ROW_MAJOR
  for (int i = 0; i < rows; i++)
    ret.set_row(i, cat(a.row(i), b.row(i)));
#else
  for (int j = 0; j < c1; j++)
    ret.set_col(j, a.col(j));
  for (int j = 0; j < c2; j++)
    ret.set_col(j+c1, b.col(j));
#endif
  return ret;
}

template <typename T, int rows, int cols>
DALI_HOST_DEV
mat<rows, cols+1> cat_cols(const mat<rows, cols, T> &a, const vec<rows, T> &v) {
  mat<rows, cols+1, T> ret;
#if MAT_LAYOUT_ROW_MAJOR
  for (int i = 0; i < rows; i++)
    ret.set_row(i, cat(a.row(i), v[i]));
#else
  for (int j = 0; j < cols; j++)
    ret.set_col(j, a.col(j));
  ret.set_col(cols, v);
#endif
  return ret;
}

template <typename T, int rows, int cols>
DALI_HOST_DEV
mat<rows, cols+1> cat_cols(const vec<rows, T> &v, const mat<rows, cols, T> &a) {
  mat<rows, cols+1, T> ret;
#if MAT_LAYOUT_ROW_MAJOR
  for (int i = 0; i < rows; i++)
    ret.set_row(i, cat(v[i], a.row(i)));
#else
  ret.set_col(0, v);
  for (int j = 0; j < cols; j++)
    ret.set_col(j+1, a.col(j));
#endif
  return ret;
}

template <typename T, int rows>
DALI_HOST_DEV
mat<rows, 2> cat_cols(const vec<rows, T> &a, const vec<rows, T> &b) {
  mat<rows, 2, T> ret;
#if MAT_LAYOUT_ROW_MAJOR
  for (int i = 0; i < rows; i++)
    ret.set_row(i, vec<2, T>(a[i], b[i]));
#else
  ret.set_col(0, a);
  ret.set_col(1, b);
#endif
  return ret;
}

template <int r1, int r2, int cols, typename T>
DALI_HOST_DEV
mat<r1+r2, cols, T> cat_rows(const mat<r1, cols, T> &a, const mat<r2, cols, T> &b) {
  mat<r1+r2, cols, T> ret;
#if MAT_LAYOUT_ROW_MAJOR
  for (int i = 0; i < r1; i++)
    ret.set_row(i, a.row(i));
  for (int i = 0; i < r2; i++)
    ret.set_row(i+r1, b.row(i));
#else
  for (int j = 0; j < cols; j++)
    ret.set_col(j, cat(a.col(j), b.col(j)));
#endif
  return ret;
}


template <int rows, int cols, typename T>
std::ostream &operator<<(std::ostream &os, const dali::mat<rows, cols, T> &m) {
  for (int i = 0; i < rows; i++) {
    os << m.row(i) << std::endl;
  }
  return os;
}

}  // namespace dali

#endif  // DALI_CORE_GEOM_MAT_H_<|MERGE_RESOLUTION|>--- conflicted
+++ resolved
@@ -16,7 +16,6 @@
 #define DALI_CORE_GEOM_MAT_H_
 
 #include <cmath>
-#include <iosfwd>
 #include "dali/core/host_dev.h"
 #include "dali/core/util.h"
 #include "dali/core/tuple_helpers.h"
@@ -286,16 +285,6 @@
 
 
   /**
-<<<<<<< HEAD
-   * @return dali::mat with ones on the diagonal and zeros elsewhere
-   */
-  DALI_HOST_DEV static constexpr mat eye() {
-    mat m(0);
-    auto limit = rows < cols ? rows : cols;
-    for (int i = 0; i < limit; i++) {
-      m.at(i, i) = 1;
-    }
-=======
    * @brief Creates a matrix with given value assigned on it's main diagonal
    */
   DALI_HOST_DEV static constexpr mat diag(Element scalar) {
@@ -303,15 +292,10 @@
     int n = rows < cols ? rows : cols;
     for (int i = 0; i < n; i++)
       m(i, i) = scalar;
->>>>>>> ce33fcdb
     return m;
   }
 
 
-<<<<<<< HEAD
-  DALI_HOST_DEV static constexpr mat identity() {
-    return eye();
-=======
   /**
    * @return dali::mat with ones on the main diagonal and zeros elsewhere
    */
@@ -322,7 +306,6 @@
 
   DALI_HOST_DEV static constexpr mat identity() {
     return diag(1);
->>>>>>> ce33fcdb
   }
 };
 
