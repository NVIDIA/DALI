--- conflicted
+++ resolved
@@ -96,11 +96,8 @@
                                                       random_aspect_ratio=[0.8, 1.25],
                                                       random_area=[0.1, 1.0],
                                                       num_attempts=100)
-<<<<<<< HEAD
-        self.res = ops.Resize("gpu", resize_x=crop, resize_y=crop, interp_type=types.INTERP_TRIANGULAR)
-=======
+
         self.res = ops.Resize(device=dali_device, resize_x=crop, resize_y=crop, interp_type=types.INTERP_TRIANGULAR)
->>>>>>> 1c23e0b8
         self.cmnp = ops.CropMirrorNormalize(device="gpu",
                                             output_dtype=types.FLOAT,
                                             output_layout=types.NCHW,
