--- conflicted
+++ resolved
@@ -35,11 +35,7 @@
     "\n",
     "2. Next, let's implement the pipeline. Firstly, you need to load data from disk (or any other place). Used FileReader is able to load data, as well as it's labels. For more information, refer to FileReader docs. Furthermore, similarly to image data, you can use Reader ops specific for given dataset or dataset format (see [CaffeReader](https://docs.nvidia.com/deeplearning/sdk/dali-developer-guide/docs/supported_ops.html#nvidia.dali.ops.CaffeReader)). After loading input, pipeline decodes the AudioData. As stated above, the AudioDecoder operator is able to decode most on well-known audio formats.\n",
     "   \n",
-<<<<<<< HEAD
-    "   Note: Please remember, that you shall pass proper `dtype` argument to the operator. Supported types can be found in the documentation. If you pass `dtype=INT16`, while the audio data has 24 bit depth, it will result in loosing some information from the samples."
-=======
     "   Note: Please remember, that you shall pass proper `dtype` argument to the operator. Supported types can be found in the documentation. If you have 24-bit audio data and you set `dtype=INT16`, it will result in loosing some information from the samples."
->>>>>>> 2630466f
    ]
   },
   {
@@ -87,11 +83,6 @@
   },
   {
    "cell_type": "code",
-<<<<<<< HEAD
-   "execution_count": null,
-   "metadata": {},
-   "outputs": [],
-=======
    "execution_count": 4,
    "metadata": {},
    "outputs": [
@@ -115,7 +106,6 @@
      "output_type": "display_data"
     }
    ],
->>>>>>> 2630466f
    "source": [
     "audio_data = cpu_output[0].at(0)\n",
     "sampling_rate = cpu_output[1].at(0)[0]\n",
@@ -177,13 +167,7 @@
     "print(\"data: \", audio_data[0])\n",
     "\n",
     "fig, ax = plt.subplots(1,2)\n",
-    "ax[0].title.set_text('First Plot')\n",
-    "ax[0].set_ylabel(\"value\")\n",
-    "ax[0].set_xlabel(\"sample\")\n",
-    "ax[1].set_xlabel(\"sample\")\n",
-    "ax[0].title.set_text('simpleaudio')\n",
     "ax[0].plot(three_audio)\n",
-    "ax[1].title.set_text('DALI')\n",
     "ax[1].plot(audio_data[0])\n",
     "plt.show()"
    ]
