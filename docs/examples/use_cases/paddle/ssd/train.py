# Copyright (c) 2019 PaddlePaddle Authors. All Rights Reserved.
# Copyright (c) 2017-2019, NVIDIA CORPORATION. All rights reserved.
#
# Licensed under the Apache License, Version 2.0 (the "License");
# you may not use this file except in compliance with the License.
# You may obtain a copy of the License at
#
#     http://www.apache.org/licenses/LICENSE-2.0
#
# Unless required by applicable law or agreed to in writing, software
# distributed under the License is distributed on an "AS IS" BASIS,
# WITHOUT WARRANTIES OR CONDITIONS OF ANY KIND, either express or implied.
# See the License for the specific language governing permissions and
# limitations under the License.

import argparse
import os
import shutil
import time

import numpy as np

from paddle import fluid

from nvidia.dali.pipeline import Pipeline
import nvidia.dali.types as types
import nvidia.dali.fn as fn
from nvidia.dali.plugin.paddle import DALIGenericIterator, LastBatchPolicy

from ssd import SSD
from utils import load_weights

PRETRAIN_WEIGHTS = 'https://paddle-imagenet-models-name.bj.bcebos.com/VGG16_caffe_pretrained.tar'

<<<<<<< HEAD

class HybridTrainPipe(Pipeline):
    def __init__(self,
                 file_root,
                 annotations_file,
                 batch_size=1,
                 device_id=0,
                 num_threads=4,
                 local_rank=0,
                 world_size=1):
        super(HybridTrainPipe, self).__init__(batch_size,
                                              num_threads,
                                              device_id,
                                              seed=42 + device_id)
        self.reader = ops.COCOReader(
            file_root=file_root,
            annotations_file=annotations_file,
            skip_empty=True,
            shard_id=local_rank,
            num_shards=world_size,
            ratio=True,
            ltrb=True,
            shuffle_after_epoch=True,
            pad_last_batch=True)

        self.crop = ops.RandomBBoxCrop(
            device="cpu",
            aspect_ratio=[0.5, 2.0],
            thresholds=[0, 0.1, 0.3, 0.5, 0.7, 0.9],
            scaling=[0.3, 1.0],
            bbox_layout="xyXY",
            allow_no_crop=True,
            num_attempts=50)
        self.bbflip = ops.BbFlip(device="cpu", ltrb=True)

        self.roi_decode = ops.ImageDecoderSlice(device="mixed")
        self.resize = ops.Resize(
            device="gpu",
            resize_x=300,
            resize_y=300,
            min_filter=types.DALIInterpType.INTERP_TRIANGULAR)
        self.hsv = ops.Hsv(device="gpu", dtype=types.FLOAT)  # use float to avoid clipping and
                                                             # quantizing the intermediate result
        self.bc = ops.BrightnessContrast(device="gpu",
                        contrast_center=128,  # input is in float, but in 0..255 range
                        dtype=types.UINT8)

        self.cmnp = ops.CropMirrorNormalize(
            device="gpu",
            mean=[104., 117., 123.],
            std=[1., 1., 1.],
            dtype=types.FLOAT,
            output_layout=types.NCHW,
            pad_output=False)

        self.rng1 = ops.random.Uniform(range=[0.5, 1.5])
        self.rng2 = ops.random.Uniform(range=[0.875, 1.125])
        self.rng3 = ops.random.Uniform(range=[-0.5, 0.5])
        self.coin = ops.CoinFlip(probability=0.5)
        self.build()

    def define_graph(self):
        saturation = self.rng1()
        contrast = self.rng1()
        brightness = self.rng2()
        hue = self.rng3()
        flip = self.coin()

        images, bboxes, labels = self.reader(name="Reader")

        crop_begin, crop_size, bboxes, labels = self.crop(bboxes, labels)
        bboxes = self.bbflip(bboxes, horizontal=flip)

        images = self.roi_decode(images, crop_begin, crop_size)
        images = self.resize(images)
        images = self.hsv(images.gpu(), hue=hue, saturation=saturation)
        images = self.bc(images, brightness=brightness, contrast=contrast)
        images = self.cmnp(images, mirror=flip)
        return images, bboxes, labels
=======
def create_coco_pipeline(file_root,
                         annotations_file,
                         batch_size=1,
                         device_id=0,
                         num_threads=4,
                         local_rank=0,
                         world_size=1):
    pipeline = Pipeline(batch_size, num_threads,
                        local_rank, seed=42 + device_id)

    with pipeline:
        images, bboxes, labels = fn.coco_reader(file_root=file_root,
                                                annotations_file=annotations_file,
                                                skip_empty=True,
                                                shard_id=local_rank,
                                                num_shards=world_size,
                                                ratio=True,
                                                ltrb=True,
                                                random_shuffle=False,
                                                shuffle_after_epoch=True,
                                                name="Reader")

        crop_begin, crop_size, bboxes, labels = fn.random_bbox_crop(bboxes, labels,
                                                                    device="cpu",
                                                                    aspect_ratio=[0.5, 2.0],
                                                                    thresholds=[0, 0.1, 0.3, 0.5, 0.7, 0.9],
                                                                    scaling=[0.3, 1.0],
                                                                    bbox_layout="xyXY",
                                                                    allow_no_crop=True,
                                                                    num_attempts=50)
        images = fn.image_decoder_slice(images, crop_begin, crop_size, device="mixed", output_type=types.RGB)
        flip_coin = fn.coin_flip(probability=0.5)
        images = fn.resize(images,
                           resize_x=300,
                           resize_y=300,
                           min_filter=types.DALIInterpType.INTERP_TRIANGULAR)

        # use float to avoid clipping and quantizing the intermediate result
        images = fn.hsv(images, dtype=types.FLOAT, hue=fn.uniform(range=[-0.5, 0.5]),
                        saturation=fn.uniform(range=[0.5, 1.5]))

        images = fn.brightness_contrast(images,
                                        contrast_center = 128,  # input is in float, but in 0..255 range
                                        dtype = types.UINT8,
                                        brightness = fn.uniform(range=[0.875, 1.125]),
                                        contrast = fn.uniform(range=[0.5, 1.5]))

        bboxes = fn.bb_flip(bboxes, ltrb=True, horizontal=flip_coin)
        images = fn.crop_mirror_normalize(images,
                                          mean=[104., 117., 123.],
                                          std=[1., 1., 1.],
                                          mirror=flip_coin,
                                          dtype=types.FLOAT,
                                          output_layout="CHW",
                                          pad_output=False)

        pipeline.set_outputs(images, bboxes, labels)
    return pipeline
>>>>>>> 40ce49ea


class AverageMeter(object):
    def __init__(self):
        self.val = 0
        self.avg = 0
        self.sum = 0
        self.count = 0

    def update(self, val, n=1):
        self.val = val
        self.sum += val * n
        self.count += n
        self.avg = self.sum / self.count


def build():
    model = SSD()

    image = fluid.layers.data(
        name='image', shape=[3, 300, 300], dtype='float32')
    gt_box = fluid.layers.data(
        name='gt_box', shape=[4], dtype='float32', lod_level=1)
    gt_label = fluid.layers.data(
        name='gt_label', shape=[1], dtype='int32', lod_level=1)

    return model(image, gt_box, gt_label)


def main():
    places = []
    for p in fluid.framework.cuda_places():
        place = fluid.core.Place()
        place.set_place(p)
        places.append(place)

    file_root = os.path.join(FLAGS.data, 'train2017')
    annotations_file = os.path.join(
        FLAGS.data, 'annotations/instances_train2017.json')
    world_size = len(places)

    pipelines = [
        create_coco_pipeline(
            file_root, annotations_file, FLAGS.batch_size, p.gpu_device_id(),
            FLAGS.num_threads, local_rank=idx, world_size=world_size)
        for idx, p in enumerate(places)]

    train_loader = DALIGenericIterator(
        pipelines, ['image', ('gt_box', 1), ('gt_label', 1)],
        reader_name="Reader", last_batch_policy=LastBatchPolicy.PARTIAL, auto_reset=True, dynamic_shape=True)

    FLAGS.whole_batch_size = FLAGS.batch_size * world_size
    total_steps = 400000
    if FLAGS.check_loss_steps > 0:
        total_steps = FLAGS.check_loss_steps
    milestones = [280000, 360000]
    values = [FLAGS.lr * (0.1**i) for i in range(len(milestones) + 1)]

    exe = fluid.Executor(fluid.CUDAPlace(0))
    startup_prog = fluid.Program()
    train_prog = fluid.Program()

    with fluid.program_guard(train_prog, startup_prog):
        with fluid.unique_name.guard():
            train_fetch_list = build()
            learning_rate = fluid.layers.piecewise_decay(
                boundaries=milestones, values=values)
            learning_rate = fluid.layers.linear_lr_warmup(
                learning_rate=learning_rate,
                warmup_steps=500,
                start_lr=FLAGS.lr / 3,
                end_lr=FLAGS.lr)
            decay = FLAGS.weight_decay
            optimizer = fluid.optimizer.Momentum(
                momentum=FLAGS.momentum,
                learning_rate=learning_rate,
                regularization=fluid.regularizer.L2Decay(decay))
            avg_loss = train_fetch_list[0]
            optimizer.minimize(avg_loss)

    exe.run(startup_prog)
    compiled_train_prog = fluid.CompiledProgram(train_prog).with_data_parallel(
        loss_name=avg_loss.name)

    load_weights(exe, train_prog, PRETRAIN_WEIGHTS)

    batch_time = AverageMeter()
    data_time = AverageMeter()
    losses = AverageMeter()
    end = time.time()

    def forever():
        while True:
            try:
                yield next(train_loader)
            except StopIteration:
                pass

    for idx, batch in enumerate(forever()):
        if idx > total_steps:
            break
        data_time.update(time.time() - end)

        fetches = exe.run(
            compiled_train_prog, feed=batch, fetch_list=train_fetch_list)
        loss = np.mean(fetches[0])

        losses.update(loss, FLAGS.whole_batch_size)

        if FLAGS.check_loss_steps > 0:
            if idx == 0:
                loss_start = loss
            else:
                loss_end = loss

        if idx % FLAGS.print_freq == 0 and idx > 1:
            print('Epoch: [{0}/{1}]\t'
                  'Time {batch_time.val:.3f} ({batch_time.avg:.3f})\t'
                  'Speed {2:.3f} ({3:.3f})\t'
                  'Data {data_time.val:.3f} ({data_time.avg:.3f})\t'
                  'Loss {loss.val:.4f} ({loss.avg:.4f})\t'.format(
                      idx, total_steps,
                      FLAGS.whole_batch_size / batch_time.val,
                      FLAGS.whole_batch_size / batch_time.avg,
                      batch_time=batch_time,
                      data_time=data_time, loss=losses))

        if idx % FLAGS.ckpt_freq == 0 and idx > 1:
            ckpt_path = os.path.join('checkpoint', "{:02d}".format(idx))
            if os.path.isdir(ckpt_path):
                shutil.rmtree(ckpt_path)

            print('Save model to {}.'.format(ckpt_path))
            fluid.io.save_persistables(exe, ckpt_path, train_prog)

        batch_time.update(time.time() - end)
        end = time.time()

    if FLAGS.check_loss_steps > 0:
        assert loss_start > loss_end, \
            'loss should decrease after training for {} steps'.format(
                FLAGS.check_loss_steps)


if __name__ == '__main__':
    parser = argparse.ArgumentParser(
        description='Paddle Single Shot MultiBox Detector Training')
    parser.add_argument('data', metavar='DIR', help='path to dataset')
    parser.add_argument('-j', '--num_threads', default=4, type=int,
                        metavar='N', help='number of threads (default: 4)')
    parser.add_argument('-b', '--batch-size', default=8, type=int,
                        metavar='N', help='mini-batch size (default: 8)')
    parser.add_argument('--lr', '--learning-rate', default=0.001, type=float,
                        metavar='LR', help='initial learning rate')
    parser.add_argument('--momentum', default=0.9, type=float, metavar='M',
                        help='momentum')
    parser.add_argument('--weight-decay', '--wd', default=5e-4, type=float,
                        metavar='W', help='weight decay (default: 1e-4)')
    parser.add_argument('--print-freq', '-p', default=10, type=int,
                        metavar='N', help='print frequency (default: 10)')
    parser.add_argument('--ckpt-freq', '-c', default=5000, type=int,
                        metavar='N',
                        help='checkpoint frequency (default: 5000)')
    parser.add_argument('--check-loss-steps', '-t', default=-1, type=int,
                        metavar='N', help='check N steps for loss convergence')
    FLAGS = parser.parse_args()
    assert FLAGS.data, "error: must provide data path"

    main()<|MERGE_RESOLUTION|>--- conflicted
+++ resolved
@@ -32,87 +32,6 @@
 
 PRETRAIN_WEIGHTS = 'https://paddle-imagenet-models-name.bj.bcebos.com/VGG16_caffe_pretrained.tar'
 
-<<<<<<< HEAD
-
-class HybridTrainPipe(Pipeline):
-    def __init__(self,
-                 file_root,
-                 annotations_file,
-                 batch_size=1,
-                 device_id=0,
-                 num_threads=4,
-                 local_rank=0,
-                 world_size=1):
-        super(HybridTrainPipe, self).__init__(batch_size,
-                                              num_threads,
-                                              device_id,
-                                              seed=42 + device_id)
-        self.reader = ops.COCOReader(
-            file_root=file_root,
-            annotations_file=annotations_file,
-            skip_empty=True,
-            shard_id=local_rank,
-            num_shards=world_size,
-            ratio=True,
-            ltrb=True,
-            shuffle_after_epoch=True,
-            pad_last_batch=True)
-
-        self.crop = ops.RandomBBoxCrop(
-            device="cpu",
-            aspect_ratio=[0.5, 2.0],
-            thresholds=[0, 0.1, 0.3, 0.5, 0.7, 0.9],
-            scaling=[0.3, 1.0],
-            bbox_layout="xyXY",
-            allow_no_crop=True,
-            num_attempts=50)
-        self.bbflip = ops.BbFlip(device="cpu", ltrb=True)
-
-        self.roi_decode = ops.ImageDecoderSlice(device="mixed")
-        self.resize = ops.Resize(
-            device="gpu",
-            resize_x=300,
-            resize_y=300,
-            min_filter=types.DALIInterpType.INTERP_TRIANGULAR)
-        self.hsv = ops.Hsv(device="gpu", dtype=types.FLOAT)  # use float to avoid clipping and
-                                                             # quantizing the intermediate result
-        self.bc = ops.BrightnessContrast(device="gpu",
-                        contrast_center=128,  # input is in float, but in 0..255 range
-                        dtype=types.UINT8)
-
-        self.cmnp = ops.CropMirrorNormalize(
-            device="gpu",
-            mean=[104., 117., 123.],
-            std=[1., 1., 1.],
-            dtype=types.FLOAT,
-            output_layout=types.NCHW,
-            pad_output=False)
-
-        self.rng1 = ops.random.Uniform(range=[0.5, 1.5])
-        self.rng2 = ops.random.Uniform(range=[0.875, 1.125])
-        self.rng3 = ops.random.Uniform(range=[-0.5, 0.5])
-        self.coin = ops.CoinFlip(probability=0.5)
-        self.build()
-
-    def define_graph(self):
-        saturation = self.rng1()
-        contrast = self.rng1()
-        brightness = self.rng2()
-        hue = self.rng3()
-        flip = self.coin()
-
-        images, bboxes, labels = self.reader(name="Reader")
-
-        crop_begin, crop_size, bboxes, labels = self.crop(bboxes, labels)
-        bboxes = self.bbflip(bboxes, horizontal=flip)
-
-        images = self.roi_decode(images, crop_begin, crop_size)
-        images = self.resize(images)
-        images = self.hsv(images.gpu(), hue=hue, saturation=saturation)
-        images = self.bc(images, brightness=brightness, contrast=contrast)
-        images = self.cmnp(images, mirror=flip)
-        return images, bboxes, labels
-=======
 def create_coco_pipeline(file_root,
                          annotations_file,
                          batch_size=1,
@@ -171,7 +90,6 @@
 
         pipeline.set_outputs(images, bboxes, labels)
     return pipeline
->>>>>>> 40ce49ea
 
 
 class AverageMeter(object):
