import argparse
import os
import shutil
import time
import math

import torch
import torch.nn as nn
import torch.nn.parallel
import torch.backends.cudnn as cudnn
import torch.distributed as dist
import torch.optim
import torch.utils.data
import torch.utils.data.distributed
import torchvision.transforms as transforms
import torchvision.datasets as datasets
import torchvision.models as models

import numpy as np

try:
    from nvidia.dali.plugin.pytorch import DALIClassificationIterator, LastBatchPolicy
    from nvidia.dali.pipeline import Pipeline
    import nvidia.dali.types as types
    import nvidia.dali.fn as fn
except ImportError:
    raise ImportError("Please install DALI from https://www.github.com/NVIDIA/DALI to run this example.")

def parse():
    model_names = sorted(name for name in models.__dict__
                     if name.islower() and not name.startswith("__")
                     and callable(models.__dict__[name]))

    parser = argparse.ArgumentParser(description='PyTorch ImageNet Training')
    parser.add_argument('data', metavar='DIR', nargs='*',
                        help='path(s) to dataset (if one path is provided, it is assumed\n' +
                       'to have subdirectories named "train" and "val"; alternatively,\n' +
                       'train and val paths can be specified directly by providing both paths as arguments)')
    parser.add_argument('--arch', '-a', metavar='ARCH', default='resnet18',
                        choices=model_names,
                        help='model architecture: ' +
                        ' | '.join(model_names) +
                        ' (default: resnet18)')
    parser.add_argument('-j', '--workers', default=4, type=int, metavar='N',
                        help='number of data loading workers (default: 4)')
    parser.add_argument('--epochs', default=90, type=int, metavar='N',
                        help='number of total epochs to run')
    parser.add_argument('--start-epoch', default=0, type=int, metavar='N',
                        help='manual epoch number (useful on restarts)')
    parser.add_argument('-b', '--batch-size', default=256, type=int,
                        metavar='N', help='mini-batch size per process (default: 256)')
    parser.add_argument('--lr', '--learning-rate', default=0.1, type=float,
                        metavar='LR', help='Initial learning rate.  Will be scaled by <global batch size>/256: args.lr = args.lr*float(args.batch_size*args.world_size)/256.  A warmup schedule will also be applied over the first 5 epochs.')
    parser.add_argument('--momentum', default=0.9, type=float, metavar='M',
                        help='momentum')
    parser.add_argument('--weight-decay', '--wd', default=1e-4, type=float,
                        metavar='W', help='weight decay (default: 1e-4)')
    parser.add_argument('--print-freq', '-p', default=10, type=int,
                        metavar='N', help='print frequency (default: 10)')
    parser.add_argument('--resume', default='', type=str, metavar='PATH',
                        help='path to latest checkpoint (default: none)')
    parser.add_argument('-e', '--evaluate', dest='evaluate', action='store_true',
                        help='evaluate model on validation set')
    parser.add_argument('--pretrained', dest='pretrained', action='store_true',
                        help='use pre-trained model')

    parser.add_argument('--dali_cpu', action='store_true',
                        help='Runs CPU based version of DALI pipeline.')
    parser.add_argument('--prof', default=-1, type=int,
                        help='Only run 10 iterations for profiling.')
    parser.add_argument('--deterministic', action='store_true')

    parser.add_argument("--local_rank", default=0, type=int)
    parser.add_argument('--sync_bn', action='store_true',
                        help='enabling apex sync BN.')

    parser.add_argument('--opt-level', type=str, default=None)
    parser.add_argument('--keep-batchnorm-fp32', type=str, default=None)
    parser.add_argument('--loss-scale', type=str, default=None)
    parser.add_argument('--channels-last', type=bool, default=False)
    parser.add_argument('-t', '--test', action='store_true',
                        help='Launch test mode with preset arguments')
    args = parser.parse_args()
    return args

# item() is a recent addition, so this helps with backward compatibility.
def to_python_float(t):
    if hasattr(t, 'item'):
        return t.item()
    else:
        return t[0]

def create_dali_pipeline(batch_size, num_threads, device_id, data_dir, crop, size,
                       shard_id, num_shards, dali_cpu=False, is_training=True):
    pipeline = Pipeline(batch_size, num_threads, device_id, seed=12 + device_id)
    with pipeline:
        images, labels = fn.file_reader(file_root=data_dir,
                                        shard_id=args.local_rank,
                                        num_shards=args.world_size,
                                        random_shuffle=is_training,
                                        pad_last_batch=True,
                                        name="Reader")
        dali_device = 'cpu' if dali_cpu else 'gpu'
        decoder_device = 'cpu' if dali_cpu else 'mixed'
        device_memory_padding = 211025920 if decoder_device == 'mixed' else 0
        host_memory_padding = 140544512 if decoder_device == 'mixed' else 0
<<<<<<< HEAD
        self.decode = ops.ImageDecoderRandomCrop(device=decoder_device, output_type=types.RGB,
                                                 device_memory_padding=device_memory_padding,
                                                 host_memory_padding=host_memory_padding,
                                                 random_aspect_ratio=[0.8, 1.25],
                                                 random_area=[0.1, 1.0],
                                                 num_attempts=100)
        self.res = ops.Resize(device=dali_device,
                              resize_x=crop,
                              resize_y=crop,
                              interp_type=types.INTERP_TRIANGULAR)
        self.cmnp = ops.CropMirrorNormalize(device="gpu",
                                            dtype=types.FLOAT,
                                            output_layout=types.NCHW,
                                            crop=(crop, crop),
                                            mean=[0.485 * 255,0.456 * 255,0.406 * 255],
                                            std=[0.229 * 255,0.224 * 255,0.225 * 255])
        self.coin = ops.random.CoinFlip(probability=0.5)
        print('DALI "{0}" variant'.format(dali_device))

    def define_graph(self):
        rng = self.coin()
        self.jpegs, self.labels = self.input(name="Reader")
        images = self.decode(self.jpegs)
        images = self.res(images)
        output = self.cmnp(images.gpu(), mirror=rng)
        return [output, self.labels]

class HybridValPipe(Pipeline):
    def __init__(self, batch_size, num_threads, device_id, data_dir, crop,
                 size, shard_id, num_shards):
        super(HybridValPipe, self).__init__(batch_size,
                                           num_threads,
                                            device_id,
                                            seed=12 + device_id)
        self.input = ops.FileReader(file_root=data_dir,
                                    shard_id=args.local_rank,
                                    num_shards=args.world_size,
                                    random_shuffle=False,
                                    pad_last_batch=True)
        self.decode = ops.ImageDecoder(device="mixed", output_type=types.RGB)
        self.res = ops.Resize(device="gpu",
                              resize_shorter=size,
                              interp_type=types.INTERP_TRIANGULAR)
        self.cmnp = ops.CropMirrorNormalize(device="gpu",
                                            dtype=types.FLOAT,
                                            output_layout=types.NCHW,
                                            crop=(crop, crop),
                                            mean=[0.485 * 255,0.456 * 255,0.406 * 255],
                                            std=[0.229 * 255,0.224 * 255,0.225 * 255])

    def define_graph(self):
        self.jpegs, self.labels = self.input(name="Reader")
        images = self.decode(self.jpegs)
        images = self.res(images)
        output = self.cmnp(images)
        return [output, self.labels]
=======
        if is_training:
            images = fn.image_decoder_random_crop(images,
                                                  device=decoder_device, output_type=types.RGB,
                                                  device_memory_padding=device_memory_padding,
                                                  host_memory_padding=host_memory_padding,
                                                  random_aspect_ratio=[0.8, 1.25],
                                                  random_area=[0.1, 1.0],
                                                  num_attempts=100)
            images = fn.resize(images,
                               device=dali_device,
                               resize_x=crop,
                               resize_y=crop,
                               interp_type=types.INTERP_TRIANGULAR)
            mirror = fn.coin_flip(probability=0.5)
        else:
            images = fn.image_decoder(images,
                                      device=decoder_device,
                                      output_type=types.RGB)
            images = fn.resize(images,
                               device=dali_device,
                               size=size,
                               mode="not_smaller",
                               interp_type=types.INTERP_TRIANGULAR)
            mirror = False

        images = fn.crop_mirror_normalize(images.gpu(),
                                          dtype=types.FLOAT,
                                          output_layout="CHW",
                                          crop=(crop, crop),
                                          mean=[0.485 * 255,0.456 * 255,0.406 * 255],
                                          std=[0.229 * 255,0.224 * 255,0.225 * 255],
                                          mirror=mirror)
        labels = labels.gpu()
        pipeline.set_outputs(images, labels)
    return pipeline
>>>>>>> 677cf5e4

def main():
    global best_prec1, args
    best_prec1 = 0
    args = parse()

    # test mode, use default args for sanity test
    if args.test:
        args.opt_level = None
        args.epochs = 1
        args.start_epoch = 0
        args.arch = 'resnet50'
        args.batch_size = 64
        args.data = []
        args.sync_bn = False
        args.data.append('/data/imagenet/train-jpeg/')
        args.data.append('/data/imagenet/val-jpeg/')
        print("Test mode - no DDP, no apex, RN50, 10 iterations")

    if not len(args.data):
        raise Exception("error: No data set provided")

    args.distributed = False
    if 'WORLD_SIZE' in os.environ:
        args.distributed = int(os.environ['WORLD_SIZE']) > 1

    # make apex optional
    if args.opt_level is not None or args.distributed or args.sync_bn:
        try:
            global DDP, amp, optimizers, parallel
            from apex.parallel import DistributedDataParallel as DDP
            from apex import amp, optimizers, parallel
        except ImportError:
            raise ImportError("Please install apex from https://www.github.com/nvidia/apex to run this example.")

    print("opt_level = {}".format(args.opt_level))
    print("keep_batchnorm_fp32 = {}".format(args.keep_batchnorm_fp32), type(args.keep_batchnorm_fp32))
    print("loss_scale = {}".format(args.loss_scale), type(args.loss_scale))

    print("\nCUDNN VERSION: {}\n".format(torch.backends.cudnn.version()))

    cudnn.benchmark = True
    best_prec1 = 0
    if args.deterministic:
        cudnn.benchmark = False
        cudnn.deterministic = True
        torch.manual_seed(args.local_rank)
        torch.set_printoptions(precision=10)

    args.gpu = 0
    args.world_size = 1

    if args.distributed:
        args.gpu = args.local_rank
        torch.cuda.set_device(args.gpu)
        torch.distributed.init_process_group(backend='nccl',
                                             init_method='env://')
        args.world_size = torch.distributed.get_world_size()

    args.total_batch_size = args.world_size * args.batch_size
    assert torch.backends.cudnn.enabled, "Amp requires cudnn backend to be enabled."

    # create model
    if args.pretrained:
        print("=> using pre-trained model '{}'".format(args.arch))
        model = models.__dict__[args.arch](pretrained=True)
    else:
        print("=> creating model '{}'".format(args.arch))
        model = models.__dict__[args.arch]()

    if args.sync_bn:
        print("using apex synced BN")
        model = parallel.convert_syncbn_model(model)

    if hasattr(torch, 'channels_last') and  hasattr(torch, 'contiguous_format'):
        if args.channels_last:
            memory_format = torch.channels_last
        else:
            memory_format = torch.contiguous_format
        model = model.cuda().to(memory_format=memory_format)
    else:
        model = model.cuda()

    # Scale learning rate based on global batch size
    args.lr = args.lr*float(args.batch_size*args.world_size)/256.
    optimizer = torch.optim.SGD(model.parameters(), args.lr,
                                momentum=args.momentum,
                                weight_decay=args.weight_decay)

    # Initialize Amp.  Amp accepts either values or strings for the optional override arguments,
    # for convenient interoperation with argparse.
    if args.opt_level is not None:
        model, optimizer = amp.initialize(model, optimizer,
                                          opt_level=args.opt_level,
                                          keep_batchnorm_fp32=args.keep_batchnorm_fp32,
                                          loss_scale=args.loss_scale
                                          )

    # For distributed training, wrap the model with apex.parallel.DistributedDataParallel.
    # This must be done AFTER the call to amp.initialize.  If model = DDP(model) is called
    # before model, ... = amp.initialize(model, ...), the call to amp.initialize may alter
    # the types of model's parameters in a way that disrupts or destroys DDP's allreduce hooks.
    if args.distributed:
        # By default, apex.parallel.DistributedDataParallel overlaps communication with
        # computation in the backward pass.
        # model = DDP(model)
        # delay_allreduce delays all communication to the end of the backward pass.
        model = DDP(model, delay_allreduce=True)

    # define loss function (criterion) and optimizer
    criterion = nn.CrossEntropyLoss().cuda()

    # Optionally resume from a checkpoint
    if args.resume:
        # Use a local scope to avoid dangling references
        def resume():
            if os.path.isfile(args.resume):
                print("=> loading checkpoint '{}'".format(args.resume))
                checkpoint = torch.load(args.resume, map_location = lambda storage, loc: storage.cuda(args.gpu))
                args.start_epoch = checkpoint['epoch']
                global best_prec1
                best_prec1 = checkpoint['best_prec1']
                model.load_state_dict(checkpoint['state_dict'])
                optimizer.load_state_dict(checkpoint['optimizer'])
                print("=> loaded checkpoint '{}' (epoch {})"
                      .format(args.resume, checkpoint['epoch']))
            else:
                print("=> no checkpoint found at '{}'".format(args.resume))
        resume()

    # Data loading code
    if len(args.data) == 1:
        traindir = os.path.join(args.data[0], 'train')
        valdir = os.path.join(args.data[0], 'val')
    else:
        traindir = args.data[0]
        valdir= args.data[1]

    if(args.arch == "inception_v3"):
        raise RuntimeError("Currently, inception_v3 is not supported by this example.")
        # crop_size = 299
        # val_size = 320 # I chose this value arbitrarily, we can adjust.
    else:
        crop_size = 224
        val_size = 256

    pipe = create_dali_pipeline(batch_size=args.batch_size,
                                num_threads=args.workers,
                                device_id=args.local_rank,
                                data_dir=traindir,
                                crop=crop_size,
                                size=val_size,
                                dali_cpu=args.dali_cpu,
                                shard_id=args.local_rank,
                                num_shards=args.world_size,
                                is_training=True)
    pipe.build()
    train_loader = DALIClassificationIterator(pipe, reader_name="Reader", last_batch_policy=LastBatchPolicy.PARTIAL)

    pipe = create_dali_pipeline(batch_size=args.batch_size,
                                num_threads=args.workers,
                                device_id=args.local_rank,
                                data_dir=valdir,
                                crop=crop_size,
                                size=val_size,
                                dali_cpu=args.dali_cpu,
                                shard_id=args.local_rank,
                                num_shards=args.world_size,
                                is_training=False)
    pipe.build()
    val_loader = DALIClassificationIterator(pipe, reader_name="Reader", last_batch_policy=LastBatchPolicy.PARTIAL)

    if args.evaluate:
        validate(val_loader, model, criterion)
        return

    total_time = AverageMeter()
    for epoch in range(args.start_epoch, args.epochs):
        # train for one epoch
        avg_train_time = train(train_loader, model, criterion, optimizer, epoch)
        total_time.update(avg_train_time)
        if args.test:
            break

        # evaluate on validation set
        [prec1, prec5] = validate(val_loader, model, criterion)

        # remember best prec@1 and save checkpoint
        if args.local_rank == 0:
            is_best = prec1 > best_prec1
            best_prec1 = max(prec1, best_prec1)
            save_checkpoint({
                'epoch': epoch + 1,
                'arch': args.arch,
                'state_dict': model.state_dict(),
                'best_prec1': best_prec1,
                'optimizer' : optimizer.state_dict(),
            }, is_best)
            if epoch == args.epochs - 1:
                print('##Top-1 {0}\n'
                      '##Top-5 {1}\n'
                      '##Perf  {2}'.format(
                      prec1,
                      prec5,
                      args.total_batch_size / total_time.avg))

        train_loader.reset()
        val_loader.reset()

def train(train_loader, model, criterion, optimizer, epoch):
    batch_time = AverageMeter()
    losses = AverageMeter()
    top1 = AverageMeter()
    top5 = AverageMeter()

    # switch to train mode
    model.train()
    end = time.time()

    for i, data in enumerate(train_loader):
        input = data[0]["data"]
        target = data[0]["label"].squeeze(-1).long()
        train_loader_len = int(math.ceil(train_loader._size / args.batch_size))

        if args.prof >= 0 and i == args.prof:
            print("Profiling begun at iteration {}".format(i))
            torch.cuda.cudart().cudaProfilerStart()

        if args.prof >= 0: torch.cuda.nvtx.range_push("Body of iteration {}".format(i))

        adjust_learning_rate(optimizer, epoch, i, train_loader_len)
        if args.test:
            if i > 10:
                break

        # compute output
        if args.prof >= 0: torch.cuda.nvtx.range_push("forward")
        output = model(input)
        if args.prof >= 0: torch.cuda.nvtx.range_pop()
        loss = criterion(output, target)

        # compute gradient and do SGD step
        optimizer.zero_grad()

        if args.prof >= 0: torch.cuda.nvtx.range_push("backward")
        if args.opt_level is not None:
            with amp.scale_loss(loss, optimizer) as scaled_loss:
                scaled_loss.backward()
        else:
             loss.backward()
        if args.prof >= 0: torch.cuda.nvtx.range_pop()

        if args.prof >= 0: torch.cuda.nvtx.range_push("optimizer.step()")
        optimizer.step()
        if args.prof >= 0: torch.cuda.nvtx.range_pop()

        if i%args.print_freq == 0:
            # Every print_freq iterations, check the loss, accuracy, and speed.
            # For best performance, it doesn't make sense to print these metrics every
            # iteration, since they incur an allreduce and some host<->device syncs.

            # Measure accuracy
            prec1, prec5 = accuracy(output.data, target, topk=(1, 5))

            # Average loss and accuracy across processes for logging
            if args.distributed:
                reduced_loss = reduce_tensor(loss.data)
                prec1 = reduce_tensor(prec1)
                prec5 = reduce_tensor(prec5)
            else:
                reduced_loss = loss.data

            # to_python_float incurs a host<->device sync
            losses.update(to_python_float(reduced_loss), input.size(0))
            top1.update(to_python_float(prec1), input.size(0))
            top5.update(to_python_float(prec5), input.size(0))

            torch.cuda.synchronize()
            batch_time.update((time.time() - end)/args.print_freq)
            end = time.time()

            if args.local_rank == 0:
                print('Epoch: [{0}][{1}/{2}]\t'
                      'Time {batch_time.val:.3f} ({batch_time.avg:.3f})\t'
                      'Speed {3:.3f} ({4:.3f})\t'
                      'Loss {loss.val:.10f} ({loss.avg:.4f})\t'
                      'Prec@1 {top1.val:.3f} ({top1.avg:.3f})\t'
                      'Prec@5 {top5.val:.3f} ({top5.avg:.3f})'.format(
                       epoch, i, train_loader_len,
                       args.world_size*args.batch_size/batch_time.val,
                       args.world_size*args.batch_size/batch_time.avg,
                       batch_time=batch_time,
                       loss=losses, top1=top1, top5=top5))

        # Pop range "Body of iteration {}".format(i)
        if args.prof >= 0: torch.cuda.nvtx.range_pop()

        if args.prof >= 0 and i == args.prof + 10:
            print("Profiling ended at iteration {}".format(i))
            torch.cuda.cudart().cudaProfilerStop()
            quit()

    return batch_time.avg

def validate(val_loader, model, criterion):
    batch_time = AverageMeter()
    losses = AverageMeter()
    top1 = AverageMeter()
    top5 = AverageMeter()

    # switch to evaluate mode
    model.eval()

    end = time.time()

    for i, data in enumerate(val_loader):
        input = data[0]["data"]
        target = data[0]["label"].squeeze(-1).long()
        val_loader_len = int(val_loader._size / args.batch_size)

        # compute output
        with torch.no_grad():
            output = model(input)
            loss = criterion(output, target)

        # measure accuracy and record loss
        prec1, prec5 = accuracy(output.data, target, topk=(1, 5))

        if args.distributed:
            reduced_loss = reduce_tensor(loss.data)
            prec1 = reduce_tensor(prec1)
            prec5 = reduce_tensor(prec5)
        else:
            reduced_loss = loss.data

        losses.update(to_python_float(reduced_loss), input.size(0))
        top1.update(to_python_float(prec1), input.size(0))
        top5.update(to_python_float(prec5), input.size(0))

        # measure elapsed time
        batch_time.update(time.time() - end)
        end = time.time()

        # TODO:  Change timings to mirror train().
        if args.local_rank == 0 and i % args.print_freq == 0:
            print('Test: [{0}/{1}]\t'
                  'Time {batch_time.val:.3f} ({batch_time.avg:.3f})\t'
                  'Speed {2:.3f} ({3:.3f})\t'
                  'Loss {loss.val:.4f} ({loss.avg:.4f})\t'
                  'Prec@1 {top1.val:.3f} ({top1.avg:.3f})\t'
                  'Prec@5 {top5.val:.3f} ({top5.avg:.3f})'.format(
                   i, val_loader_len,
                   args.world_size * args.batch_size / batch_time.val,
                   args.world_size * args.batch_size / batch_time.avg,
                   batch_time=batch_time, loss=losses,
                   top1=top1, top5=top5))

    print(' * Prec@1 {top1.avg:.3f} Prec@5 {top5.avg:.3f}'
        .format(top1=top1, top5=top5))

    return [top1.avg, top5.avg]


def save_checkpoint(state, is_best, filename='checkpoint.pth.tar'):
    torch.save(state, filename)
    if is_best:
        shutil.copyfile(filename, 'model_best.pth.tar')


class AverageMeter(object):
    """Computes and stores the average and current value"""
    def __init__(self):
        self.reset()

    def reset(self):
        self.val = 0
        self.avg = 0
        self.sum = 0
        self.count = 0

    def update(self, val, n=1):
        self.val = val
        self.sum += val * n
        self.count += n
        self.avg = self.sum / self.count


def adjust_learning_rate(optimizer, epoch, step, len_epoch):
    """LR schedule that should yield 76% converged accuracy with batch size 256"""
    factor = epoch // 30

    if epoch >= 80:
        factor = factor + 1

    lr = args.lr*(0.1**factor)

    """Warmup"""
    if epoch < 5:
        lr = lr*float(1 + step + epoch*len_epoch)/(5.*len_epoch)

    for param_group in optimizer.param_groups:
        param_group['lr'] = lr


def accuracy(output, target, topk=(1,)):
    """Computes the precision@k for the specified values of k"""
    maxk = max(topk)
    batch_size = target.size(0)

    _, pred = output.topk(maxk, 1, True, True)
    pred = pred.t()
    correct = pred.eq(target.view(1, -1).expand_as(pred))

    res = []
    for k in topk:
        correct_k = correct[:k].reshape(-1).float().sum(0, keepdim=True)
        res.append(correct_k.mul_(100.0 / batch_size))
    return res


def reduce_tensor(tensor):
    rt = tensor.clone()
    dist.all_reduce(rt, op=dist.reduce_op.SUM)
    rt /= args.world_size
    return rt

if __name__ == '__main__':
    main()<|MERGE_RESOLUTION|>--- conflicted
+++ resolved
@@ -104,64 +104,6 @@
         decoder_device = 'cpu' if dali_cpu else 'mixed'
         device_memory_padding = 211025920 if decoder_device == 'mixed' else 0
         host_memory_padding = 140544512 if decoder_device == 'mixed' else 0
-<<<<<<< HEAD
-        self.decode = ops.ImageDecoderRandomCrop(device=decoder_device, output_type=types.RGB,
-                                                 device_memory_padding=device_memory_padding,
-                                                 host_memory_padding=host_memory_padding,
-                                                 random_aspect_ratio=[0.8, 1.25],
-                                                 random_area=[0.1, 1.0],
-                                                 num_attempts=100)
-        self.res = ops.Resize(device=dali_device,
-                              resize_x=crop,
-                              resize_y=crop,
-                              interp_type=types.INTERP_TRIANGULAR)
-        self.cmnp = ops.CropMirrorNormalize(device="gpu",
-                                            dtype=types.FLOAT,
-                                            output_layout=types.NCHW,
-                                            crop=(crop, crop),
-                                            mean=[0.485 * 255,0.456 * 255,0.406 * 255],
-                                            std=[0.229 * 255,0.224 * 255,0.225 * 255])
-        self.coin = ops.random.CoinFlip(probability=0.5)
-        print('DALI "{0}" variant'.format(dali_device))
-
-    def define_graph(self):
-        rng = self.coin()
-        self.jpegs, self.labels = self.input(name="Reader")
-        images = self.decode(self.jpegs)
-        images = self.res(images)
-        output = self.cmnp(images.gpu(), mirror=rng)
-        return [output, self.labels]
-
-class HybridValPipe(Pipeline):
-    def __init__(self, batch_size, num_threads, device_id, data_dir, crop,
-                 size, shard_id, num_shards):
-        super(HybridValPipe, self).__init__(batch_size,
-                                           num_threads,
-                                            device_id,
-                                            seed=12 + device_id)
-        self.input = ops.FileReader(file_root=data_dir,
-                                    shard_id=args.local_rank,
-                                    num_shards=args.world_size,
-                                    random_shuffle=False,
-                                    pad_last_batch=True)
-        self.decode = ops.ImageDecoder(device="mixed", output_type=types.RGB)
-        self.res = ops.Resize(device="gpu",
-                              resize_shorter=size,
-                              interp_type=types.INTERP_TRIANGULAR)
-        self.cmnp = ops.CropMirrorNormalize(device="gpu",
-                                            dtype=types.FLOAT,
-                                            output_layout=types.NCHW,
-                                            crop=(crop, crop),
-                                            mean=[0.485 * 255,0.456 * 255,0.406 * 255],
-                                            std=[0.229 * 255,0.224 * 255,0.225 * 255])
-
-    def define_graph(self):
-        self.jpegs, self.labels = self.input(name="Reader")
-        images = self.decode(self.jpegs)
-        images = self.res(images)
-        output = self.cmnp(images)
-        return [output, self.labels]
-=======
         if is_training:
             images = fn.image_decoder_random_crop(images,
                                                   device=decoder_device, output_type=types.RGB,
@@ -175,7 +117,7 @@
                                resize_x=crop,
                                resize_y=crop,
                                interp_type=types.INTERP_TRIANGULAR)
-            mirror = fn.coin_flip(probability=0.5)
+            mirror = fn.random.coin_flip(probability=0.5)
         else:
             images = fn.image_decoder(images,
                                       device=decoder_device,
@@ -197,7 +139,6 @@
         labels = labels.gpu()
         pipeline.set_outputs(images, labels)
     return pipeline
->>>>>>> 677cf5e4
 
 def main():
     global best_prec1, args
