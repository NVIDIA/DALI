# Copyright (c) 2018, NVIDIA CORPORATION. All rights reserved.
#
# Licensed under the Apache License, Version 2.0 (the "License");
# you may not use this file except in compliance with the License.
# You may obtain a copy of the License at
#
#     http://www.apache.org/licenses/LICENSE-2.0
#
# Unless required by applicable law or agreed to in writing, software
# distributed under the License is distributed on an "AS IS" BASIS,
# WITHOUT WARRANTIES OR CONDITIONS OF ANY KIND, either express or implied.
# See the License for the specific language governing permissions and
# limitations under the License.


import torch
from nvidia.dali.pipeline import Pipeline
import nvidia.dali.types as types
import nvidia.dali.fn as fn


def create_coco_pipeline(default_boxes, args, seed):
    pipeline = Pipeline(args.batch_size, args.num_workers,
                        args.local_rank, seed=seed)
    try:
        shard_id = torch.distributed.get_rank()
        num_shards = torch.distributed.get_world_size()
    except RuntimeError:
        shard_id = 0
        num_shards = 1
    with pipeline:
        images, bboxes, labels = fn.coco_reader(file_root=args.train_coco_root,
                                                annotations_file=args.train_annotate,
                                                skip_empty=True,
                                                shard_id=shard_id,
                                                num_shards=num_shards,
                                                ratio=True,
                                                ltrb=True,
                                                random_shuffle=False,
                                                shuffle_after_epoch=True,
                                                name="Reader")

        crop_begin, crop_size, bboxes, labels = fn.random_bbox_crop(bboxes, labels,
                                                                    device="cpu",
                                                                    aspect_ratio=[0.5, 2.0],
                                                                    thresholds=[0, 0.1, 0.3, 0.5, 0.7, 0.9],
                                                                    scaling=[0.3, 1.0],
                                                                    bbox_layout="xyXY",
                                                                    allow_no_crop=True,
                                                                    num_attempts=50)
        images = fn.image_decoder_slice(images, crop_begin, crop_size, device="mixed", output_type=types.RGB)
        flip_coin = fn.coin_flip(probability=0.5)
        images = fn.resize(images,
                           resize_x=300,
                           resize_y=300,
                           min_filter=types.DALIInterpType.INTERP_TRIANGULAR)

        saturation = fn.uniform(range=[0.5, 1.5])
        contrast = fn.uniform(range=[0.5, 1.5])
        brightness = fn.uniform(range=[0.875, 1.125])
        hue = fn.uniform(range=[-0.5, 0.5])

        images = fn.hsv(images, dtype=types.FLOAT, hue=hue, saturation=saturation)  # use float to avoid clipping and
                                                             # quantizing the intermediate result
        images = fn.brightness_contrast(images,
                                        contrast_center = 128,  # input is in float, but in 0..255 range
                                        dtype = types.UINT8,
                                        brightness = brightness,
                                        contrast = contrast)

        dtype = types.FLOAT16 if args.fp16 else types.FLOAT

<<<<<<< HEAD
        self.normalize = ops.CropMirrorNormalize(
            device="gpu",
            crop=(300, 300),
            mean=[0.485 * 255, 0.456 * 255, 0.406 * 255],
            std=[0.229 * 255, 0.224 * 255, 0.225 * 255],
            mirror=0,
            dtype=dtype,
            output_layout=types.NCHW,
            pad_output=False)

        # Random variables
        self.rng1 = ops.random.Uniform(range=[0.5, 1.5])
        self.rng2 = ops.random.Uniform(range=[0.875, 1.125])
        self.rng3 = ops.random.Uniform(range=[-0.5, 0.5])

        self.flip = ops.Flip(device="cpu")
        self.bbflip = ops.BbFlip(device="cpu", ltrb=True)
        self.flip_coin = ops.CoinFlip(probability=0.5)

        self.box_encoder = ops.BoxEncoder(
            device="cpu",
            criteria=0.5,
            anchors=default_boxes.as_ltrb_list())


    def define_graph(self):
        saturation = self.rng1()
        contrast = self.rng1()
        brightness = self.rng2()
        hue = self.rng3()
        coin_rnd = self.flip_coin()

        inputs, bboxes, labels = self.input(name="Reader")
        images = self.decode(inputs)

        crop_begin, crop_size, bboxes, labels = self.crop(bboxes, labels)
        images = self.slice(images, crop_begin, crop_size)

        images = self.flip(images, horizontal=coin_rnd)
        bboxes = self.bbflip(bboxes, horizontal=coin_rnd)
        images = self.resize(images)
        images = images.gpu()

        images = self.hsv(images, hue=hue, saturation=saturation)
        images = self.bc(images, brightness=brightness, contrast=contrast)

        images = self.normalize(images)
        bboxes, labels = self.box_encoder(bboxes, labels)

        return (images, bboxes.gpu(), labels.gpu())
=======
        bboxes = fn.bb_flip(bboxes, ltrb=True, horizontal=flip_coin)
        images = fn.crop_mirror_normalize(images,
                                          crop=(300, 300),
                                          mean=[0.485 * 255, 0.456 * 255, 0.406 * 255],
                                          std=[0.229 * 255, 0.224 * 255, 0.225 * 255],
                                          mirror=flip_coin,
                                          dtype=dtype,
                                          output_layout="CHW",
                                          pad_output=False)

        bboxes, labels = fn.box_encoder(bboxes, labels,
                                        criteria=0.5,
                                        anchors=default_boxes.as_ltrb_list())

        labels=labels.gpu()
        bboxes=bboxes.gpu()
        pipeline.set_outputs(images, bboxes, labels)
    return pipeline
>>>>>>> 40ce49ea
<|MERGE_RESOLUTION|>--- conflicted
+++ resolved
@@ -70,58 +70,6 @@
 
         dtype = types.FLOAT16 if args.fp16 else types.FLOAT
 
-<<<<<<< HEAD
-        self.normalize = ops.CropMirrorNormalize(
-            device="gpu",
-            crop=(300, 300),
-            mean=[0.485 * 255, 0.456 * 255, 0.406 * 255],
-            std=[0.229 * 255, 0.224 * 255, 0.225 * 255],
-            mirror=0,
-            dtype=dtype,
-            output_layout=types.NCHW,
-            pad_output=False)
-
-        # Random variables
-        self.rng1 = ops.random.Uniform(range=[0.5, 1.5])
-        self.rng2 = ops.random.Uniform(range=[0.875, 1.125])
-        self.rng3 = ops.random.Uniform(range=[-0.5, 0.5])
-
-        self.flip = ops.Flip(device="cpu")
-        self.bbflip = ops.BbFlip(device="cpu", ltrb=True)
-        self.flip_coin = ops.CoinFlip(probability=0.5)
-
-        self.box_encoder = ops.BoxEncoder(
-            device="cpu",
-            criteria=0.5,
-            anchors=default_boxes.as_ltrb_list())
-
-
-    def define_graph(self):
-        saturation = self.rng1()
-        contrast = self.rng1()
-        brightness = self.rng2()
-        hue = self.rng3()
-        coin_rnd = self.flip_coin()
-
-        inputs, bboxes, labels = self.input(name="Reader")
-        images = self.decode(inputs)
-
-        crop_begin, crop_size, bboxes, labels = self.crop(bboxes, labels)
-        images = self.slice(images, crop_begin, crop_size)
-
-        images = self.flip(images, horizontal=coin_rnd)
-        bboxes = self.bbflip(bboxes, horizontal=coin_rnd)
-        images = self.resize(images)
-        images = images.gpu()
-
-        images = self.hsv(images, hue=hue, saturation=saturation)
-        images = self.bc(images, brightness=brightness, contrast=contrast)
-
-        images = self.normalize(images)
-        bboxes, labels = self.box_encoder(bboxes, labels)
-
-        return (images, bboxes.gpu(), labels.gpu())
-=======
         bboxes = fn.bb_flip(bboxes, ltrb=True, horizontal=flip_coin)
         images = fn.crop_mirror_normalize(images,
                                           crop=(300, 300),
@@ -139,5 +87,4 @@
         labels=labels.gpu()
         bboxes=bboxes.gpu()
         pipeline.set_outputs(images, bboxes, labels)
-    return pipeline
->>>>>>> 40ce49ea
+    return pipeline