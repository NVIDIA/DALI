--- conflicted
+++ resolved
@@ -45,11 +45,6 @@
 }
 
 test_jax() {
-<<<<<<< HEAD
-    CUDA_VISIBLE_DEVICES="0,1" ${python_new_invoke_test} -s jax test_integration_multigpu
-
-=======
->>>>>>> 7801c7b9
     # Workaround for NCCL version mismatch
     # TODO: Fix this in the CI setup_packages.py
     # or move this test to the L3 with JAX container as base
@@ -59,7 +54,7 @@
       python -m pip uninstall -y jax jaxlib
       python -m pip install --upgrade "jax[cuda12_pip]" -f https://storage.googleapis.com/jax-releases/jax_cuda_releases.html
 
-      ${python_new_invoke_test} -s jax test_integration_multigpu
+      CUDA_VISIBLE_DEVICES="0,1" ${python_new_invoke_test} -s jax test_integration_multigpu
 
       CUDA_VISIBLE_DEVICES="1" python jax/jax_client.py &
       CUDA_VISIBLE_DEVICES="0" python jax/jax_server.py
