// Copyright (c) 2024, NVIDIA CORPORATION & AFFILIATES. All rights reserved.
//
// Licensed under the Apache License, Version 2.0 (the "License");
// you may not use this file except in compliance with the License.
// You may obtain a copy of the License at
//
//     http://www.apache.org/licenses/LICENSE-2.0
//
// Unless required by applicable law or agreed to in writing, software
// distributed under the License is distributed on an "AS IS" BASIS,
// WITHOUT WARRANTIES OR CONDITIONS OF ANY KIND, either express or implied.
// See the License for the specific language governing permissions and
// limitations under the License.

#include "decoder/video_decoder_mixed.h"
#include "dali/core/tensor_shape.h"

#include "decoder/color_space.h"

namespace dali_video {

class MemoryVideoFile : public FFmpegDemuxer::DataProvider {
 public:
  MemoryVideoFile(const void *data, int64_t size)
      : data_(static_cast<const uint8_t *>(data)), size_(size), position_(0) {}


  int GetData(uint8_t *buffer, int buffer_size) override {
    int left_in_file = size_ - position_;
    if (left_in_file == 0) {
      return AVERROR_EOF;
    }

    int to_read = std::min(left_in_file, buffer_size);
    std::copy(data_ + position_, data_ + position_ + to_read, buffer);
    position_ += to_read;
    return to_read;
  }

 private:
  const uint8_t *data_;
  const int64_t size_;
  int64_t position_;
};

bool VideoDecoderMixed::SetupImpl(std::vector<dali::OutputDesc> &output_desc,
                                  const dali::Workspace &ws) {
  ValidateInput(ws);
  const auto &input = ws.Input<dali::CPUBackend>(0);
  int batch_size = input.num_samples();
  auto stream = ws.stream();

  samples_.resize(batch_size);
  dali::TensorListShape<> sh(batch_size, 4);
  for (int i = 0; i < batch_size; i++) {
    auto &sample = samples_[i];
    sample.data_provider_ =
        std::make_unique<MemoryVideoFile>(input.raw_tensor(i), input[i].shape().num_elements());
    sample.demuxer_ = std::make_unique<FFmpegDemuxer>(sample.data_provider_.get());
    sample.current_packet_ = std::make_unique<PacketData>();
    sh.set_tensor_shape(i, dali::TensorShape<>(end_frame_, sample.demuxer_->GetHeight(),
                                               sample.demuxer_->GetWidth(), 3));
  }
  output_desc.resize(1);
  output_desc[0].shape = sh;
  output_desc[0].type = dali::DALI_UINT8;
  return true;
}

void VideoDecoderMixed::Run(dali::Workspace &ws) {
  auto &output = ws.Output<dali::GPUBackend>(0);
  const auto &input = ws.Input<dali::CPUBackend>(0);
  int batch_size = input.num_samples();

  CUcontext cuContext = nullptr;
  CUstream cuStream = ws.stream();
  cuCtxGetCurrent(&cuContext);

  if (!cuContext) {
    throw std::runtime_error("Failed to create a cuda context");
  }

  for (int i = 0; i < batch_size; i++) {
    auto output_sample = output[i];
    uint8_t *output_data = output_sample.template mutable_data<uint8_t>();

    auto &sample = samples_[i];
    sample.decoder_ = std::make_unique<NvDecoder>(
        cuStream, cuContext, true, FFmpeg2NvCodecId(sample.demuxer_->GetVideoCodec()), false,
        false /*_enableasyncallocations*/, false);


    uint8_t *pVideo = NULL, *pFrame = nullptr;
    int nVideoBytes = 0, nFrameReturned = 0, nFrame = 0;

    int num_frames = 0;

    do {
      sample.demuxer_->Demux(&pVideo, &nVideoBytes);
      nFrameReturned = sample.decoder_->Decode(pVideo, nVideoBytes);

      for (int i = 0; i < nFrameReturned; i++) {
        pFrame = sample.decoder_->GetFrame();
<<<<<<< HEAD
=======
        CUDA_CALL(cudaStreamSynchronize(cuStream));
>>>>>>> 31195087

        uint8_t *dpFrame = output_data + num_frames * sample.demuxer_->GetHeight() *
                                             sample.demuxer_->GetWidth() * 3;
        int nWidth = sample.decoder_->GetWidth();
        int nPitch = sample.decoder_->GetWidth();
        int iMatrix =
            sample.decoder_->GetVideoFormatInfo().video_signal_description.matrix_coefficients;
        bool full_range =
            sample.decoder_->GetVideoFormatInfo().video_signal_description.video_full_range_flag;


        yuv_to_rgb(pFrame, nPitch, reinterpret_cast<uint8_t *>(dpFrame),
                   sample.decoder_->GetWidth() * 3, sample.decoder_->GetWidth(),
                   sample.decoder_->GetHeight(), full_range, cuStream);

        ++num_frames;
        if (end_frame_ > 0 && num_frames >= end_frame_) {
          return;
        }
      }
    } while (nVideoBytes);
  }
}


DALI_SCHEMA(plugin__video__Decoder)
    .DocStr(
        R"code(Decodes a video file from a memory buffer (e.g. provided by external source).

The video streams can be in most of the container file formats. FFmpeg is used to parse video
 containers and returns a batch of sequences of frames with shape (F, H, W, C) where F is the
 number of frames in a sequence and can differ for each sample.)code")
    .NumInput(1)
    .NumOutput(1)
    .InputDox(0, "buffer", "TensorList", "Data buffer with a loaded video file.")
    .AddOptionalArg("end_frame", R"code(Index of the end frame to be decoded.)code", 0)
    .AddOptionalArg("affine",
                    R"code(Applies only to the mixed backend type.

If set to True, each thread in the internal thread pool will be tied to a specific CPU core.
 Otherwise, the threads can be reassigned to any CPU core by the operating system.)code",
                    true);


DALI_REGISTER_OPERATOR(plugin__video__Decoder, VideoDecoderMixed, dali::Mixed);

}  // namespace dali_video<|MERGE_RESOLUTION|>--- conflicted
+++ resolved
@@ -101,10 +101,7 @@
 
       for (int i = 0; i < nFrameReturned; i++) {
         pFrame = sample.decoder_->GetFrame();
-<<<<<<< HEAD
-=======
         CUDA_CALL(cudaStreamSynchronize(cuStream));
->>>>>>> 31195087
 
         uint8_t *dpFrame = output_data + num_frames * sample.demuxer_->GetHeight() *
                                              sample.demuxer_->GetWidth() * 3;
